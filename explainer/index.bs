--- conflicted
+++ resolved
@@ -400,8 +400,6 @@
 
 ## Buffer Mapping ## {#buffer-mapping}
 
-<<<<<<< HEAD
-=======
 A `GPUBuffer` represents a memory allocations usable by other GPU operations.
 This memory can be accessed linearly, contrary to `GPUTexture` for which the actual memory layout of sequences of texels are unknown. Think of `GPUBuffers` as the result of `gpu_malloc()`.
 
@@ -708,7 +706,6 @@
         }
     </pre>
 </div>
->>>>>>> 49ece0dc
 
 ## Multi-Threading ## {#multi-threading}
 
