# Subgroups

Status: **Draft**

<<<<<<< HEAD
Last modified: 2024-12-04
=======
Last modified: 2024-12-12
>>>>>>> b0ecf77b

Issue: [#4306](https://github.com/gpuweb/gpuweb/issues/4306)

Spec PR: [#4963](https://github.com/gpuweb/gpuweb/pulls/4963)

# Requirements

**Vulkan**:
* SPIR-V 1.3, and
* Vulkan 1.1, and
* subgroupSupportedStages includes compute and fragment bit, and
* subgroupSupportedOperations includes the following bits: basic, vote, ballot, shuffle, shuffle relative, arithmetic, quad, and
* Vulkan 1.3 or VK_EXT_subgroup_size_control

According to [this query](https://vulkan.gpuinfo.org/displaycoreproperty.php?core=1.1&name=subgroupSupportedOperations&platform=all),
~84% of devices are captured.
Dropping quad would only grab another ~1%.

**Metal**:
* Quad-scoped permute, and
* Simd-scoped permute, and
* Simd-scoped reduction, and
* Metal 2.1 for macOS or Metal 2.3 for iOS

According to the Metal
[feature table](https://developer.apple.com/metal/Metal-Feature-Set-Tables.pdf), this
includes the following families: Metal3, Apple7+, Mac2.


**D3D12**:
* SM6.0 support, and
* `D3D12_FEATURE_DATA_D3D12_OPTIONS1` permits `WaveOps`

# WGSL

## Enable Extension

Add two new enable extensions.
| Enable | Description |
| --- | --- |
| **subgroups** | Adds built-in values and functions for subgroups |
| ~subgroups_f16~ | Allows f16 to be used in subgroups operations |

Note: Metal can always provide subgroups_f16, Vulkan requires
VK_KHR_shader_subgroup_extended_types
([~61%](https://vulkan.gpuinfo.org/listdevicescoverage.php?extension=VK_KHR_shader_subgroup_extended_types&platform=all)
of devices), and D3D12 requires SM6.2.

**TODO**: Can we drop **subgroups_f16**?
According to this [analysis](https://github.com/teoxoy/gpuinfo-vulkan-query/blob/8681e0074ece1b251177865203d18b018e05d67a/subgroups.txt#L1071-L1466)
Only 4% of devices that support both f16 and subgroups could not support
subgroup extended types.
**RESOLVED** at F2F: remove subgroups_f16

**TODO**: Should this feature be broken down further?
According to [gpuinfo.org](https://vulkan.gpuinfo.org/displaycoreproperty.php?core=1.1&name=subgroupSupportedOperations&platform=all),
this feature set captures ~84% of devices.
Splitting the feature does not grab a significant portion of devices.
Splitting out simd-scoped reduction adds the Apple6 family which includes
iPhone11, iPhone SE, and iPad (9th gen).

**TODO**: Should there be additional enables for extra functionality?
Some possibilities:
* MSL and HLSL (SM6.7) support `any` and `all` operations at quad scope
* SPIR-V and HLSL (SM6.5) could support more exclusive/inclusive, clustered, and partitioned operations
* Inclusive sum and product could be done with multi-prefix SM6.5 operations in HLSL or through emulation

## Built-in Values

| Built-in | Type | Direction | Description |
| --- | --- | --- | --- |
| `subgroup_size` | u32 | Input | The size of the current subgroup |
| `subgroup_invocation_id` | u32 | Input | The index of the invocation in the current subgroup |

When used in `compute` shader stage, `subgroup_size` should be considered uniform for uniformity analysis.

Note: HLSL does not expose a subgroup_id or num_subgroups equivalent.

**TODO**: Can subgroup_id and/or num_subgroups be emulated efficiently and portably?

## Built-in Functions

All built-in function can only be used in `compute` or `fragment` shader stages.
Using f16 as a parameter in any of these functions requires `subgroups_f16` to be enabled.

| Function | Preconditions | Description |
| --- | --- | --- |
| `fn subgroupElect() -> bool` | | Returns true if this invocation has the lowest subgroup_invocation_id among active invocations in the subgroup |
| `fn subgroupAll(e : bool) -> bool` | | Returns true if `e` is true for all active invocations in the subgroup |
| `fn subgroupAny(e : bool) -> bool` | | Returns true if `e` is true for any active invocation in the subgroup |
| `fn subgroupBroadcast(e : T, id : I) -> T` | `T` must be u32, i32, f32, f16 or a vector of those types<br>`I` must be i32 or u32 | Broadcasts `e` from the invocation whose subgroup_invocation_id matches `id`, to all active invocations. <br>`id` must be a constant-expression. Use `subgroupShuffle` if you need a non-constant `id`. |
| `fn subgroupBroadcastFirst(e : T) -> T` | `T` must be u32, i32, f32, f16 or a vector of those types | Broadcasts `e` from the active invocation with the lowest subgroup_invocation_id in the subgroup  to all other active invocations |
| `fn subgroupBallot(pred : bool) -> vec4<u32>` | | Returns a set of bitfields where the bit corresponding to subgroup_invocation_id is 1 if `pred` is true for that active invocation and 0 otherwise. |
| `fn subgroupShuffle(v : T, id : I) -> T` | `T` must be u32, i32, f32, f16 or a vector of those types<br>`I` must be u32 or i32 | Returns `v` from the active invocation whose subgroup_invocation_id matches `id` |
| `fn subgroupShuffleXor(v : T, mask : u32) -> T` | `T` must be u32, i32, f32, f16 or a vector of those types | Returns `v` from the active invocation whose subgroup_invocation_id matches `subgroup_invocation_id ^ mask`.<br>`mask` must be dynamically uniform<sup>1</sup> |
| `fn subgroupShuffleUp(v : T, delta : u32) -> T` | `T` must be u32, i32, f32, f16 or a vector of those types | Returns `v` from the active invocation whose subgroup_invocation_id matches `subgroup_invocation_id - delta`<br>`delta` must be dynamically uniform<sup>1</sup> |
| `fn subgroupShuffleDown(v : T, delta : u32) -> T` | `T` must be u32, i32, f32, f16 or a vector of those types | Returns `v` from the active invocation whose subgroup_invocation_id matches `subgroup_invocation_id + delta`<br>`delta` must be dynamically uniform<sup>1</sup> |
| `fn subgroupAdd(e : T) -> T` | `T` must be u32, i32, f32, or a vector of those types | Reduction<br>Adds `e` among all active invocations and returns that result |
| `fn subgroupExclusiveAdd(e : T) -> T)` | `T` must be u32, i32, f32, f16 or a vector of those types | Exclusive scan<br>Returns the sum of `e` for all active invocations with subgroup_invocation_id less than this invocation |
| `fn subgroupInclusiveAdd(e : T) -> T)` | `T` must be u32, i32, f32, f16 or a vector of those types | Inclusive scan<br>Returns the sum of `e` for all active invocations with subgroup_invocation_id less than or equal to this invocation |
| `fn subgroupMul(e : T) -> T` | `T` must be u32, i32, f32, or a vector of those types | Reduction<br>Multiplies `e` among all active invocations and returns that result |
| `fn subgroupExclusiveMul(e : T) -> T)` | `T` must be u32, i32, f32, f16 or a vector of those types | Exclusive scan<br>Returns the product of `e` for all active invocations with subgroup_invocation_id less than this invocation |
| `fn subgroupInclusiveMul(e : T) -> T)` | `T` must be u32, i32, f32, f16 or a vector of those types | Inclusive scan<br>Returns the product of `e` for all active invocations with subgroup_invocation_id less than or equal to this invocation |
| `fn subgroupAnd(e : T) -> T` | `T` must be u32, i32, or a vector of those types | Reduction<br>Performs a bitwise and of `e` among all active invocations and returns that result |
| `fn subgroupOr(e : T) -> T` | `T` must be u32, i32, or a vector of those types | Reduction<br>Performs a bitwise or of `e` among all active invocations and returns that result |
| `fn subgroupXor(e : T) -> T` | `T` must be u32, i32, or a vector of those types | Reduction<br>Performs a bitwise xor of `e` among all active invocations and returns that result |
| `fn subgroupMin(e : T) -> T` | `T` must be u32, i32, f32, f16 or a vector of those types | Reduction<br>Performs a min of `e` among all active invocations and returns that result |
| `fn subgroupMax(e : T) -> T` | `T` must be u32, i32, f32, f16 or a vector of those types | Reduction<br>Performs a max of `e` among all active invocations and returns that result |
| `fn quadBroadcast(e : T, id : I)` | `T` must be u32, i32, f32, f16 or a vector of those types<br>`I` must be u32 or i32 | Broadcasts `e` from the quad invocation with id equal to `id`<br>`id` must be a constant-expression<sup>2</sup> |
| `fn quadSwapX(e : T) -> T` | `T` must be u32, i32, f32, f16 or a vector of those types | Swaps `e` between invocations in the quad in the X direction |
| `fn quadSwapY(e : T) -> T` | `T` must be u32, i32, f32, f16 or a vector of those types | Swaps `e` between invocations in the quad in the Y direction |
| `fn quadSwapDiagonal(e : T) -> T` | `T` must be u32, i32, f32, f16 or a vector of those types | Swaps `e` between invocations in the quad diagnoally |
1. This is the first instance of dynamic uniformity. See the portability and uniformity section for more details.
2. Unlike `subgroupBroadcast`, there is no alternative if the author wants a non-constant `id`: SPIR-V does not have a quad shuffle operation to fall back on.

**TODO**: Are quad operations worth it?
Quad operations present even less portability than subgroup operations due to
factors like helper invocations and multiple draws being packed into a
subgroup.
SM6.7 adds an attribute to require helpers be active.

**TODO**: Can we spec the builtins to improve portability without hurting performance?
E.g. shuffle up or down when delta is clearly out of range.
Need to consider the affect or active vs inactive invocations.

## Portability and Uniformity

Unfortunately,
[testing](https://github.com/gpuweb/gpuweb/issues/4306#issuecomment-1795498468)
indicates that behavior is not widely portable across devices.
Even requiring that the subgroup operations only be used in uniform control
flow (at workgroup scope) is insufficient to produce portable behavior.
For example, compilers make aggressive opimizations that do not preserve the
correct active invocations.
This leaves us in an awkward situation where portability cannot be guaranteed,
but these operations provide significant performance improvements in many
circumstances.

Suggest allowing these operations anywhere and provide guidance on how to
achieve portable behavior.
From testing, it seems all implementations are able to produce portable results
when the workgroup never diverges.
While this may seem obvious, it still provides significant benefit in many
cases (for example, by reducing overall memory bandwidth).

Not requiring any particular uniformity also makes providing these operations
in fragment shaders more palatable.
Normally, there would be extra portability hazards in fragment shaders (e.g.
due to helper invocations).

## Diagnostics

Add new diagnostic controls:

| Filterable Triggering Rule | Default Severity | Triggering Location | Description |
| --- | --- | --- | --- |
| **subgroup_uniformity** | Error | Call site of a subgroup builtin function | A call to a subgroup builtin that the uniformity analysis cannot prove occurs in uniform control flow (or with uniform parameter values in some cases) |
| ~subgroup_branching~ | Error | Call site of a subgroup builtin function | A call to a subgroup builtin that uniformity analysis cannot prove is preceeded only by uniform branches |

**TODO**: Are these defaults appropriate?
They attempt to default to the most portable behavior, but that means it would
be an error to have a subgroup operation preceeded by divergent control flow.

Issue: after internal testing, we found subgroup_branching to be very onerous.
Disabling subgroup_uniformity on a builtin would require also disabling subgroup_branching in
almost all cases.
Additionally, simple, extremely common patterns would be rejected by the diagnostic
(e.g. initializing a workgroup variable with a subset of invocations).

# API

## GPU Feature

New GPU features:
| Feature | Description |
| --- | --- |
| **subgroups** | Allows the WGSL feature and adds new limits |
| ~subgroups-f16~ | Allows WGSL feature. Requires **subgroups** and **shader-f16** |

**TODO**: Can we expose a feature to require a specific subgroup size?
No facility exists in Metal so it would have to be a separate feature.
In SM6.6 HLSL adds a required wave size attribute for shaders.
In Vulkan, pipelines can specify a required size between min and max using
subgroup size control.
This is a requested feature (see #3950).

## Adapter Info

Two new entries in GPUAdapterInfo:
| Limit | Description | Vulkan | Metal | D3D12
| --- | --- | --- | --- | --- |
| subgroupMinSize | Minimum subgroup size | minSubgroupSize from VkPhysicalDeviceSubgroupSizeProperties[EXT] | 4 | WaveLaneCountMin from D3D12_FEATURE_DATA_D3D12_OPTIONS1 |
| subgroupMaxSize | Maximum subgroup size | maxSubgroupSize from VkPhysicalDeviceSubgroupSizeProperties[EXT] | 64 | 128 |

Major requirement is that no shader will be launched where the `subgroup_size`
built-in value is less than `subgroupMinSize` or greater than
`subgroupMaxSize`.

**TODO**: I have been unable to find a more accurate query for Metal subgroup
sizes before pipeline compilation.

**TODO**: More testing is required to verify the reliability of D3D12 WaveLaneCountMin.
**Note**: Some D3D12 devices are known possible to run fragment shader with
`WaveLaneCount` less than `WaveLaneCountMin`, e.g. `WaveLaneCount == 8` for some fragments
while `WaveLaneCountMin == 16`. `subgroupMinSize` should be corrected for these devices.

**TODO**: We could consider adding a limit for which stages support subgroup
operations for future expansion, but it is not necessary now.

# Pipelines

Note: Vulkan backends should either pass
VkShaderRequiredSubgroupSizeCreateInfoEXT or the ALLOW_VARYING flag to pipeline
creation to ensure the subgroup size built-in value works correctly.

**TODO**: Can we add a pipeline parameter to require full subgroups in compute shaders?
Validate that workgroup size x dimension is a multiple of max subgroup size.
For Vulkan, this would set the FULL_SUBGROUPS pipeline creation bit.
For Metal, this would use threadExecutionWidth.
D3D12 would have to be proven empricially.

# Appendix A: WGSL Built-in Value Mappings

| Built-in | SPIR-V | MSL | HLSL |
| --- | --- | --- | --- |
| `subgroup_size` | SubgroupSize | threads_per_simdgroup | WaveGetLaneCount |
| `subgroup_invocation_id` | SubgroupLocalInvocationId | thread_index_in_simdgroup | WaveGetLaneIndex |

# Appendix B: WGSL Built-in Function Mappings

| Built-in | SPIR-V<sup>1</sup> | MSL | HLSL |
| --- | --- | --- | --- |
| `subgroupElect` | OpGroupNonUniformElect | simd_is_first | WaveIsFirstLane |
| `subgroupAll` | OpGroupNonUniformAll | simd_all | WaveActiveAllTrue |
| `subgroupAny` | OpGroupNonUniformAny | simd_any | WaveActiveAnyTrue |
| `subgroupBroadcast` | OpGroupNonUniformBroadcast<sup>2</sup> | simd_broadcast | WaveReadLaneAt |
| `subgroupBroadcastFirst` | OpGroupNonUniformBroadcastFirst | simd_broadcast_first | WaveReadLaneFirst |
| `subgroupBallot` | OpGroupNonUniformBallot | simd_ballot | WaveActiveBallot |
| `subgroupShuffle` | OpGroupNonUniformShuffle | simd_shuffle | WaveReadLaneAt with non-uniform index |
| `subgroupShuffleXor` | OpGroupNonUniformShuffleXor | simd_shuffle_xor | WaveReadLaneAt with index equal `subgroup_invocation_id ^ mask` |
| `subgroupShuffleUp` | OpGroupNonUniformShuffleUp | simd_shuffle_up | WaveReadLaneAt with index equal `subgroup_invocation_id - delta` |
| `subgroupShuffleDown` | OpGroupNonUniformShuffleDown | simd_shuffle_down | WaveReadLaneAt with index equal `subgroup_invocation_id + delta` |
| `subgroupAdd` | OpGroupNonUniform[IF]Add with Reduce operation | simd_sum | WaveActiveSum |
| `subgroupExclusiveAdd` | OpGroupNonUniform[IF]Add with ExclusiveScan operation | simd_prefix_exclusive_sum | WavePrefixSum |
| `subgroupInclusiveAdd` | OpGroupNonUniform[IF]Add with InclusiveScan operation | simd_prefix_inclusive_sum | WavePrefixSum(x) + x |
| `subgroupMul` | OpGroupNonUniform[IF]Mul with Reduce operation | simd_product | WaveActiveProduct |
| `subgroupExclusiveMul` | OpGroupNonUniform[IF]Add with ExclusiveScan operation | simd_prefix_exclusive_product | WavePrefixProduct |
| `subgroupInclusiveMul` | OpGroupNonUniform[IF]Add with InclusiveScan operation | simd_prefix_inclusive_product | WavePrefixProduct(x) * x |
| `subgroupAnd` | OpGroupNonUniformBitwiseAnd with Reduce operation | simd_and | WaveActiveBitAnd |
| `subgroupOr` | OpGroupNonUniformBitwiseOr with Reduce operation | simd_or | WaveActiveBitOr |
| `subgroupXor` | OpGroupNonUniformBitwiseXor with Reduce operation | simd_xor | WaveActiveBitXor |
| `subgroupMin` | OpGroupNonUniform[SUF]Min with Reduce operation | simd_min | WaveActiveMin |
| `subgroupMax` | OpGroupNonUniform[SUF]Max with Reduce operation | simd_max | WaveActiveMax |
| `quadBroadcast` | OpGroupNonUniformQuadBroadcast | quad_broadcast | QuadReadLaneAt |
| `quadSwapX` | OpGroupNonUniformQuadSwap with Direction=0 | quad_shuffle with `quad_lane_id=thread_index_in_quad_group ^ 1` (xor bits `01`) | QuadReadAcrossX |
| `quadSwapY` | OpGroupNonUniformQuadSwap with Direction=1 | quad_shuffle with `quad_lane_id=thread_index_in_quad_group ^ 2` (xor bits `10`) | QuadReadAcrossY |
| `quadSwapDiagonal` | OpGroupNonUniformQuadSwap with Direction=2 | quad_shuffle with `quad_lane_id=thread_index_in_quad_group ^ 3` (xor bits `11`)  | QuadReadAcrossDiagonal |


1. All group non-uniform instructions use the `Subgroup` scope.
2. To avoid constant-expression requirement, use SPIR-V 1.5 or OpGroupNonUniformShuffle.

# Appendix C: CTS Status

Last updated: 2024-12-18

| Built-in value | Validation | Compute | Fragment |
| --- | --- | --- | --- |
| `subgroup_invocation_id` | &check; | &check; | &check; |
| `subgroup_size` | &check; | &check; | &check; |

| Built-in function | Validation | Compute | Fragment |
| --- | --- | --- | --- |
| `subgroupElect` | &check; | &check; | &check; |
| `subgroupAll` | &check; | &check; | &check; |
| `subgroupAny` | &check; | &check; | &check; |
| `subgroupBroadcast` | &check; | &check; | &check; |
| `subgroupBroadcastFirst` | &check; | &check; | &check; |
| `subgroupBallot` | &check; | &check; | &check; |
| `subgroupShuffle` | &check; | &check; | &check; |
| `subgroupShuffleXor` | &check; | &check; | &check; |
| `subgroupShuffleUp` | &check; | &check; | &check; |
| `subgroupShuffleDown` | &check; | &check; | &check; |
| `subgroupAdd` | &check; | &check; | &check; |
| `subgroupExclusiveAdd` | &check; | &check; | &check; |
| `subgroupInclusiveAdd` | &check; | &check; | &check; |
| `subgroupMul` | &check; | &check; | &check; |
| `subgroupExclusiveMul` | &check; | &check; | &check; |
| `subgroupInclusiveMul` | &check; | &check; | &check; |
| `subgroupAnd` | &check; | &check; | &check; |
| `subgroupOr` | &check; | &check; | &check; |
| `subgroupXor` | &check; | &check; | &check; |
| `subgroupMin` | &check; | &check; | &check; |
| `subgroupMax` | &check; | &check; | &check; |
| `quadBroadcast` | &check; | &check; | &check; |
| `quadSwapX` | &check; | &check; | &check; |
| `quadSwapY` | &check; | &check; | &check; |
| `quadSwapDiagonal` | &check; | &check; | &check; |

| Diagnostic | Validation |
| --- | --- |
| `subgroup_uniformity` | &check; |

| Uniformity analysis | Validation |
| --- | --- |
| `subgroup_size` uniform in compute | &check; |
| Built-in functions require uniformity | &check; |
| Shuffle delta/mask params require uniformity | &check; |<|MERGE_RESOLUTION|>--- conflicted
+++ resolved
@@ -2,11 +2,7 @@
 
 Status: **Draft**
 
-<<<<<<< HEAD
-Last modified: 2024-12-04
-=======
-Last modified: 2024-12-12
->>>>>>> b0ecf77b
+Last modified: 2025-04-24
 
 Issue: [#4306](https://github.com/gpuweb/gpuweb/issues/4306)
 
