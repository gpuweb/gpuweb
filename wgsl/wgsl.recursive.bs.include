<div class='syntax' noexport='true'>
  <dfn for='recursive descent syntax'>access_mode</dfn>:

 | `'read'`

 | `'read_write'`

 | `'write'`
</div>

<div class='syntax' noexport='true'>
  <dfn for='recursive descent syntax'>additive_operator</dfn>:

 | `'+'`

 | `'-'`
</div>

<div class='syntax' noexport='true'>
  <dfn for='recursive descent syntax'>address_space</dfn>:

 | `'function'`

 | `'private'`

 | `'storage'`

 | `'uniform'`

 | `'workgroup'`
</div>

<div class='syntax' noexport='true'>
  <dfn for='recursive descent syntax'>argument_expression_list</dfn>:

 | `'('` ( [=recursive descent syntax/expression=] ( `','` [=recursive descent syntax/expression=] )* `','` ? )? `')'`
</div>

<div class='syntax' noexport='true'>
  <dfn for='recursive descent syntax'>assignment_statement/0.1</dfn>:

 | [=recursive descent syntax/compound_assignment_operator=]

 | `'='`
</div>

<div class='syntax' noexport='true'>
  <dfn for='recursive descent syntax'>attribute</dfn>:

 | `'@'` `'align'` `'('` [=recursive descent syntax/expression=] `','` ? `')'`

 | `'@'` `'binding'` `'('` [=recursive descent syntax/expression=] `','` ? `')'`

 | `'@'` `'builtin'` `'('` [=recursive descent syntax/builtin_value_name=] `','` ? `')'`

 | `'@'` `'compute'`

 | `'@'` `'const'`

 | `'@'` `'fragment'`

 | `'@'` `'group'` `'('` [=recursive descent syntax/expression=] `','` ? `')'`

 | `'@'` `'id'` `'('` [=recursive descent syntax/expression=] `','` ? `')'`

 | `'@'` `'interpolate'` `'('` [=recursive descent syntax/interpolation_type_name=] `','` ? `')'`

 | `'@'` `'interpolate'` `'('` [=recursive descent syntax/interpolation_type_name=] `','` [=recursive descent syntax/interpolation_sample_name=] `','` ? `')'`

 | `'@'` `'invariant'`

 | `'@'` `'location'` `'('` [=recursive descent syntax/expression=] `','` ? `')'`

 | `'@'` `'size'` `'('` [=recursive descent syntax/expression=] `','` ? `')'`

 | `'@'` `'vertex'`

 | `'@'` `'workgroup_size'` `'('` [=recursive descent syntax/expression=] `','` ? `')'`

 | `'@'` `'workgroup_size'` `'('` [=recursive descent syntax/expression=] `','` [=recursive descent syntax/expression=] `','` ? `')'`

 | `'@'` `'workgroup_size'` `'('` [=recursive descent syntax/expression=] `','` [=recursive descent syntax/expression=] `','` [=recursive descent syntax/expression=] `','` ? `')'`
</div>

<div class='syntax' noexport='true'>
  <dfn for='recursive descent syntax'>bitwise_expression.post.unary_expression</dfn>:

 | `'&'` [=recursive descent syntax/unary_expression=] ( `'&'` [=recursive descent syntax/unary_expression=] )*

 | `'^'` [=recursive descent syntax/unary_expression=] ( `'^'` [=recursive descent syntax/unary_expression=] )*

 | `'|'` [=recursive descent syntax/unary_expression=] ( `'|'` [=recursive descent syntax/unary_expression=] )*
</div>

<div class='syntax' noexport='true'>
  <dfn for='recursive descent syntax'>bool_literal</dfn>:

 | `'false'`

 | `'true'`
</div>

<div class='syntax' noexport='true'>
  <dfn for='recursive descent syntax'>builtin_value_name</dfn>:

 | `'frag_depth'`

 | `'front_facing'`

 | `'global_invocation_id'`

 | `'instance_index'`

 | `'local_invocation_id'`

 | `'local_invocation_index'`

 | `'num_workgroups'`

 | `'position'`

 | `'sample_index'`

 | `'sample_mask'`

 | `'vertex_index'`

 | `'workgroup_id'`
</div>

<div class='syntax' noexport='true'>
  <dfn for='recursive descent syntax'>callable_type.post.ident</dfn>:

 | `'::'` `'<'` [=recursive descent syntax/primary_expression=] [=recursive descent syntax/component_or_swizzle_specifier=] ? ( `','` [=recursive descent syntax/singular_expression=] )* `','` ? `'>'`

 | `'<'` [=recursive descent syntax/primary_expression=] [=recursive descent syntax/component_or_swizzle_specifier=] ? ( `','` [=recursive descent syntax/singular_expression=] )* `','` ? `'>'`

 | `ε`
</div>

<div class='syntax' noexport='true'>
  <dfn for='recursive descent syntax'>case_selector</dfn>:

 | [=recursive descent syntax/expression=]

 | `'default'`
</div>

<div class='syntax' noexport='true'>
  <dfn for='recursive descent syntax'>component_or_swizzle_specifier</dfn>:

 | `'.'` [=recursive descent syntax/member_ident=] [=recursive descent syntax/component_or_swizzle_specifier=] ?

 | `'.'` [=recursive descent syntax/swizzle_name=] [=recursive descent syntax/component_or_swizzle_specifier=] ?

 | `'['` [=recursive descent syntax/expression=] `']'` [=recursive descent syntax/component_or_swizzle_specifier=] ?
</div>

<div class='syntax' noexport='true'>
  <dfn for='recursive descent syntax'>compound_assignment_operator</dfn>:

 | `'%='`

 | `'&='`

 | `'*='`

 | `'+='`

 | `'-='`

 | `'/='`

 | `'<<='`

 | `'>>='`

 | `'^='`

 | `'|='`
</div>

<div class='syntax' noexport='true'>
  <dfn for='recursive descent syntax'>compound_statement</dfn>:

 | `'{'` [=recursive descent syntax/statement=] * `'}'`
</div>

<div class='syntax' noexport='true'>
  <dfn for='recursive descent syntax'>core_lhs_expression</dfn>:

 | [=recursive descent syntax/ident=]

 | `'('` [=recursive descent syntax/lhs_expression=] `')'`
</div>

<div class='syntax' noexport='true'>
  <dfn for='recursive descent syntax'>decimal_float_literal</dfn>:

 | `/0[fh]/`

 | `/[0-9]*\.[0-9]+([eE][+-]?[0-9]+)?[fh]?/`

 | `/[0-9]+[eE][+-]?[0-9]+[fh]?/`

 | `/[0-9]+\.[0-9]*([eE][+-]?[0-9]+)?[fh]?/`

 | `/[1-9][0-9]*[fh]/`
</div>

<div class='syntax' noexport='true'>
  <dfn for='recursive descent syntax'>decimal_int_literal</dfn>:

 | `/0[iu]?/`

 | `/[1-9][0-9]*[iu]?/`
</div>

<div class='syntax' noexport='true'>
  <dfn for='recursive descent syntax'>expression</dfn>:

 | [=recursive descent syntax/unary_expression=] [=recursive descent syntax/bitwise_expression.post.unary_expression=]

 | [=recursive descent syntax/unary_expression=] [=recursive descent syntax/relational_expression.post.unary_expression=]

 | [=recursive descent syntax/unary_expression=] [=recursive descent syntax/relational_expression.post.unary_expression=] `'&&'` [=recursive descent syntax/unary_expression=] [=recursive descent syntax/relational_expression.post.unary_expression=] ( `'&&'` [=recursive descent syntax/unary_expression=] [=recursive descent syntax/relational_expression.post.unary_expression=] )*

 | [=recursive descent syntax/unary_expression=] [=recursive descent syntax/relational_expression.post.unary_expression=] `'||'` [=recursive descent syntax/unary_expression=] [=recursive descent syntax/relational_expression.post.unary_expression=] ( `'||'` [=recursive descent syntax/unary_expression=] [=recursive descent syntax/relational_expression.post.unary_expression=] )*
</div>

<div class='syntax' noexport='true'>
  <dfn for='recursive descent syntax'>float_literal</dfn>:

 | [=recursive descent syntax/decimal_float_literal=]

 | [=recursive descent syntax/hex_float_literal=]
</div>

<div class='syntax' noexport='true'>
  <dfn for='recursive descent syntax'>for_init</dfn>:

 | [=recursive descent syntax/ident=] ( `'::'` `'<'` [=recursive descent syntax/singular_expression=] ( `','` [=recursive descent syntax/singular_expression=] )* `','` ? `'>'` )? [=recursive descent syntax/argument_expression_list=]

 | [=recursive descent syntax/variable_statement=]

 | [=recursive descent syntax/variable_updating_statement=]
</div>

<div class='syntax' noexport='true'>
  <dfn for='recursive descent syntax'>for_update</dfn>:

 | [=recursive descent syntax/ident=] ( `'::'` `'<'` [=recursive descent syntax/singular_expression=] ( `','` [=recursive descent syntax/singular_expression=] )* `','` ? `'>'` )? [=recursive descent syntax/argument_expression_list=]

 | [=recursive descent syntax/variable_updating_statement=]
</div>

<div class='syntax' noexport='true'>
  <dfn for='recursive descent syntax'>global_decl</dfn>:

 | [=recursive descent syntax/attribute=] * `'fn'` [=recursive descent syntax/ident=] `'('` ( [=recursive descent syntax/attribute=] * [=recursive descent syntax/ident=] `':'` [=recursive descent syntax/type_specifier=] ( `','` [=recursive descent syntax/param=] )* `','` ? )? `')'` ( `'->'` [=recursive descent syntax/attribute=] * [=recursive descent syntax/type_specifier=] )? `'{'` [=recursive descent syntax/statement=] * `'}'`

 | [=recursive descent syntax/attribute=] * `'override'` [=recursive descent syntax/optionally_typed_ident=] ( `'='` [=recursive descent syntax/expression=] )? `';'`

 | [=recursive descent syntax/attribute=] * `'var'` ( `'<'` [=recursive descent syntax/address_space=] ( `','` [=recursive descent syntax/access_mode=] )? `'>'` )? [=recursive descent syntax/optionally_typed_ident=] ( `'='` [=recursive descent syntax/expression=] )? `';'`

 | `';'`

 | `'alias'` [=recursive descent syntax/ident=] `'='` [=recursive descent syntax/type_specifier=] `';'`

 | `'const'` [=recursive descent syntax/optionally_typed_ident=] `'='` [=recursive descent syntax/expression=] `';'`

 | `'const_assert'` [=recursive descent syntax/expression=] `';'`

 | `'struct'` [=recursive descent syntax/ident=] `'{'` [=recursive descent syntax/attribute=] * [=recursive descent syntax/member_ident=] `':'` [=recursive descent syntax/type_specifier=] ( `','` [=recursive descent syntax/attribute=] * [=recursive descent syntax/member_ident=] `':'` [=recursive descent syntax/type_specifier=] )* `','` ? `'}'`
<<<<<<< HEAD

 | `'type'` [=recursive descent syntax/ident=] `'='` [=recursive descent syntax/ident=] [=recursive descent syntax/callable_type.post.ident=] `';'`
=======
>>>>>>> 6f2395d2
</div>

<div class='syntax' noexport='true'>
  <dfn for='recursive descent syntax'>hex_float_literal</dfn>:

 | `/0[xX][0-9a-fA-F]*\.[0-9a-fA-F]+([pP][+-]?[0-9]+[fh]?)?/`

 | `/0[xX][0-9a-fA-F]+[pP][+-]?[0-9]+[fh]?/`

 | `/0[xX][0-9a-fA-F]+\.[0-9a-fA-F]*([pP][+-]?[0-9]+[fh]?)?/`
</div>

<div class='syntax' noexport='true'>
  <dfn for='recursive descent syntax'>ident</dfn>:
[=syntax/ident_pattern_token=]
</div>

<div class='syntax' noexport='true'>
  <dfn for='recursive descent syntax'>int_literal</dfn>:

 | [=recursive descent syntax/decimal_int_literal=]

 | [=syntax/hex_int_literal=]
</div>

<div class='syntax' noexport='true'>
  <dfn for='recursive descent syntax'>interpolation_sample_name</dfn>:

 | `'center'`

 | `'centroid'`

 | `'sample'`
</div>

<div class='syntax' noexport='true'>
  <dfn for='recursive descent syntax'>interpolation_type_name</dfn>:

 | `'flat'`

 | `'linear'`

 | `'perspective'`
</div>

<div class='syntax' noexport='true'>
  <dfn for='recursive descent syntax'>lhs_expression</dfn>:

 | [=recursive descent syntax/core_lhs_expression=] [=recursive descent syntax/component_or_swizzle_specifier=] ?

 | `'&'` [=recursive descent syntax/lhs_expression=]

 | `'*'` [=recursive descent syntax/lhs_expression=]
</div>

<div class='syntax' noexport='true'>
  <dfn for='recursive descent syntax'>literal</dfn>:

 | [=recursive descent syntax/bool_literal=]

 | [=recursive descent syntax/float_literal=]

 | [=recursive descent syntax/int_literal=]
</div>

<div class='syntax' noexport='true'>
  <dfn for='recursive descent syntax'>member_ident</dfn>:
[=syntax/ident_pattern_token=]
</div>

<div class='syntax' noexport='true'>
  <dfn for='recursive descent syntax'>multiplicative_operator</dfn>:

 | `'%'`

 | `'*'`

 | `'/'`
</div>

<div class='syntax' noexport='true'>
  <dfn for='recursive descent syntax'>optionally_typed_ident</dfn>:

 | [=recursive descent syntax/ident=] ( `':'` [=recursive descent syntax/type_specifier=] )?
</div>

<div class='syntax' noexport='true'>
  <dfn for='recursive descent syntax'>param</dfn>:

 | [=recursive descent syntax/attribute=] * [=recursive descent syntax/ident=] `':'` [=recursive descent syntax/type_specifier=]
</div>

<div class='syntax' noexport='true'>
  <dfn for='recursive descent syntax'>primary_expression</dfn>:

 | [=recursive descent syntax/ident=] ( `'::'` `'<'` [=recursive descent syntax/singular_expression=] ( `','` [=recursive descent syntax/singular_expression=] )* `','` ? `'>'` )?

 | [=recursive descent syntax/ident=] ( `'::'` `'<'` [=recursive descent syntax/singular_expression=] ( `','` [=recursive descent syntax/singular_expression=] )* `','` ? `'>'` )? `'('` ( [=recursive descent syntax/expression=] ( `','` [=recursive descent syntax/expression=] )* `','` ? )? `')'`

 | [=recursive descent syntax/literal=]

 | `'('` [=recursive descent syntax/expression=] `')'`
</div>

<div class='syntax' noexport='true'>
  <dfn for='recursive descent syntax'>relational_expression.post.unary_expression</dfn>:

 | [=recursive descent syntax/shift_expression.post.unary_expression=]

 | [=recursive descent syntax/shift_expression.post.unary_expression=] `'!='` [=recursive descent syntax/unary_expression=] [=recursive descent syntax/shift_expression.post.unary_expression=]

 | [=recursive descent syntax/shift_expression.post.unary_expression=] `'<'` [=recursive descent syntax/unary_expression=] [=recursive descent syntax/shift_expression.post.unary_expression=]

 | [=recursive descent syntax/shift_expression.post.unary_expression=] `'<='` [=recursive descent syntax/unary_expression=] [=recursive descent syntax/shift_expression.post.unary_expression=]

 | [=recursive descent syntax/shift_expression.post.unary_expression=] `'=='` [=recursive descent syntax/unary_expression=] [=recursive descent syntax/shift_expression.post.unary_expression=]

 | [=recursive descent syntax/shift_expression.post.unary_expression=] `'>'` [=recursive descent syntax/unary_expression=] [=recursive descent syntax/shift_expression.post.unary_expression=]

 | [=recursive descent syntax/shift_expression.post.unary_expression=] `'>='` [=recursive descent syntax/unary_expression=] [=recursive descent syntax/shift_expression.post.unary_expression=]
</div>

<div class='syntax' noexport='true'>
  <dfn for='recursive descent syntax'>shift_expression.post.unary_expression</dfn>:

 | ( [=recursive descent syntax/multiplicative_operator=] [=recursive descent syntax/unary_expression=] )* ( [=recursive descent syntax/additive_operator=] [=recursive descent syntax/unary_expression=] ( [=recursive descent syntax/multiplicative_operator=] [=recursive descent syntax/unary_expression=] )* )*

 | `'<<'` [=recursive descent syntax/unary_expression=]

 | `'>>'` [=recursive descent syntax/unary_expression=]
</div>

<div class='syntax' noexport='true'>
  <dfn for='recursive descent syntax'>singular_expression</dfn>:

 | [=recursive descent syntax/primary_expression=] [=recursive descent syntax/component_or_swizzle_specifier=] ?
</div>

<div class='syntax' noexport='true'>
  <dfn for='recursive descent syntax'>statement</dfn>:

 | [=recursive descent syntax/compound_statement=]

 | [=recursive descent syntax/ident=] ( `'::'` `'<'` [=recursive descent syntax/singular_expression=] ( `','` [=recursive descent syntax/singular_expression=] )* `','` ? `'>'` )? `'('` ( [=recursive descent syntax/expression=] ( `','` [=recursive descent syntax/expression=] )* `','` ? )? `')'` `';'`

 | [=recursive descent syntax/variable_statement=] `';'`

 | [=recursive descent syntax/variable_updating_statement=] `';'`

 | [=syntax/break_statement=] `';'`

 | [=syntax/continue_statement=] `';'`

 | `';'`

 | `'const_assert'` [=recursive descent syntax/expression=] `';'`

 | `'discard'` `';'`

 | `'for'` `'('` [=recursive descent syntax/for_init=] ? `';'` [=recursive descent syntax/expression=] ? `';'` [=recursive descent syntax/for_update=] ? `')'` [=recursive descent syntax/compound_statement=]

 | `'if'` [=recursive descent syntax/expression=] [=recursive descent syntax/compound_statement=] ( `'else'` `'if'` [=recursive descent syntax/expression=] [=recursive descent syntax/compound_statement=] )* ( `'else'` [=recursive descent syntax/compound_statement=] )?

 | `'loop'` `'{'` [=recursive descent syntax/statement=] * ( `'continuing'` `'{'` [=recursive descent syntax/statement=] * ( `'break'` `'if'` [=recursive descent syntax/expression=] `';'` )? `'}'` )? `'}'`

 | `'return'` [=recursive descent syntax/expression=] ? `';'`

 | `'switch'` [=recursive descent syntax/expression=] `'{'` [=recursive descent syntax/switch_body=] * `'}'`

 | `'while'` [=recursive descent syntax/expression=] [=recursive descent syntax/compound_statement=]
</div>

<div class='syntax' noexport='true'>
  <dfn for='recursive descent syntax'>switch_body</dfn>:

 | `'case'` [=recursive descent syntax/case_selector=] ( `','` [=recursive descent syntax/case_selector=] )* `','` ? `':'` ? [=recursive descent syntax/compound_statement=]

 | `'default'` `':'` ? [=recursive descent syntax/compound_statement=]
</div>

<div class='syntax' noexport='true'>
  <dfn for='recursive descent syntax'>swizzle_name</dfn>:

 | `'/[rgba]/'`

 | `'/[rgba][rgba]/'`

 | `'/[rgba][rgba][rgba]/'`

 | `'/[rgba][rgba][rgba][rgba]/'`

 | `'/[xyzw]/'`

 | `'/[xyzw][xyzw]/'`

 | `'/[xyzw][xyzw][xyzw]/'`

 | `'/[xyzw][xyzw][xyzw][xyzw]/'`
</div>

<div class='syntax' noexport='true'>
  <dfn for='recursive descent syntax'>translation_unit</dfn>:

 | ( `'enable'` [=syntax/extension_name=] `';'` )* [=recursive descent syntax/global_decl=] *
</div>

<div class='syntax' noexport='true'>
  <dfn for='recursive descent syntax'>type_specifier</dfn>:

 | [=recursive descent syntax/ident=] [=recursive descent syntax/callable_type.post.ident=]
</div>

<div class='syntax' noexport='true'>
  <dfn for='recursive descent syntax'>unary_expression</dfn>:

 | [=recursive descent syntax/primary_expression=] [=recursive descent syntax/component_or_swizzle_specifier=] ?

 | `'!'` [=recursive descent syntax/unary_expression=]

 | `'&'` [=recursive descent syntax/unary_expression=]

 | `'*'` [=recursive descent syntax/unary_expression=]

 | `'-'` [=recursive descent syntax/unary_expression=]

 | `'~'` [=recursive descent syntax/unary_expression=]
</div>

<div class='syntax' noexport='true'>
  <dfn for='recursive descent syntax'>variable_decl</dfn>:

 | `'var'` ( `'<'` [=recursive descent syntax/address_space=] ( `','` [=recursive descent syntax/access_mode=] )? `'>'` )? [=recursive descent syntax/optionally_typed_ident=]
</div>

<div class='syntax' noexport='true'>
  <dfn for='recursive descent syntax'>variable_statement</dfn>:

 | [=recursive descent syntax/variable_decl=]

 | [=recursive descent syntax/variable_decl=] `'='` [=recursive descent syntax/expression=]

 | `'const'` [=recursive descent syntax/optionally_typed_ident=] `'='` [=recursive descent syntax/expression=]

 | `'let'` [=recursive descent syntax/optionally_typed_ident=] `'='` [=recursive descent syntax/expression=]
</div>

<div class='syntax' noexport='true'>
  <dfn for='recursive descent syntax'>variable_updating_statement</dfn>:

 | [=recursive descent syntax/lhs_expression=] ( `'='` | [=recursive descent syntax/compound_assignment_operator=] ) [=recursive descent syntax/expression=]

 | [=recursive descent syntax/lhs_expression=] `'++'`

 | [=recursive descent syntax/lhs_expression=] `'--'`

 | `'_'` `'='` [=recursive descent syntax/expression=]
</div><|MERGE_RESOLUTION|>--- conflicted
+++ resolved
@@ -265,18 +265,13 @@
 
  | `';'`
 
- | `'alias'` [=recursive descent syntax/ident=] `'='` [=recursive descent syntax/type_specifier=] `';'`
+ | `'alias'` [=recursive descent syntax/ident=] `'='` [=recursive descent syntax/ident=] [=recursive descent syntax/callable_type.post.ident=] `';'`
 
  | `'const'` [=recursive descent syntax/optionally_typed_ident=] `'='` [=recursive descent syntax/expression=] `';'`
 
  | `'const_assert'` [=recursive descent syntax/expression=] `';'`
 
  | `'struct'` [=recursive descent syntax/ident=] `'{'` [=recursive descent syntax/attribute=] * [=recursive descent syntax/member_ident=] `':'` [=recursive descent syntax/type_specifier=] ( `','` [=recursive descent syntax/attribute=] * [=recursive descent syntax/member_ident=] `':'` [=recursive descent syntax/type_specifier=] )* `','` ? `'}'`
-<<<<<<< HEAD
-
- | `'type'` [=recursive descent syntax/ident=] `'='` [=recursive descent syntax/ident=] [=recursive descent syntax/callable_type.post.ident=] `';'`
-=======
->>>>>>> 6f2395d2
 </div>
 
 <div class='syntax' noexport='true'>
