<pre class='metadata'>
Title: WebGPU Shading Language
Shortname: WGSL
Level: None
Status: w3c/ED
Group: webgpu
ED: https://gpuweb.github.io/gpuweb/wgsl/
TR: https://www.w3.org/TR/WGSL/
Repository: gpuweb/gpuweb
Text Macro: INT i32 or u32
Text Macro: UNSIGNEDINTEGRAL u32 or vec|N|&lt;u32&gt;
Text Macro: SIGNEDINTEGRAL i32 or vec|N|&lt;i32&gt;
Text Macro: INTEGRAL i32, u32, vec|N|&lt;i32&gt;, or vec|N|&lt;u32&gt;
Text Macro: FLOATING f32, f16, vec|N|&lt;f32&gt;, or vec|N|&lt;f16&gt;
Text Macro: NUMERIC i32, u32, f32, f16, vec|N|&lt;i32&gt;, vec|N|&lt;u32&gt;, vec|N|&lt;f32&gt;, or vec|N|&lt;f16&gt;
Ignored Vars: i, c0, e, e1, e2, e3, eN, p, s1, s2, sn, N, M, v, Stride, Offset, Align, Extent, S, T, T1

!Participate: <a href="https://github.com/gpuweb/gpuweb/issues/new?labels=wgsl">File an issue</a> (<a href="https://github.com/gpuweb/gpuweb/issues?q=is%3Aissue+is%3Aopen+label%3Awgsl">open issues</a>)

Editor: David Neto, Google https://www.google.com, dneto@google.com, w3cid 99785
Editor: Myles C. Maxfield, Apple Inc., mmaxfield@apple.com, w3cid 77180
Former Editor: dan sinclair, Google https://www.google.com, dsinclair@google.com
Abstract: Shading language for WebGPU.
Markup Shorthands: markdown yes
Markup Shorthands: biblio yes
Markup Shorthands: idl no
Assume Explicit For: yes
</pre>

<style>
tr:nth-child(2n) {
  background-color: #b0b0b050;
}
thead {
  background-color: #b0b0b050;
  font-weight: bold;
}
.nowrap {
  white-space:nowrap;
}
.small {
  font-size: smaller;
}
div.syntax {
  display: block;
  page-break-before: avoid;
  padding: .5em 1em;
  background: var(--def-bg);
  border-left: 0.5em solid var(--def-border);
  color: black;
  color: var(--def-text);
  margin-block-start: 1em;
  margin-block-end: 1em;
}
div.syntax > p {
  margin-block-start: 0em;
  margin-block-end: 0em;
  margin-inline-start: 1em;
  margin-inline-end: 0em;
}
div.syntax > p::first-letter {
  letter-spacing: 0.5em;
}
div.syntax > p > a {
  margin-inline-start: 0.1em;
  margin-inline-end: 0.1em;
}
div.syntax > p > code {
  margin-inline-start: 0.1em;
  margin-inline-end: 0.1em;
}
</style>

<pre class=biblio>
{
  "WebGPU": {
    "authors": [
      "Dzmitry Malyshau",
      "Justin Fan",
      "Kai Ninomiya"
    ],
    "href": "https://gpuweb.github.io/gpuweb/",
    "title": "WebGPU",
    "status": "Editor's Draft",
    "publisher": "W3C",
    "deliveredBy": [
      "https://github.com/gpuweb/gpuweb"
    ]
  },
  "IEEE-754":{
    "href":"http://ieeexplore.ieee.org/servlet/opac?punumber=4610933",
    "title":"IEEE Standard for Floating-Point Arithmetic",
    "publisher":"Institute of Electrical and Electronics Engineers",
    "isbn":"978-0-7381-5752-8",
    "versions":["IEEE-754-2008","IEEE-754-1985"],
    "id":"IEEE-754",
    "date":"29 August 2008"
  },
  "VulkanMemoryModel": {
    "authors": [
      "Jeff Bolz",
      "Alan Baker",
      "Tobias Hector",
      "David Neto",
      "Robert Simpson",
      "Brian Sumner"
    ],
    "href": "https://www.khronos.org/registry/vulkan/specs/1.2-extensions/html/vkspec.html#memory-model",
    "title": "Vulkan Memory Model",
    "publisher": "Khronos Group"
  },
  "UnicodeVersion14": {
    "href":"http://www.unicode.org/versions/Unicode14.0.0/",
    "author":"The Unicode Consortium",
    "title":"The Unicode Standard, Version 14.0.0",
    "isbn":"978-1-936213-29-0",
    "id":"UnicodeVersion14"
  }
}
</pre>

<pre class='anchors'>
spec: Vulkan ; urlPrefix: https://www.khronos.org/registry/vulkan/specs/1.2-extensions/html/vkspec.html#
    type: dfn
        text: memory model memory operation; url: memory-model-memory-operation
        text: memory model reference; url: memory-model-references
        text: memory model atomic operation; url: memory-model-atomic-operation
        text: memory model scope; url:memory-model-scope
        text: memory model memory semantics; url:memory-model-memory-semantics
        text: memory model non-private; url: memory-model-non-private
spec: UAX15; urlPrefix: https://www.unicode.org/reports/tr15/tr15-51.html
    type: dfn
        text: Unicode Standard Annex #15 for Unicode Version 14.0.0
        text: UAX15 Normalization Forms; url: Normalization_Forms_Table
spec: UAX31; urlPrefix: https://www.unicode.org/reports/tr31/tr31-35.html
    type: dfn
        text: Unicode Standard Annex #31 for Unicode Version 14.0.0
        text: UAX31 Lexical Classes; url: Table_Lexical_Classes_for_Identifiers
        text: UAX31 Grammar; url: D1
spec: Unicode Character Database for Unicode Version 14.0.0; urlPrefix: https://www.unicode.org/Public/14.0.0/ucd/DerivedCoreProperties.txt
    type: dfn
        text: Unicode Character Database for Unicode Version 14.0.0
</pre>

# Introduction # {#intro}

WebGPU Shading Language (WGSL) is the shader language for [[!WebGPU]].
That is, an application using the WebGPU API uses WGSL to express the programs, known as shaders,
that run on the GPU.

<div class='example wgsl global-scope'>
  <xmp highlight='rust'>
    @stage(fragment)
    fn main() -> @location(0) vec4<f32> {
        return vec4<f32>(0.4, 0.4, 0.8, 1.0);
    }
  </xmp>
</div>

## Technical Overview ## {#technical-overview}

WebGPU issues a unit of work to the GPU in the form of a [[WebGPU#gpu-command|GPU command]].
WGSL is concerned with two kinds of GPU commands:
* a <dfn noexport>draw command</dfn> executes a [=GPURenderPipeline|render pipeline=]
    in the context of [=pipeline input|inputs=], [=pipeline output|outputs=], and attached [=resources=].
* a <dfn noexport>dispatch command</dfn> executes a [=GPUComputePipeline|compute pipeline=]
    in the context of [=pipeline input|inputs=] and attached [=resources=].

Both kinds of pipelines use shaders written in WGSL.

A <dfn noexport>shader</dfn> is the portion of a WGSL program that executes a [=shader stage=] in a pipeline.
A shader comprises:
* An [=entry point=] [=function/function=].
* The transitive closure of all called functions, starting with the entry point.
    This set includes both [=user-defined function|user-defined=] and [=built-in function|built-in=] functions.
    (For a more rigorous definition, see "[=functions in a shader stage=]".)
* The set of variables and constants [=statically accessed=] by all those functions.
* The set of types used to define or analyze all those functions, variables, and constants.

When executing a shader stage, the implementation:
* Computes the values of constants declared at [=module scope|module-scope=].
* Binds [=resources=] to variables in the shader's [=resource interface of a shader|resource interface=],
    making the contents of those resources available to the shader during execution.
* Allocates memory for other [=module scope|module-scope=] variables,
    and populates that memory with the specified initial values.
* Populates the formal parameters of the entry point, if they exist, with the stage's pipeline inputs.
* Connects the entry point [=return value=], if one exists, to the stage's pipeline outputs.
* Then it invokes the entry point.

A WGSL program is organized into:
* Functions, which specify execution behaviour.
* Statements, which are declarations or units of executable behaviour.
* Literals, which are text representations for pure mathematical values.
* Constants, each providing a name for a value computed at a specific time.
* Variables, each providing a name for memory holding a value.
* Expressions, each of which combines a set of values to produce a result value.
* Types, each of which describes:
    * A set of values.
    * Constraints on supported expressions.
    * The semantics of those expressions.

WGSL is an imperative language: behaviour is specified as a sequence of statements to execute.
Statements:
* Declare constants or variables
* Modify the contents of variables
* Modify execution order using structured programming constructs:
    * Selective execution: if/else/else if, switch
    * Repetition: loop, for
    * Escaping a nested execution construct: break, continue
    * Refactoring: function call and return
    * Discard (fragment shaders only): terminating the invocation and throwing away the output
* Evaluate expressions to compute values as part of the above behaviours.

WGSL is statically typed: each value computed by a particular expression is in a specific type,
determined only by examining the program source.

WGSL has types to describe booleans, numbers, vectors, matrices, and aggregations
of these in the form of arrays and structures.
Additional types describe memory.

WGSL does not have implicit conversions or promotions between numeric or boolean types.
Converting a value from one numeric or boolean type to another requires
an explicit [[#conversion-expr|conversion]],
[[#type-constructor-expr|construction]], or [[#bitcast-expr|reinterpretation of bits]].
This also applies to vector types.

WGSL has texture and sampler types.
Together with their associated built-in functions, these support functionality
commonly used for graphics rendering, and commonly provided by GPUs.

The work of a shader stage is partitioned into one or more <dfn noexport>invocations</dfn>,
each of which executes the entry point, but under slightly different conditions.
Invocations in a shader stage share access to certain variables:
* All invocations in the stage share the resources in the shader interface.
* In a [=compute shader stage|compute shader=], invocations in the same
     [=compute shader stage/workgroup=] share
     variables in the [=address spaces/workgroup=] [=address space=].
     Invocations in different workgroups do not share those variables.

However, the invocations act on different sets of pipeline inputs, including built-in inputs
that provide an identifying value to distinguish an invocation from its peers.
Also, each invocation has its own independent memory space in the form
of variables in the [=address spaces/private=] and [=address spaces/function=] address spaces.

Invocations within a shader stage execute concurrently, and may often execute in parallel.
The shader author is responsible for ensuring the dynamic behaviour of the invocations
in a shader stage:
* Meet the uniformity requirements of certain primitive operations, including texture sampling and control barriers.
* Coordinate potentially conflicting accesses to shared variables, to avoid race conditions.

WGSL sometimes permits several possible behaviours for a given feature.
This is a portability hazard, as different implementations may exhibit the different behaviours.
The design of WGSL aims to minimize such cases, but is constrained by feasibility,
and goals for achieving high performance across a broad range of devices.

## Notation ## {#notation}

The <dfn noexport>floor expression</dfn> is defined over real numbers |x|:

* &lfloor;|x|&rfloor; = |k|, where |k| is the unique integer such that |k| &le; |x| &lt; |k|+1

The <dfn noexport>ceiling expression</dfn> is defined over real numbers |x|:

* &lceil;|x|&rceil; = |k|, where |k| is the unique integer such that |k|-1 &lt; |x| &le; |k|

The <dfn noexport>truncate</dfn> function is defined over real numbers |x|:

* truncate(|x|) = &lfloor;|x|&rfloor; if |x| &ge; 0, and &lceil;|x|&rceil; if |x| &lt; 0.

The <dfn noexport>roundUp</dfn> function is defined for positive integers |k| and |n| as:

* roundUp(|k|, |n|) = &lceil;|n| &div; |k|&rceil; &times; |k|

The <dfn noexport>transpose</dfn> of an |n|-column |m|-row matrix |A| is the |m|-column |n|-row matrix
|A|<sup>T</sup> formed by copying the rows of |A| as the columns of |A|<sup>T</sup>:

* transpose(|A|) = |A|<sup>T</sup>
* transpose(|A|)<sub>|i|,|j|</sub> = |A|<sub>|j|,|i|</sub>

The transpose of a column vector is defined by interpreting the column vector as a 1-row matrix.
Similarly, the transpose of a row vector is defined by interpreting the row vector as a 1-column matrix.

# Shader Lifecycle # {#shader-lifecycle}

There are four key events in the lifecycle of a WGSL program and the shaders it may contain.
The first two correspond to the WebGPU API methods used to prepare a WGSL program
for execution.
The last two are the start and end of execution of a shader.

The events are:

1. <dfn noexport>Shader module creation</dfn>
    * This occurs when the
        [[WebGPU#dom-gpudevice-createshadermodule|WebGPU createShaderModule]] method
        is called.
        The source text for a WGSL program is provided at this time.
2. <dfn noexport>Pipeline creation</dfn>
    * This occurs when the
        [[WebGPU#dom-gpudevice-createcomputepipeline|WebGPU createComputePipeline]] method
        or the
        [[WebGPU#dom-gpudevice-createrenderpipeline|WebGPU createRenderPipeline]] method
        is invoked.
        These methods use one or more previously created shader modules, together with other
        configuration information.
3. <dfn noexport>Shader execution start</dfn>
    * This occurs when a [=draw command|draw=] or [=dispatch command=] is issued to the GPU,
        begins executing the pipeline,
        and invokes the [=shader stage=] [=entry point=] function.
4. <dfn noexport>Shader execution end</dfn>
    * This occurs when all work in the shader completes:
        * all its [=invocations=] terminate
        * and all accesses to [=resources=] complete
        * outputs, if any, are passed to downstream pipeline stages.

The events are ordered due to:
*  data dependencies: shader execution requires a pipeline, and a pipeline requires a shader module.
*  causality: the shader must start executing before it can finish executing.

## Processing Errors ## {#processing-errors}

A WebGPU implementation may fail to process a shader for two reasons:

* A <dfn export>program error</dfn> occurs if the shader does not satisfy the requirements of the WGSL or WebGPU specifications.
* An <dfn noexport>uncategorized error</dfn> may occur
    even when all WGSL and WebGPU requirements have been satisfied.
    Possible causes include:
    * The shaders are too complex, exceeding the capabilities of the implementation,
        but in a way not easily captured by prescribed [[#limits|limits]].
        Simplifying the shaders may work around the issue.
    * A defect in the WebGPU implementation.


A processing error may occur during three phases in the shader lifecycle:

* A <dfn export>shader-creation error</dfn>
    is an error feasibly detectable at [=shader module creation=] time.
    Detection must rely only on the WGSL program source text
    and other information available to the `createShaderModule` API method.

* A <dfn export>pipeline-creation error</dfn>
    is an error detectable at [=pipeline creation=] time.
    Detection must rely only on the WGSL program source text
    and other information available to the particular pipeline creation API method.

* A <dfn export>dynamic error</dfn> is an error occurring during shader execution.
    These errors may or may not be detectable.

Note: For example, a race condition may not be detectable.

Each requirement will be checked at the earliest opportunity.
That is:
* A shader-creation error results when failing to meet a requirement detectable at shader-creation time.
* A pipeline-creation error results when failing to meet a requirement detectable at pipeline-creation time,
    but not detectable earlier.

When unclear from context, this specification indicates
whether failure to meet a particular requirement
results in a shader-creation, pipeline-creation, or dynamic error.

The WebGPU specification describes the consequences of each kind of error.

# Textual Structure # {#textual-structure}

A WGSL program is text.
This specification does not prescribe a particular encoding for that text.
However, UTF-8 is always a valid encoding for a WGSL program.

Note: The intent of promoting UTF-8 like this is to simplify interchange of WGSL programs
and to encourage interoperability among tools.

WGSL program text consists of a sequence of characters, grouped into contiguous non-empty sets forming:
* [=comments=]
* [=tokens=]
* [=blankspace=]

The program text must not include a null character.

<dfn>Blankspace</dfn> is any combination of one or more of the following characters:
* space
* horizontal tab
* linefeed
* vertical tab
* formfeed
* carriage return

<div class='syntax' noexport='true'>
  <dfn for=syntax>_space</dfn> :

    | `/\s/`
</div>

To parse a WGSL program:
1. Remove comments:
    * Replace the first comment with a space character.
    * Repeat until no comments remain.
2. Scanning from beginning to end, group the remaining characters into tokens and blankspace
    in greedy fashion:
    * The next group is formed from the longest
        non-empty prefix of the remaining ungrouped characters, that is either:
        * a valid token, or
        * blankspace
    * Repeat until no ungrouped characters remain.
3. Discard the blankspace, leaving only tokens.
4. Parse the token sequence, attempting to match the [=syntax/translation_unit=] grammar rule.

A [=shader-creation error=] results if:
* the entire source text cannot be converted into a finite sequence of valid tokens, or
* the [=syntax/translation_unit=] grammar rule does not match the entire token sequence.

## Comments ## {#comments}

A <dfn>comment</dfn> is a span of text that does not influence the validity or meaning of a WGSL
program, except that a comment can separate [=tokens=].
Shader authors can use comments to document their programs.

A <dfn noexport>line-ending comment</dfn> is a kind of [=comment=] consisting
of the two characters `//` and the characters that follow,
up until but not including:
* the next [=blankspace=] character other than a space or a horizontal tab, or
* the end of the program.

A <dfn noexport>block comment</dfn> is a kind of [=comment=] consisting of:
* The two characters `/*`
* Then any sequence of:
    * A [=block comment=], or
    * Text that does not contain either `*/` or `/*`
* Then the two characters `*/`

Note: Block comments can be nested.
Since a block comment requires matching start and end text sequences, and allows arbitrary nesting,
a block comment cannot be recognized with a regular expression.
This is a consequence of the Pumping Lemma for Regular Languages.

<div class='example wgsl' heading='Comments'>
  <xmp>
  let f = 1.5;   // This is line-ending comment.
  let g = 2.5;   /* This is a block comment
                    that spans lines.
                    /* Block comments can nest.
                     */
                    But all block comments must terminate.
                  */
  </xmp>
</div>

## Tokens ## {#tokens}

A <dfn>token</dfn> is a contiguous sequence of characters forming one of:
* a [=literal=].
* a [=keyword=].
* a [=reserved word=].
* a [=syntactic token=].
* an [=identifier=].

## Literals ## {#literals}

A <dfn>literal</dfn> is one of:
* a <dfn>numeric literal</dfn>, used to represent a number.
* a <dfn noexport>boolean literal</dfn>: either `true` or `false`.

The form of a [=numeric literal=] is defined via pattern-matching:

<div class='syntax' noexport='true'>
  <dfn for=syntax>decimal_float_literal</dfn> :

    | `/((-?[0-9]*\.[0-9]+|-?[0-9]+\.[0-9]*)((e|E)(\+|-)?[0-9]+)?f?)|(-?[0-9]+(e|E)(\+|-)?[0-9]+f?)/`
</div>
<div class='syntax' noexport='true'>
  <dfn for=syntax>hex_float_literal</dfn> :

    | `/-?0[xX]((([0-9a-fA-F]*\.[0-9a-fA-F]+|[0-9a-fA-F]+\.[0-9a-fA-F]*)((p|P)(\+|-)?[0-9]+f?)?)|([0-9a-fA-F]+(p|P)(\+|-)?[0-9]+f?))/`
</div>
<div class='syntax' noexport='true'>
  <dfn for=syntax>int_literal</dfn> :

    | `/-?0[xX][0-9a-fA-F]+|0|-?[1-9][0-9]*/`
</div>
<div class='syntax' noexport='true'>
  <dfn for=syntax>uint_literal</dfn> :

    | `/0[xX][0-9a-fA-F]+u|0u|[1-9][0-9]*u/`
</div>

Note: literals are parsed greedily. This means that for statements like `a -5`
      this will *not* parse as `a` `minus` `5` but instead as `a` `-5` which
      may be unexpected. A space must be inserted after the `-` if the first
      expression is desired.

TODO(dneto): Describe how numeric literal tokens map to idealized values, and then to typed values.

<div class='syntax' noexport='true'>
  <dfn for=syntax>const_literal</dfn> :

    | [=syntax/int_literal=]

    | [=syntax/uint_literal=]

    | [=syntax/float_literal=]

    | [=syntax/true=]

    | [=syntax/false=]
</div>

<div class='syntax' noexport='true'>
  <dfn for=syntax>float_literal</dfn> :

    | [=syntax/decimal_float_literal=]

    | [=syntax/hex_float_literal=]
</div>


## Keywords ## {#keywords}

A <dfn>keyword</dfn> is a [=token=] which always refers to a predefined language concept.
See [[#keyword-summary]] for the list of WGSL keywords.

## Identifiers ## {#identifiers}

An <dfn>identifier</dfn> is a kind of [=token=] used as a name.
See [[#declaration-and-scope]] and [[#directives]].

The form of an identifier is based on the
[=Unicode Standard Annex #31 for Unicode Version 14.0.0|Unicode Standard Annex #31=] for
[[!UnicodeVersion14|Unicode Version 14.0.0]],
with the following elaborations. Identifiers do not compare under canonical equivalence
and they are not normalized otherwise,
meaning that single accented code points are distinct from the same characters constructed
by an accent and a letter, and Unicode code points that look similar are not
treated as the same and they compare by their code points.

Identifiers use the following profile described in terms of [=UAX31 Grammar=]:

```
<Identifier> := <Start> <Continue>* (<Medial> <Continue>+)*

<Start> := XID_Start + U+005F
<Continue> := <Start> + XID_Continue
<Medial> :=
```

This means identifiers with non-ASCII characters like these are
valid: `Δέλτα`, `réflexion`, `Кызыл`, `𐰓𐰏𐰇`, `朝焼け`, `سلام`, `검정`, `שָׁלוֹם`, `गुलाबी`, `փիրուզ`.

With the following exceptions:
* An identifier must not have the same spelling as a [=keyword=] or as a [=reserved word=].
* An identifier must not be `_` (a single underscore)
* An identifier must not start with two underscores.

<div class='syntax' noexport='true'>
  <dfn for=syntax>ident</dfn> :

    | `/([_\p{XID_Start}][\p{XID_Continue}]+)|([\p{XID_Start}])/uy`
</div>

[=Unicode Character Database for Unicode Version 14.0.0=] includes non-normative listing
with all valid characters
of both [=UAX31 Lexical Classes|XID_Start=] and
[=UAX31 Lexical Classes|XID_Continue=].

Note: A user agent or should issue developer-visible warnings when
the meaning of a WGSL program would change if all instances of an
identifier spelled with a specific codepoint sequence are replaced
by another codepoint sequence that would appear the same to a reader.
For example, remapping each identifier to its canonical equivalent
spelling under [=UAX15 Normalization Forms|Normalization Form C (NFC)=]
must permit the same set of declarations (avoiding new identifier collisions),
and must not change how identifier uses [=resolve=] to their declarations.

Note: The [=return type=] for some [=built-in functions=] are structure types whose name cannot be used WGSL source.
Those structure types are described as if they were [=predeclared=] with a name starting with two underscores.
The result value can be saved into newly declared `let` or `var` using type inferencing, or immediately have one of its members
immediately extracted by name.  See example usages in the description of `frexp` and `modf`.

## Attributes ## {#attributes}

An <dfn noexport>attribute</dfn> modifies an object or type.
WGSL provides a unified syntax for applying attributes.
Attributes are used for a variety of purposes such as specifying the interface with the API.
Generally speaking, from the language's point-of-view, attributes can be
ignored for the purposes of type and semantic checking.

An attribute must not be specified more than once per object or type.

<div class='syntax' noexport='true'>
  <dfn for=syntax>attribute</dfn> :

    | [=syntax/attr=] [=syntax/ident=] [=syntax/paren_left=] ( [=syntax/literal_or_ident=] [=syntax/comma=] ) * [=syntax/literal_or_ident=] [=syntax/comma=] ? [=syntax/paren_right=]

    | [=syntax/attr=] [=syntax/ident=]
</div>
<div class='syntax' noexport='true'>
  <dfn for=syntax>literal_or_ident</dfn> :

    | [=syntax/float_literal=]

    | [=syntax/int_literal=]

    | [=syntax/uint_literal=]

    | [=syntax/ident=]
</div>

<table class='data'>
  <caption>Attributes defined in WGSL</caption>
  <thead>
    <tr><th>Attribute<th>Valid Values<th>Description
  </thead>

  <tr><td><dfn noexport dfn-for="attribute">`align`</dfn>
    <td>positive i32 literal
    <td>Must only be applied to a member of a [=structure=] type.

    Must be a power of 2, and must satisfy the required-alignment for the member type:

    <p algorithm="align constraint">
    If `align(`|n|`)` is applied to a member of |S|
    with type |T|, and |S| is the [=store type=]
    or contained in the store type for a variable in address space |C|,
    then |n| must satisfy:
    |n|&nbsp;=&nbsp;|k|&nbsp;&times;&nbsp;[=RequiredAlignOf=](|T|,|C|)
    for some positive integer |k|.
    </p>

    See [[#memory-layouts]]

  <tr><td><dfn noexport dfn-for="attribute">`binding`
    <td>non-negative i32 literal
    <td>Must only be applied to a [=resource=] variable.

    Specifies the binding number of the resource in a bind [=attribute/group=].
    See [[#resource-interface]].

  <tr><td><dfn noexport dfn-for="attribute">`builtin`
    <td>identifier name for a built-in value
    <td>Must only be applied to an entry point function parameter, entry point
    return type, or member of a [=structure=].

    Declares a built-in value.
    See [[#builtin-values]].

  <tr><td><dfn noexport dfn-for="attribute">`group`
    <td>non-negative i32 literal
    <td>Must only be applied to a [=resource=] variable.

    Specifies the binding group of the resource.
    See [[#resource-interface]].

  <tr><td><dfn noexport dfn-for="attribute">`id`
    <td>non-negative i32 literal
    <td>Must only be applied to an [=override declaration=] of [=scalar=] type.

    Specifies a numeric identifier as an alternate name for a
    [=pipeline-overridable=] constant.

  <tr><td><dfn noexport dfn-for="attribute">`interpolate`
    <td>One or two parameters.

    The first parameter must be an [=interpolation type=].
    The second parameter, if present, must specify the [=interpolation sampling=].
    <td>Must only be applied to a declaration that is decorated with a
    [=attribute/location=] attribute.

    Specifies how the user-defined IO must be interpolated.
    The attribute is only significant on user-defined [=vertex=] outputs
    and [=fragment=] inputs.
    See [[#interpolation]].

  <tr><td><dfn noexport dfn-for="attribute">`invariant`
    <td>*None*
    <td>Must only be applied to the `position` built-in value.

    When applied to the `position` [=built-in output value=] of a vertex
    shader, the computation of the result is invariant across different
    programs and different invocations of the same entry point.
    That is, if the data and control flow match for two `position` outputs in
    different entry points, then the result values are guaranteed to be the
    same.
    There is no affect on a `position` [=built-in input value=].

    Note: this attribute maps to the `precise` qualifier in HLSL, and the
    `invariant` qualifier in GLSL.

  <tr><td><dfn noexport dfn-for="attribute">`location`
    <td>non-negative i32 literal
    <td>Must only be applied to an entry point function parameter, entry point
    return type, or member of a [=structure=] type.
    Must only be applied to declarations of [=numeric scalar=] or [=numeric
    vector=] type.
    Must not be used with the [=compute=] shader stage.

    Specifies a part of the user-defined IO of an entry point.
    See [[#input-output-locations]].

  <tr><td><dfn noexport dfn-for="attribute">`size`</dfn>
    <td>positive i32 literal
    <td>Must only be applied to a member of a [=structure=] type.

    The number of bytes reserved in the struct for this member.

    This number must be at least the [=byte-size=] of the type of the member:
    <p algorithm="byte-size constraint">
    If `size(`|n|`)` is applied to a member with type |T|, then [=SizeOf=](|T|)&nbsp;&leq;&nbsp;|n|.
    </p>

    See [[#memory-layouts]]

  <tr><td><dfn noexport dfn-for="attribute">`stage`</dfn>
    <td>`compute`, `vertex`, or `fragment`
    <td>Must only be applied to a [=function declaration=].

    Declares an [=entry point=] by specifying its [[#shader-stages-sec|pipeline stage]].

  <tr><td><dfn noexport dfn-for="attribute">`workgroup_size`</dfn>
    <td>One, two or three parameters.

    Each parameter is either a literal or [[#module-constants|module-scope constant]].
    All parameters must be of the same type, either i32 or u32.
    <td>Must be applied to a [=compute shader stage|compute shader=] entry point function.
    Must not be applied to any other object.

    Specifies the x, y, and z dimensions of the [=workgroup grid=] for the compute shader.

    The first parameter specifies the x dimension.
    The second parameter, if provided, specifies the y dimension, otherwise is assumed to be 1.
    The third parameter, if provided, specifies the z dimension, otherwise is assumed to be 1.
    Each dimension must be at least 1 and at most an upper bound specified by the WebGPU API.

</table>


## Directives ## {#directives}

A <dfn noexport>directive</dfn> is a [=token=] sequence which modifies how a WGSL
program is processed by a WebGPU implementation.

Directives are optional.
If present, all directives must appear before any declarations.

See [[#enable-directive-section]].

<div class='syntax' noexport='true'>
  <dfn for=syntax>global_directive</dfn> :

    | [=syntax/enable_directive=]
</div>

## Declaration and Scope ## {#declaration-and-scope}

A <dfn noexport>declaration</dfn> associates an [=identifier=] with one of
the following kinds of objects:
* a type
* a value
* a variable
* a function
* a formal parameter

In other words, a declaration introduces a <dfn noexport>name</dfn> for an object.

The <dfn noexport>scope</dfn> of a declaration is the set of
program locations where a use of the declared identifier potentially denotes
its associated object.
We say the identifier is <dfn noexport>in scope</dfn>
(of the declaration) at those source locations.

When an identifier is used, it must be [=in scope=] for some declaration, or as part of a directive.
When an identifier is used in scope of one or more declarations for that name,
the identifier will denote the object of the non-[=module scope|module-scope=] declaration appearing closest to
that use, or the module-scope declaration if no other declaration is in scope.
We say the identifier use <dfn noexport>resolves</dfn> to that declaration.

Where a declaration appears determines its scope.
Generally, the scope is a span of text beginning immediately after the end of
the declaration.
Declarations at [=module scope=] are the exception, described below.

A declaration must not introduce a name when that identifier is
already in scope with the same end of scope as another instance of that name.

Certain objects are provided by the WebGPU implementation, and are treated as
if they have been declared by every WGSL program.
We say such objects are <dfn noexport>predeclared</dfn>.
Their scope is the entire WGSL program.
Examples of predeclared objects are:
* [=built-in functions=], and
* built-in types.

A declaration is at <dfn noexport>module scope</dfn> if the declaration appears outside
the text of any other declaration.
Module scope declarations are [=in scope=] for the entire program.
That is, a declaration at module scope may be referenced by source text
that follows *or precedes* that declaration.

It is a [=shader-creation error=] if any module scope declaration is recursive.
That is, there must be no cycles among the declarations:

> Consider the directed graph where:
> * Each node corresponds to a declaration |D|.
> * There is an edge from declaration |D| to declaration |T| when the definition
>      for |D| mentions an identifier which [=resolves=] to |T|.
>
> This graph must not have a cycle.

Note: The [=function body=] is part of the [=function declaration=], thus
functions must not be recursive, either directly or indirectly.

Note: Use of a non-[=module scope=] identifier must follow the declaration of
that identifier in the text.
This is not true, however, for [=module scope=] declarations, which may be
referenced out of order in the text.

Note: Only a [=function declaration=] can contain other declarations.

<div class='example wgsl' heading='Valid and invalid declarations'>
  <xmp>
    // Invalid, cannot reuse built-in function names.
    var<private> modf: f32 = 0.0;

    // Valid, foo_1 is in scope for the entire program.
    var<private> foo: f32 = 0.0; // foo_1

    // Valid, bar_1 is in scope for the entire program.
    var<private> bar: u32 = 0u; // bar_1

    // Valid, my_func_1 is in scope for the entire program.
    // Valid, foo_2 is in scope until the end of the function.
    fn my_func(foo: f32) { // my_func_1, foo_2
      // Any reference to 'foo' resolves to the function parameter.

      // Invalid, the scope of foo_2 ends at the of the function.
      var foo: f32; // foo_3

      // Valid, bar_2 is in scope until the end of the function.
      var bar: u32; // bar_2
      // References to 'bar' resolve to bar_2
      {
        // Valid, bar_3 is in scope until the end of the compound statement.
        var bar: u32; // bar_3
        // References to 'bar' resolve to bar_3

        // Invalid, bar_4 has the same end scope as bar_3.
        var bar: i32; // bar_4

        // Valid, i_1 is in scope until the end of the for loop
        for ( var i: i32 = 0; i < 10; i++ ) { // i_1
          // Invalid, i_2 has the same end scope as i_1.
          var i: i32 = 1; // i_2.
        }
      }

      // Invalid, bar_5 has the same end scope as bar_2.
      var bar: u32; // bar_5

      // Valid, module scope declarations are in scope for the entire program.
      var early_use : i32 = later_def;
    }

    // Invalid, bar_6 has the same scope as bar_1.
    var<private> bar: u32 = 1u; // bar_6

    // Invalid, my_func_2 has the same end scope as my_func_1.
    fn my_func() { } // my_func_2

    // Valid, my_foo_1 is in scope for the entire program.
    fn my_foo( //my_foo_1
      // Valid, my_foo_2 is in scope until the end of the function.
      my_foo: i32 // my_foo_2
    ) { }

    var<private> later_def : i32 = 1;
  </xmp>
</div>

# Types # {#types}

Programs calculate values.

In WGSL, a <dfn noexport>type</dfn> is set of values, and each value belongs to exactly one type.
A value's type determines the syntax and semantics of operations that can be performed on that value.

For example, the mathematical number 1 corresponds to three distinct values in WGSL:
* the 32-bit signed integer value `1`,
* the 32-bit unsigned integer value `1u`,
* the 32-bit floating point value `1.0`, and
* the 16-bit floating point value `1.0`, if `f16` extension is enabled.

WGSL treats these as different because their machine representation and operations differ.

A type is either [=predeclared=], or created in WGSL source via a [=declaration=].

We distinguish between the *concept* of a type and the *syntax* in WGSL to denote that type.
In many cases the spelling of a type in this specification is the same as its WGSL syntax.
For example:
* the set of 32-bit unsigned integer values is spelled `u32` in this specification,
    and also in a WGSL program.
* the spelling is different for structure types, or types containing structures.

Some WGSL types are only used for analyzing a source program and
for determining the program's runtime behaviour.
This specification will describe such types, but they do not appear in WGSL source text.

Note: WGSL [=reference types=] are not written in WGSL programs. See [[#memory-view-types]].

## Type Checking ## {#type-checking-section}

A WGSL value is computed by evaluating an expression.
An <dfn noexport>expression</dfn> is a segment of source text
parsed as one of the WGSL grammar rules whose name ends with "`_expression`".
An expression *E* can contain <dfn noexport>subexpressions</dfn> which are expressions properly contained
in the outer expression *E*.

The particular value produced by an expression evaluation depends on:
* <dfn noexport>static context</dfn>:
    the source text surrounding the expression, and
* <dfn noexport>dynamic context</dfn>:
    the state of the invocation evaluating the expression,
    and the execution context in which the invocation is running.

The values that may result from evaluating a particular expression will always belong to a specific WGSL type,
known as the <dfn noexport>static type</dfn> of the expression.
The rules of WGSL are designed so that the static type of an expression depends only on the expression's static context.

Statements often use expressions, and may place requirements on the static types of those expressions.
For example:
* The condition expression of an `if` statement must be of type [=bool=].
* In a `let` declaration, the initializer must evaluate to the declared type of the constant.

<dfn noexport>Type checking</dfn> a successfully parsed WGSL program is the process of mapping
each expression to its static type,
and determining if the type requirements of each statement are satisfied.

A <dfn noexport>type assertion</dfn> is a mapping from some WGSL source expression to a WGSL type.
The notation

> *e* : *T*

is a type assertion meaning *T* is the static type of WGSL expression *e*.

Note: A type assertion is a statement of fact about the text of a program.
It is not a runtime check.

Finding static types for expressions can be performed by recursively applying type rules.
A <dfn noexport>type rule</dfn> has two parts:
* A conclusion, stated as a type assertion for an expression.
    The expression in the type assertion is specified schematically,
    using *italicized* names to denote subexpressions
    or other syntactically-determined parameters.
* Preconditions, consisting of:
    * Type assertions for subexpressions, when there are subexpressions.
    * Conditions on the other schematic parameters, if any.
    * How the expression is used in a statement.
    * Optionally, other static context.

Each distinct type parameterization for a type rule is called an <dfn noexport>overload</dfn>.
For example, [[#arithmetic-expr|unary negation]] (an expression of the form `-`|e|)
has twelve overloads, because its type rules are parameterized by a type |T| that can be any of:
* [=i32=]
* vec2&lt;i32&gt;
* vec3&lt;i32&gt;
* vec4&lt;i32&gt;
* [=f32=]
* vec2&lt;f32&gt;
* vec3&lt;f32&gt;
* vec4&lt;f32&gt;
* [=f16=]
* vec2&lt;f16&gt;
* vec3&lt;f16&gt;
* vec4&lt;f16&gt;

A <dfn noexport>type rule applies to an expression</dfn> when:
* The rule's conclusion matches a valid parse of the expression, and
* The rule's preconditions are satisfied.

TODO: write an example such as `1+2`, or `3 - a`, where `a` is in-scope of a let declaration with `i32` type.

The type rules are designed so that if parsing succeeds, at most one type rule will apply to each expression.
If a type rule applies to an expression, then the conclusion is asserted, and therefore determines the static type of the expression.

A WGSL source program is <dfn noexport>well-typed</dfn> when:
* The static type can be determined for each expression in the program by applying the type rules, and
* The type requirements for each statement are satisfied.

Otherwise there is a <dfn noexport>type error</dfn> and the source program is not a valid WGSL program.

WGSL is a <dfn noexport>statically typed language</dfn>
because type checking a WGSL program will either succeed or
discover a type error, while only having to inspect the program source text.

### Type Rule Tables ### {#typing-tables-section}

The WGSL [=type rules=] are organized into <dfn noexport>type rule tables</dfn>,
with one row per type rule.

The <dfn noexport>semantics of an expression</dfn> is the effect of evaluating that expression,
and is primarily the production of a result value.
The *Description* column of the type rule that applies to an expression will specify the expression's semantics.
The semantics usually depends on the values of the type rule parameters, including
the assumed values of any subexpressions.
Sometimes the semantics of an expression includes effects other than producing
a result value, such as the non-result-value effects of its subexpressions.

TODO: example: non-result-value effect is any side effect of a function call subexpression.

## Plain Types ## {#plain-types-section}

[=Plain types=] are the types for representing boolean values, numbers, vectors,
matrices, or aggregations of such values.

A <dfn>plain type</dfn> is either a [=scalar=] type, an [=atomic type|atomic=] type, or a [=composite=] type.

Note: Plain types in WGSL are similar to Plain-Old-Data types in C++, but also include atomic types.

### Boolean Type ### {#bool-type}

The <dfn noexport>bool</dfn> type contains the values `true` and `false`.

### Integer Types ### {#integer-types}

The <dfn noexport>u32</dfn> type is the set of 32-bit unsigned integers.

The <dfn noexport>i32</dfn> type is the set of 32-bit signed integers.
It uses a two's complementation representation, with the sign bit in the most significant bit position.

### Floating Point Type ### {#floating-point-types}

The <dfn noexport>f32</dfn> type is the set of 32-bit floating point values of the [[!IEEE-754|IEEE-754]] binary32 (single precision) format.
See [[#floating-point-evaluation]] for details.

The <dfn noexport>f16</dfn> type is the set of 16-bit floating point values of the [[!IEEE-754|IEEE-754]] binary16 (half precision) format. Using [=f16=] type is allowed if and only if the program has an "enable f16;" directive, otherwise there is a shader-creation error. The support for "enable f16;" directive is optional. See [[#floating-point-evaluation]] for details.

### Scalar Types ### {#scalar-types}

The <dfn noexport>scalar</dfn> types are [=bool=], [=i32=], [=u32=], [=f32=], and [=f16=].

The <dfn noexport>numeric scalar</dfn> types are [=i32=], [=u32=], [=f32=], and [=f16=].

The <dfn noexport>integer scalar</dfn> types are [=i32=] and [=u32=].

### Vector Types ### {#vector-types}

A <dfn noexport>vector</dfn> is a grouped sequence of 2, 3, or 4 [=scalar=] components.

<table class='data'>
  <thead>
    <tr><th>Type<th>Description
  </thead>
  <tr><td>vec*N*<*T*><td>Vector of *N* components of type *T*.
                          *N* must be in {2, 3, 4} and *T*
                          must be one of the [=scalar=] types.
                          We say *T* is the <dfn noexport>component type</dfn> of the vector.
</table>

A vector is a <dfn dfn>numeric vector</dfn> if its component type is a [=numeric scalar=].

Key use cases of a vector include:

* to express both a direction and a magnitude.
* to express a position in space.
* to express a color in some color space.
    For example, the components could be intensities of red, green, and blue,
    while the fourth component could be an alpha (opacity) value.

Many operations on vectors act <dfn noexport>component-wise</dfn>, i.e. the
result vector is formed by operating on each component independently.

<div class='example wgsl type-scope' heading='Vector'>
  <xmp highlight='rust'>
    vec2<f32>  // is a vector of two f32s.
  </xmp>
</div>

<div class='example wgsl function-scope component-wise addition' heading='Component-wise addition'>
  <xmp highlight='rust'>
    let x : vec3<f32> = a + b; // a and b are vec3<f32>
    // x[0] = a[0] + b[0]
    // x[1] = a[1] + b[1]
    // x[2] = a[2] + b[2]
  </xmp>
</div>

### Matrix Types ### {#matrix-types}

A <dfn noexport>matrix</dfn> is a grouped sequence of 2, 3, or 4 floating point vectors.

<table class='data'>
  <thead>
    <tr><th>Type<th>Description
  </thead>
  <tr algorithm="matrix type">
    <td>mat|N|x|M|&lt;|T|&gt;
    <td>Matrix of |N| columns and |M| rows of type |T|, where |N| and |M| are both in {2, 3, 4}, and |T| must be f32 or f16.
        Equivalently, it can be viewed as |N| column vectors of type vec|M|&lt;*T*&gt;.
</table>

The key use case for a matrix is to embody a linear transformation.
In this interpretation, the vectors of a matrix are treated as column vectors.

The product operator (`*`) is used to either:

* scale the transformation by a scalar magnitude.
* apply the transformation to a vector.
* combine the transformation with another matrix.

See [[#arithmetic-expr]].

<div class='example wgsl type-scope' heading='Matrix'>
  <xmp highlight='rust'>
    mat2x3<f32>  // This is a 2 column, 3 row matrix of 32-bit floats.
                 // Equivalently, it is 2 column vectors of type vec3<f32>.
  </xmp>
</div>

### Atomic Types ### {#atomic-types}

An <dfn noexport>atomic type</dfn> encapsulates a [=scalar=] type such that:
* atomic objects provide certain guarantees to concurrent observers, and
* the only valid operations on atomic objects are the [[#atomic-builtin-functions|atomic builtin functions]].

<table class='data'>
  <thead>
    <tr><th>Type<th>Description
  </thead>
  <tr algorithm="atomic type"><td>atomic&lt;|T|&gt;
    <td>Atomic of type |T|. |T| must be either [=u32=] or [=i32=].
</table>

An expression must not evaluate to an atomic type.

Atomic types may only be instantiated by variables in the [=address spaces/workgroup=]
address space or by [=storage buffer=] variables with a [=access/read_write=] access mode.
The [=memory scope=] of operations on the type is determined by the [=address space=]
it is instantiated in.
Atomic types in the [=address spaces/workgroup=] address space have a memory
scope of `Workgroup`, while those in the [=address spaces/storage=]
address space have a memory scope of `QueueFamily`.

An <dfn noexport>atomic modification</dfn> is any
[[#memory-operation|operation]] on an atomic object which sets the content of
the object.
The operation counts as a modification even if the new value is the same as the
object's existing value.

In WGSL, atomic modifications are mutually ordered, for each object.
That is, during execution of a shader stage, for each atomic object *A*, all
agents observe the same order of modification operations applied to *A*.
The ordering for distinct atomic objects may not be related in any way; no
causality is implied.
Note that variables in [=address spaces/workgroup=] space are shared within a
[=compute shader stage/workgroup=], but are not shared between different
workgroups.


### Array Types ### {#array-types}

An <dfn noexport>array</dfn> is an indexable grouping of element values.

<table class='data'>
  <thead>
    <tr><th>Type<th>Description
  </thead>
  <tr><td algorithm="fixed-size array type">array&lt;|E|,|N|&gt;
      <td>A <dfn>fixed-size array</dfn> with |N| elements of type |E|.<br>
          |N| is called the <dfn noexport>element count</dfn> of the array.
  <tr><td algorithm="runtime-sized array type">array&lt;|E|&gt;
      <td>A <dfn noexport>runtime-sized</dfn> array of elements of type |E|.
          These may only appear in specific contexts.<br>
</table>

The first element in an array is at index 0, and each successive element is at the next integer index.
See [[#array-access-expr]].

An expression must not evaluate to a runtime-sized array type.

The element count expression |N| of a fixed-size array must:
* be a literal, or the name of a [[#module-constants|module-scope constant]] (possibly [=pipeline-overridable=]), and
* evaluate to an [=integer scalar=] with value greater than zero.

Note:  The element count value is fully determined at [=pipeline creation=] time.

An array element type must be one of:
* a [=scalar=] type
* a [=vector=] type
* a [=matrix=] type
* an [=atomic type|atomic=] type
* an array type having a [=creation-fixed footprint=]
* a [=structure=] type having a [=creation-fixed footprint=].

Note: The element type must be a [=plain type=].

Two array types are the same if and only if all of the following are true:
* They have the same element type.
* Their element count specifications match, i.e. one of the following is true:
    * They are both runtime-sized.
    * They are both fixed-sized with [=creation-fixed footprint=], and
        equal-valued element counts, even if one is signed and the other is unsigned.
        (Signed and unsigned values are comparable in this case because element counts must
        be greater than zero.)
    * They are both fixed-sized with element count specified as the same
        [=pipeline-overridable=] constant.

<div class='example wgsl fixed-size array types' heading='Example fixed-size array types, non-overridable element count'>
  <xmp highlight='rust'>
    // array<f32,8> and array<i32,8> are different types:
    // different element types
    var<private> a: array<f32,8>;
    var<private> b: array<i32,8>;
    var<private> c: array<i32,8u>;  // array<i32,8> and array<i32,8u> are the same type

    let width = 8;
    let height = 8;

    // array<i32,8>, array<i32,8u>, and array<i32,width> are the same type.
    // Their element counts evaluate to 8.
    var<private> d: array<i32,width>;

    // array<i32,height> and array<i32,width> are the same type.
    var<private> e: array<i32,width>;
    var<private> f: array<i32,height>;
  </xmp>
</div>

Note: The valid use of an array sized by an overridable constant is as the store type
of a variable in [=address spaces/workgroup=] space.

<div class='example wgsl global-scope' heading="Workgroup variables sized by overridable constants">
  <xmp>
    override blockSize = 16;

    var<workgroup> odds: array<i32,blockSize>;
    var<workgroup> evens: array<i32,blockSize>;

    // An invalid example, because the overridable element count may only occur
    // at the outer level.
    // var<workgroup> both: array<array<i32,blockSize>,2>;

    // An invalid example, because the overridable element count is only
    // valid for workgroup variables.
    // var<private> bad_address_space: array<i32,blockSize>;
  </xmp>
</div>


<div class='syntax' noexport='true'>
  <dfn for=syntax>array_type_decl</dfn> :

    | [=syntax/array=] [=syntax/less_than=] [=syntax/type_decl=] ( [=syntax/comma=] [=syntax/element_count_expression=] ) ? [=syntax/greater_than=]
</div>
<div class='syntax' noexport='true'>
  <dfn for=syntax>element_count_expression</dfn> :

    | [=syntax/int_literal=]

    | [=syntax/uint_literal=]

    | [=syntax/ident=]
</div>

### Structure Types ### {#struct-types}

A <dfn noexport>structure</dfn> is a grouping of named member values.

<table class='data'>
  <thead>
    <tr><th>Type<th>Description
  </thead>
  <tr algorithm="structure type">
      <td>struct&lt;|T|<sub>1</sub>,...,|T|<sub>N</sub>&gt;
      <td>An ordered tuple of *N* members of types
          |T|<sub>1</sub> through |T|<sub>N</sub>, with |N| being an integer greater than 0.
          A structure type declaration specifies an [=identifier=] name for each member.
          Two members of the same structure type must not have the same name.
</table>

A structure member type must be one of:
* a [=scalar=] type
* a vector type
* a matrix type
* an [=atomic type|atomic=] type
* a [=fixed-size array=] type with [=creation-fixed footprint=]
* a [=runtime-sized=] array type, but only if it is the last member of the structure
* a [=structure=] type that has a [=creation-fixed footprint=]

Note: Each member type must be a [=plain type=].

Some consequences of the restrictions structure member and array element types are:
* A pointer, texture, or sampler must not appear in any level of nesting within an array or structure.
* When a [=runtime-sized=] array is part of a larger type, it may only appear
    as the last element of a structure, which itself cannot be part of an enclosing array or structure.

<div class='example wgsl global-scope' heading="Structure">
  <xmp highlight='rust'>
    // A structure with four members.
    struct Data {
      a: i32,
      b: vec2<f32>,
      c: array<i32,10>,
      d: array<f32>, // last comma is optional
    }
  </xmp>
</div>

<div class='syntax' noexport='true'>
  <dfn for=syntax>struct_decl</dfn> :

    | [=syntax/struct=] [=syntax/ident=] [=syntax/struct_body_decl=]
</div>
<div class='syntax' noexport='true'>
  <dfn for=syntax>struct_body_decl</dfn> :

    | [=syntax/brace_left=] ( [=syntax/struct_member=] [=syntax/comma=] ) * [=syntax/struct_member=] [=syntax/comma=] ? [=syntax/brace_right=]
</div>
<div class='syntax' noexport='true'>
  <dfn for=syntax>struct_member</dfn> :

    | [=syntax/attribute=] * [=syntax/variable_ident_decl=]
</div>

WGSL defines the following attributes that can be applied to structure members:
 * [=attribute/builtin=]
 * [=attribute/location=]
 * [=attribute/align=]
 * [=attribute/size=]

Note: Layout attributes may be required if the structure type is used
to define a [=uniform buffer=] or a [=storage buffer=]. See [[#memory-layouts]].

<div class='example wgsl global-scope' heading='Structure WGSL'>
  <xmp>
    struct my_struct {
      a: f32,
      b: vec4<f32>
    }
  </xmp>
</div>

<div class='example wgsl global-scope' heading='Structure WGSL'>
  <xmp>
    // Runtime Array
    type RTArr = array<vec4<f32>>;
    struct S {
      a: f32,
      b: f32,
      data: RTArr
    }
    @group(0) @binding(0) var<storage> buffer: S;
  </xmp>
</div>

### Composite Types ### {#composite-types}

A type is <dfn noexport>composite</dfn> if it has internal structure
expressed as a composition of other types.
The internal parts do not overlap, and are called <dfn noexport>components</dfn>.

The composite types are:

* [=vector=] type
* [=matrix=] type
* [=array=] type
* [=structure=] type

For a composite type |T|, the <dfn>nesting depth</dfn> of |T|, written *NestDepth*(|T|) is:
* 1 for a vector type
* 2 for a matrix type
* 1 + *NestDepth*(|E|) for an array type with element type |E|
* 1 + max(*NestDepth*(*M*<sub>1</sub>),..., *NestDepth*(*M*<sub>N</sub>))
    if |T| is a structure type with member types *M*<sub>1</sub>,...,*M*<sub>1</sub>


### Constructible Types ### {#constructible-types}

Many kinds of values can be created, loaded, stored, passed into functions,
and returned from functions.
We call these [=constructible=].

A type is <dfn>constructible</dfn> if it is one of:

* a [=scalar=] type
* a [=vector=] type
* a [=matrix=] type
* a [=fixed-size array=] type, if it has [=creation-fixed footprint=] and its element type is constructible.
* a [=structure=] type, if all its members are constructible.

Note: All constructible types are [=plain types|plain=] and have [=creation-fixed footprint=].

Note: Atomic types and runtime-sized array types are not constructible.
Composite types containing atomics and runtime-sized arrays are not constructible.

### Fixed-Footprint Types ### {#fixed-footprint-types}

The <dfn noexport>memory footprint</dfn> of a variable is the number of [=memory locations=]
used to store the contents of the variable.
The memory footprint of a variable depends on its [=store type=] and becomes finalized at some point
in the [[#shader-lifecycle|shader lifecycle]].
Most variables are sized very early, at [=Shader module creation|shader creation=] time.
Some variables may be sized later, at [=pipeline creation=] time,
and others as late as the [=shader execution start|start of shader execution=].

A [=plain type=] has a <dfn>creation-fixed footprint</dfn> if its size is fully determined
at [=shader module creation|shader creation=] time.

A [=plain type=] has a <dfn>fixed footprint</dfn> if its size is fully determined
at [=pipeline creation=] time.

Note: Pipeline creation depends on shader creation, so a type with [=creation-fixed footprint=] also has [=fixed footprint=].

The plain types with [=creation-fixed footprint=] are:
* a [=scalar=] type
* a [=vector=] type
* a [=matrix=] type
* an [=atomic type|atomic=] type
* a [=fixed-size array=] type, when:
     * its [=element count=] is a literal, or the name of a [[#module-constants|module-scope]]
        [=let declaration=]
* a [=structure=] type, if all its members have [=creation-fixed footprint=].

Note: A [=constructible=] type has [=creation-fixed footprint=].

The plain types with [=fixed footprint=] are any of:
* a type with [=creation-fixed footprint=]
* a [=fixed-size array=] type, where its [=element count=] is a [=pipeline-overridable=]  constant.

Note: The only valid use of a fixed-size array with an element count that is a pipeline-overridable constant is
as the [=store type=] for a [=address spaces/workgroup=] variable.

Note: A fixed-footprint type may contain an [=atomic type|atomic=] type, either directly or
indirectly, while a [=constructible=] type must not.

Note: Fixed-footprint types exclude [=runtime-sized=] arrays, and any structures or arrays
that contain [=runtime-sized=] arrays, recursively.

## Memory ## {#memory}

In WGSL, a value of [=storable=] type may be stored in memory, for later retrieval.
This section describes the structure of memory, and how WGSL types are used to
describe the contents of memory.

### Memory Locations ### {#memory-locations-section}

Memory consists of a set of distinct <dfn noexport>memory locations</dfn>.
Each memory location is 8-bits
in size. An operation affecting memory interacts with a set of one or more
memory locations.

Two sets of memory locations <dfn noexport>overlap</dfn> if the intersection of
their sets of memory locations is non-empty. Each variable declaration has a
set of memory locations that does not overlap with the sets of memory locations of
any other variable declaration. Memory operations on structures and arrays may
access padding between elements, but must not access padding at the end of the
structure or array.

### Memory Access Mode ### {#memory-access-mode}

A <dfn noexport>memory access</dfn> is an operation that acts on memory locations.

* A <dfn noexport>read access</dfn> observes the contents of memory locations.
* A <dfn noexport>write access</dfn> sets the contents of memory locations.

A single operation can read, write, or both read and write.

Particular memory locations may support only certain kinds of accesses, expressed
as the memory's <dfn noexport>access mode</dfn>:

: <dfn noexport dfn-for="access">read</dfn>
:: Supports read accesses, but not writes.
: <dfn noexport dfn-for="access">write</dfn>
:: Supports write accesses, but not reads.
: <dfn noexport dfn-for="access">read_write</dfn>
:: Supports both read and write accesses.

<div class='syntax' noexport='true'>
  <dfn for=syntax>access_mode</dfn> :

    | `'read'`

    | `'write'`

    | `'read_write'`
</div>

### Storable Types ### {#storable-types}

The value contained in a [=variable=] must be of a [=storable=] type.
A storable type may have an explicit representation defined by WGSL,
as described in [[#internal-value-layout]],
or it may be opaque, such as for textures and samplers.

A type is <dfn noexport>storable</dfn> if it is one of:

* a [=scalar=] type
* a [=vector=] type
* a [=matrix=] type
* an [=atomic type|atomic=] type
* an [=array=] type
* a [=structure=] type
* a [=texture=] type
* a [=sampler=] type

Note: That is, the storable types are the [=plain types=], texture types, and sampler types.

### IO-shareable Types ### {#io-shareable-types}

Pipeline input and output values must be of IO-shareable type.

A type is <dfn noexport>IO-shareable</dfn> if it is one of:

* a [=scalar=] type
* a [=numeric vector=] type
* a [=structure=] type, if all its members are [=scalars=] or [=numeric vectors=]

The following kinds of values must be of IO-shareable type:

* Values read from or written to built-in values.
* Values accepted as inputs from an upstream pipeline stage.
* Values written as output for downstream processing in the pipeline, or to an output attachment.

Note: Only built-in pipeline inputs may have a boolean type.
A user input or output data attribute must not be of [=bool=] type or contain a [=bool=] type.
See [[#pipeline-inputs-outputs]].

### Host-shareable Types ### {#host-shareable-types}

Host-shareable types are used to describe the contents of buffers which are shared between
the host and the GPU, or copied between host and GPU without format translation.
When used for this purpose, the type must be additionally decorated with layout attributes
as described in [[#memory-layouts]].
We will see in [[#module-scope-variables]] that the [=store type=] of [=uniform buffer=] and [=storage buffer=]
variables must be host-shareable.

A type is <dfn noexport>host-shareable</dfn> if it is one of:

* a [=numeric scalar=] type
* a [=numeric vector=] type
* a [=matrix=] type
* an [=atomic type|atomic=] type
* a [=fixed-size array=] type, if it has [=creation-fixed footprint=] and its element type is host-shareable
* a [=runtime-sized=] array type, if its element type is host-shareable
* a [=structure=] type, if all its members are host-shareable

WGSL defines the following attributes that affect memory layouts:
 * [=attribute/align=]
 * [=attribute/size=]

Note: An [=IO-shareable=] type *T* is host-shareable if *T* is not [=bool=] and does not contain [=bool=].
Many types are host-shareable, but not IO-shareable, including [=atomic types=],
[=runtime-sized=] arrays, and any composite types containing them.

Note: Both IO-shareable and host-shareable types have concrete sizes, but counted differently.
IO-shareable types are sized by a location-count metric, see [[#input-output-locations]].
Host-shareable types are sized by a byte-count metric, see [[#memory-layouts]].

### Address spaces ### {#address-space}

Memory locations are partitioned into <dfn noexport>address spaces</dfn>.
Each address space has unique properties determining
mutability, visibility, the values it may contain,
and how to use variables with it.

<table class='data' id="address-space-table">
  <caption>Address Spaces</caption>
  <thead>
    <tr><th>Address space
        <th>Sharing among invocations
        <th>Supported access modes
        <th>Variable scope
        <th>Restrictions on stored values
        <th>Notes
  </thead>
  <tr><td><dfn noexport dfn-for="address spaces">function</dfn>
      <td>Same invocation only
      <td>[=access/read_write=]
      <td>[=Function scope=]
      <td>[=Constructible=] type
      <td>
  <tr><td><dfn noexport dfn-for="address spaces">private</dfn>
      <td>Same invocation only
      <td>[=access/read_write=]
      <td>[=Module scope=]
      <td>[=Constructible=] type
      <td>
  <tr><td><dfn noexport dfn-for="address spaces">workgroup</dfn>
      <td>Invocations in the same [=compute shader stage|compute shader=] [=compute shader stage/workgroup=]
      <td>[=access/read_write=]
      <td>[=Module scope=]
      <td>[=Plain type=] with [=fixed footprint=]
      <td>The [=element count=] of an outermost array may be a [=pipeline-overridable=] constant.
  <tr><td><dfn noexport dfn-for="address spaces">uniform</dfn>
      <td>Invocations in the same [=shader stage=]
      <td>[=access/read=]
      <td>[=Module scope=]
      <td>[=Constructible=] [=host-shareable=] types
      <td>For [=uniform buffer=] variables
  <tr><td><dfn noexport dfn-for="address spaces">storage</dfn>
      <td>Invocations in the same [=shader stage=]
      <td> [=access/read_write=], [=access/read=] (default)
      <td>[=Module scope=]
      <td>[=Host-shareable=]
      <td>For [=storage buffer=] variables
  <tr><td><dfn noexport dfn-for="address spaces">handle</dfn>
      <td>Invocations in the same shader stage
      <td>[=access/read=]
      <td>[=Module scope=]
      <td>[=Sampler=] types or [=texture=] types
      <td>For [=sampler=] and texture variables.<br>
</table>

Note: The token `handle` is reserved: it is never used in a WGSL program.

Note: A texture variable holds an opaque handle which is used to access the underlying
grid of texels.
The handle itself is always read-only.
In most cases the underlying texels are read-only.
For a write-only storage texture, the underlying texels are write-only.

<div class='syntax' noexport='true'>
  <dfn for=syntax>address_space</dfn> :

    | [=syntax/function=]

    | [=syntax/private=]

    | [=syntax/workgroup=]

    | [=syntax/uniform=]

    | [=syntax/storage=]
</div>

### Memory Layout ### {#memory-layouts}

[=Uniform buffer=] and [=storage buffer=] variables are used to share
bulk data organized as a sequence of bytes in memory.
Buffers are shared between the CPU and the GPU, or between different shader stages
in a pipeline, or between different pipelines.

Because buffer data are shared without reformatting or translation,
buffer producers and consumers must agree on the <dfn noexport>memory layout</dfn>,
which is the description of how the bytes in a buffer are organized into typed WGSL values.

The [=store type=] of a buffer variable must be [=host-shareable=], with fully elaborated memory layout, as described below.

Each buffer variable must be declared in either the [=address spaces/uniform=] or [=address spaces/storage=] address spaces.

The memory layout of a type is significant only when evaluating an expression with:
* a variable in the [=address spaces/uniform=] or [=address spaces/storage=] address space, or
* a pointer into the [=address spaces/uniform=] or [=address spaces/storage=] address space.

An 8-bit byte is the most basic unit of [=host-shareable=] memory.
The terms defined in this section express counts of 8-bit bytes.

We will use the following notation:
* <dfn noexport>AlignOf</dfn>(|T|) is the [=alignment=] of host-shareable type |T|.
* <dfn noexport>AlignOfMember</dfn>(|S|, |i|) is the alignment of the |i|'th member of the host-shareable structure |S|.
* <dfn noexport>SizeOf</dfn>(|T|) is the [=byte-size=] of host-shareable type |T|.
* <dfn noexport>SizeOfMember</dfn>(|S|, |i|) is the size of the |i|'th member of the host-shareable structure |S|.
* <dfn noexport>OffsetOfMember</dfn>(|S|, |i|) is the offset of the |i|'th member from the start of the host-shareable structure |S|.
* <dfn noexport>StrideOf</dfn>(|A|) is the <dfn>element stride</dfn> of host-shareable array type |A|, defined
    as the number of bytes from the start of one array element to the start of the next element.
    It equals the size of the array's element type, rounded up to the alignment of the element type:
        <p algorithm="array element stride">
          [=StrideOf=](array<|E|, |N|>) = [=roundUp=]([=AlignOf=](E), [=SizeOf=](E))<br>
          [=StrideOf=](array<|E|>) = [=roundUp=]([=AlignOf=](E), [=SizeOf=](E))
        </p>


#### Alignment and Size ####  {#alignment-and-size}

Each [=host-shareable=] data type |T| has an alignment and size.

The <dfn>alignment</dfn> of a type is a constraint on where values of that type may be placed in memory, expressed
as an integer:
a type's alignment must evenly divide
the byte address of the starting [=memory location=] of a value of that type.
Alignments enable use of more efficient hardware instructions for accessing the values,
or satisfy more restrictive hardware requirements on certain
address spaces. (See [address space layout constraints](#address-space-layout-constraints)).

Note: Each alignment value is always a power of two, by construction.

The <dfn>byte-size</dfn> of a type or structure member is the number of contiguous bytes
reserved in host-shareable memory for the purpose of storing a value of the type
or structure member.
The size may include non-addressable padding at the end of the type.
Consequently, loads and stores of a value might access fewer memory locations
than the value's size.

Alignment and size for host-shareable types are defined recursively in the
following table:

<table class='data'>
  <caption>
    Alignment and size for host-shareable types<br>
  </caption>
  <thead>
    <tr><th>Host-shareable type |T|
        <th>[=AlignOf=](|T|)
        <th>[=SizeOf=](|T|)
  </thead>
  <tr><td>[=i32=], [=u32=], or [=f32=]
      <td>4
      <td>4
  <tr><td>[=f16=]
      <td>2
      <td>2
  <tr><td>atomic&lt;|T|&gt;
      <td>4
      <td>4
  <tr><td>vec2&lt;|T|&gt;, |T| is [=i32=], [=u32=], or [=f32=]
      <td>8
      <td>8
  <tr><td>vec2&lt;f16&gt;
      <td>4
      <td>4
  <tr><td>vec3&lt;|T|&gt;, |T| is [=i32=], [=u32=], or [=f32=]
      <td>16
      <td>12
  <tr><td>vec3&lt;f16&gt;
      <td>8
      <td>6
  <tr><td>vec4&lt;|T|&gt;, |T| is [=i32=], [=u32=], or [=f32=]
      <td>16
      <td>16
  <tr><td>vec4&lt;f16&gt;
      <td>8
      <td>8
  <tr><td>mat|N|x|M| (col-major)<br>
      <p class="small">(General form)</p>
      <td>[=AlignOf=](vec|M|)
      <td>[=SizeOf=](array&lt;vec|M|, |N|&gt;)
  <tr><td>mat2x2&lt;f32&gt;
      <td>8
      <td>16
  <tr><td>mat2x2&lt;f16&gt;
      <td>4
      <td>8
  <tr><td>mat3x2&lt;f32&gt;
      <td>8
      <td>24
  <tr><td>mat3x2&lt;f16&gt;
      <td>4
      <td>12
  <tr><td>mat4x2&lt;f32&gt;
      <td>8
      <td>32
  <tr><td>mat4x2&lt;f16&gt;
      <td>4
      <td>16
  <tr><td>mat2x3&lt;f32&gt;
      <td>16
      <td>32
  <tr><td>mat2x3&lt;f16&gt;
      <td>8
      <td>16
  <tr><td>mat3x3&lt;f32&gt;
      <td>16
      <td>48
  <tr><td>mat3x3&lt;f16&gt;
      <td>8
      <td>24
  <tr><td>mat4x3&lt;f32&gt;
      <td>16
      <td>64
  <tr><td>mat4x3&lt;f16&gt;
      <td>8
      <td>32
  <tr><td>mat2x4&lt;f32&gt;
      <td>16
      <td>32
  <tr><td>mat2x4&lt;f16&gt;
      <td>8
      <td>16
  <tr><td>mat3x4&lt;f32&gt;
      <td>16
      <td>48
  <tr><td>mat3x4&lt;f16&gt;
      <td>8
      <td>24
  <tr><td>mat4x4&lt;f32&gt;
      <td>16
      <td>64
  <tr><td>mat4x4&lt;f16&gt;
      <td>8
      <td>32
  <tr><td>struct |S| with members M<sub>1</sub>...M<sub>N</sub>
      <td>max([=AlignOfMember=](S,1), ... , [=AlignOfMember=](S,N))<br>
      <td>[=roundUp=]([=AlignOf=](|S|), justPastLastMember)<br><br>
          where justPastLastMember = [=OffsetOfMember=](|S|,N) + [=SizeOfMember=](|S|,N)
  <tr><td>array<|E|, |N|><br>
      <td>[=AlignOf=](|E|)
      <td>|N| &times; [=roundUp=]([=AlignOf=](|E|), [=SizeOf=](|E|))
  <tr><td>array<|E|><br>
      <td>[=AlignOf=](|E|)
      <td>N<sub>runtime</sub> &times; [=roundUp=]([=AlignOf=](|E|),[=SizeOf=](|E|))<br><br>
          where N<sub>runtime</sub> is the runtime-determined number of elements of |T|
</table>


#### Structure Member Layout ####  {#structure-member-layout}

The |i|'th member of structure |S| has a size and alignment, denoted
by [=SizeOfMember=](|S|, |i|) and [=AlignOfMember=](|S|, |i|), respectively.
The member sizes and alignments are used to calculate each member's byte offset from the start of the structure,
as described in [[#internal-value-layout]].

<p algorithm="structure member size">
  [=SizeOfMember=](|S|, |i|) is |k| if the |i|'th member of |S| has attribute [=attribute/size=](|k|).
  Otherwise, it is [=SizeOf=](|T|) where |T| is the type of the member.
</p>

<p algorithm="structure member alignment">
  [=AlignOfMember=](|S|, |i|) is |k| if the |i|'th member has attribute [=attribute/align=](|k|).
  Otherwise, it is [=AlignOf=](|T|) where |T| is the type of the member.
</p>

If a structure member is decorated with the
[=attribute/size=] attribute, the value must be at least as large as the
size of the member's type:

<p algorithm="member size constraint">
  [=SizeOfMember=](|S|, |i|) &ge; [=SizeOf=](T)<br>
  Where |T| is the type of the |i|'th member of |S|.
</p>

The first structure member always has a zero byte offset from the start of the
structure:
<p algorithm="offset of first structure member">
  [=OffsetOfMember=](|S|, 1) = 0
</p>

Each subsequent member is placed at the lowest offset that satisfies the member type alignment,
and which avoids overlap with the previous member.
For each member index |i| > 1:
<p algorithm="structure member offset">
  [=OffsetOfMember=](|S|, |i|) = [=roundUp=]([=AlignOfMember=](|S|, |i| ), [=OffsetOfMember=](|S|, |i|-1) + [=SizeOfMember=](|S|, |i|-1))<br>
</p>

<div class='example wgsl' heading='Layout of structures using implicit member sizes and alignments'>
  <xmp highlight='rust'>
    struct A {                                     //             align(8)  size(24)
        u: f32,                                    // offset(0)   align(4)  size(4)
        v: f32,                                    // offset(4)   align(4)  size(4)
        w: vec2<f32>,                              // offset(8)   align(8)  size(8)
        x: f32                                     // offset(16)  align(4)  size(4)
        // -- implicit struct size padding --      // offset(20)            size(4)
    }

    struct B {                                     //             align(16) size(160)
        a: vec2<f32>,                              // offset(0)   align(8)  size(8)
        // -- implicit member alignment padding -- // offset(8)             size(8)
        b: vec3<f32>,                              // offset(16)  align(16) size(12)
        c: f32,                                    // offset(28)  align(4)  size(4)
        d: f32,                                    // offset(32)  align(4)  size(4)
        // -- implicit member alignment padding -- // offset(36)            size(4)
        e: A,                                      // offset(40)  align(8)  size(24)
        f: vec3<f32>,                              // offset(64)  align(16) size(12)
        // -- implicit member alignment padding -- // offset(76)            size(4)
        g: array<A, 3>,    // element stride 24       offset(80)  align(8)  size(72)
        h: i32                                     // offset(152) align(4)  size(4)
        // -- implicit struct size padding --      // offset(156)           size(4)
    }

    @group(0) @binding(0)
    var<storage,read_write> storage_buffer: B;
  </xmp>
</div>

<div class='example wgsl' heading='Layout of structures with explicit member sizes and alignments'>
  <xmp highlight='rust'>
    struct A {                                     //             align(8)  size(32)
        u: f32,                                    // offset(0)   align(4)  size(4)
        v: f32,                                    // offset(4)   align(4)  size(4)
        w: vec2<f32>,                              // offset(8)   align(8)  size(8)
        @size(16) x: f32                           // offset(16)  align(4)  size(16)
    }

    struct B {                                     //             align(16) size(208)
        a: vec2<f32>,                              // offset(0)   align(8)  size(8)
        // -- implicit member alignment padding -- // offset(8)             size(8)
        b: vec3<f32>,                              // offset(16)  align(16) size(12)
        c: f32,                                    // offset(28)  align(4)  size(4)
        d: f32,                                    // offset(32)  align(4)  size(4)
        // -- implicit member alignment padding -- // offset(36)            size(12)
        @align(16) e: A,                           // offset(48)  align(16) size(32)
        f: vec3<f32>,                              // offset(80)  align(16) size(12)
        // -- implicit member alignment padding -- // offset(92)            size(4)
        g: array<A, 3>,    // element stride 32       offset(96)  align(8)  size(96)
        h: i32                                     // offset(192) align(4)  size(4)
        // -- implicit struct size padding --      // offset(196)           size(12)
    }

    @group(0) @binding(0)
    var<uniform> uniform_buffer: B;
  </xmp>
</div>

#### Array Layout Examples ####  {#array-layout-examples}

<div class='example wgsl function-scope' heading='Fixed-size array layout examples'>
  <xmp highlight='rust'>
    // Array where:
    //   - alignment is 4 = AlignOf(f32)
    //   - element stride is 4 = roundUp(AlignOf(f32),SizeOf(f32)) = roundUp(4,4)
    //   - size is 32 = stride * number_of_elements = 4 * 8
    var small_stride: array<f32, 8>;

    // Array where:
    //   - alignment is 16 = AlignOf(vec3<f32>) = 16
    //   - element stride is 16 = roundUp(AlignOf(vec3<f32>), SizeOf(vec3<f32>))
    //                          = roundUp(16,12)
    //   - size is 128 = stride * number_of_elements = 16 * 8
    var bigger_stride: array<vec3<f32>, 8>;
  </xmp>
</div>

<div class='example wgsl global-scope' heading='Runtime-sized array layout examples'>
  <xmp highlight='rust'>
    // Array where:
    //   - alignment is 4 = AlignOf(f32)
    //   - element stride is 4 = roundUp(AlignOf(f32),SizeOf(f32)) = 4
    // If B is the effective buffer binding size for the binding on the
    // draw or dispach command, the number of elements is:
    //   N_runtime = floor(B / element stride) = floor(B / 4)
    @group(0) @binding(0)
    var<storage> weights: array<f32>;

    // Array where:
    //   - alignment is 16 = AlignOf(vec3<f32>) = 16
    //   - element stride is 16 = roundUp(AlignOf(vec3<f32>), SizeOf(vec3<f32>))
    //                          = roundUp(16,12)
    // If B is the effective buffer binding size for the binding on the
    // draw or dispach command, the number of elements is:
    //   N_runtime = floor(B / element stride) = floor(B / 16)
    var<uniform> directions: array<vec3<f32>>;
  </xmp>
</div>

#### Internal Layout of Values ####  {#internal-value-layout}

This section describes how the internals of a value are placed in the byte locations
of a buffer, given an assumed placement of the overall value.
These layouts depend on the value's type,
and the [=attribute/align=] and [=attribute/size=] attributes on structure members.

The buffer byte offset at which a value is placed must satisfy the type alignment requirement:
If a value of type |T| is placed
at buffer offset |k|, then |k| = |c| &times; [=AlignOf=](|T|), for some non-negative integer |c|.

The data will appear identically regardless of the address space.

When a value |V| of type [=u32=] or [=i32=] is placed at byte offset |k| of a
host-shared buffer, then:
   * Byte |k| contains bits 0 through 7 of |V|
   * Byte |k|+1 contains bits 8 through 15 of |V|
   * Byte |k|+2 contains bits 16 through 23 of |V|
   * Byte |k|+3 contains bits 24 through 31 of |V|

Note: Recall that [=i32=] uses twos-complement representation, so the sign bit
is in bit position 31.

A value |V| of type [=f32=] is represented in [[!IEEE-754|IEEE-754]] binary32 format.
It has one sign bit, 8 exponent bits, and 23 fraction bits.
When |V| is placed at byte offset |k| of host-shared buffer, then:
   * Byte |k| contains bits 0 through 7 of the fraction.
   * Byte |k|+1 contains bits 8 through 15 of the fraction.
   * Bits 0 through 6 of byte |k|+2 contain bits 16 through 22 of the fraction.
   * Bit 7 of byte |k|+2 contains bit 0 of the exponent.
   * Bits 0 through 6 of byte |k|+3 contain bits 1 through 7 of the exponent.
   * Bit 7 of byte |k|+3 contains the sign bit.

A value |V| of type [=f16=] is represented in [[!IEEE-754|IEEE-754]] binary16 format.
It has one sign bit, 5 exponent bits, and 10 fraction bits.
When |V| is placed at byte offset |k| of host-shared buffer, then:
   * Byte |k| contains bits 0 through 7 of the fraction.
   * Bits 0 through 1 of byte |k|+1 contains bits 8 through 9 of the fraction.
   * Bits 2 through 6 of byte |k|+1 contains bits 0 through 4 of the exponent.
   * Bit 7 of byte |k|+1 contains the sign bit.

Note: The above rules imply that numeric values in host-shared buffers
are stored in little-endian format.

When a value |V| of [=atomic type=] `atomic`&lt;|T|&gt; is placed in a host-shared buffer,
it has the same internal layout as a value of the underlying type |T|.

When a value |V| of vector type vec|N|&lt;|T|&gt; is placed at
byte offset |k| of a host-shared buffer, then:
   * |V|.x is placed at byte offset |k|
   * |V|.y is placed at byte offset |k| + [=SizeOf=](|T|)
   * If |N| &ge; 3, then |V|.z is placed at byte offset |k| + 2 &times; [=SizeOf=](|T|)
   * If |N| &ge; 4, then |V|.w is placed at byte offset |k| + 3 &times; [=SizeOf=](|T|)

When a value |V| of matrix type mat|N|x|M|&lt;|T|&gt; is placed at
byte offset |k| of a host-shared buffer, then:
  * Column vector |i| of |V| is placed at byte offset |k| + |i| &times; [=AlignOf=](vec|M|&lt;|T|&gt;)

When a value of array type |A| is placed at byte offset |k| of a host-shared memory buffer,
then:
   * Element |i| of the array is placed at byte offset |k| + |i| &times; [=StrideOf=](|A|)

When a value of structure type |S| is placed at byte offset |k| of a host-shared memory buffer,
then:
   * The |i|'<sup>th</sup> member of the structure value is placed at byte offset |k| + [=OffsetOfMember=](|S|,|i|).
    See [[#structure-member-layout]].

#### Address Space Layout Constraints ####  {#address-space-layout-constraints}

The [=address spaces/storage=] and [=address spaces/uniform=] address spaces
have different buffer layout constraints which are described in this section.

All structure and array types directly or indirectly referenced by a variable
must obey the constraints of the variable's address space.
Violations of an address space constraint results in a [=shader-creation error=].

In this section we define <dfn noexport>RequiredAlignOf</dfn>(|S|, |C|) as the
byte offset [=alignment=] requirement of values of host-shareable type |S| when
used in address space |C|.

<table class='data'>
  <caption>
    Alignment requirements of a host-shareable type for
    [=address spaces/storage=] and [=address spaces/uniform=] address spaces
  </caption>
  <thead>
    <tr><th>Host-shareable type |S|
        <th>[=RequiredAlignOf=](|S|, [=address spaces/storage=])
        <th>[=RequiredAlignOf=](|S|, [=address spaces/uniform=])
  </thead>
  <tr><td>[=i32=], [=u32=], [=f32=], or [=f16=]
      <td>[=AlignOf=](|S|)
      <td>[=AlignOf=](|S|)
  <tr><td>atomic&lt;T&gt;
      <td>[=AlignOf=](|S|)
      <td>[=AlignOf=](|S|)
  <tr><td>vecN&lt;T&gt;
      <td>[=AlignOf=](|S|)
      <td>[=AlignOf=](|S|)
  <tr algorithm="alignment of a matrix with N columns and M rows">
      <td>matNxM&lt;T&gt;
      <td>[=AlignOf=](|S|)
      <td>[=AlignOf=](|S|)
  <tr algorithm="alignment of an array">
      <td>array&lt;T, N&gt;
      <td>[=AlignOf=](|S|)
      <td>[=roundUp=](16, [=AlignOf=](|S|))
  <tr algorithm="alignment of an runtime-sized array">
      <td>array&lt;T&gt;
      <td>[=AlignOf=](|S|)
      <td>[=roundUp=](16, [=AlignOf=](|S|))
  <tr algorithm="alignment of a structure">
      <td>struct |S|
      <td>[=AlignOf=](|S|)
      <td>[=roundUp=](16, [=AlignOf=](|S|))<br>
</table>

Structure members of type |T| must have a byte offset
from the start of the structure that is a multiple of the [=RequiredAlignOf=](|T|, |C|)
for the address space |C|:

<p algorithm="structure member minimum alignment">
    [=OffsetOfMember=](|S|, |M|) = |k| &times; [=RequiredAlignOf=](|T|, C)<br>
    Where |k| is a positive integer and |M| is a member of structure |S| with type |T|
</p>

Arrays of element type |T| must have an [=element stride=] that is a
multiple of the [=RequiredAlignOf=](|T|, |C|) for the address space |C|:

<p algorithm="array element minimum alignment">
    [=StrideOf=](array<|T|, |N|>) = |k| &times; [=RequiredAlignOf=](|T|, C)<br>
    [=StrideOf=](array<|T|>) = |k| &times; [=RequiredAlignOf=](|T|, C)<br>
    Where |k| is a positive integer
</p>

Note: [=RequiredAlignOf=](|T|, |C|) does not impose any additional restrictions
on the values permitted for an [=attribute/align=] decoration, nor does it affect the rules
of [=AlignOf=](|T|). Data is laid out with the rules defined in previous
sections and then the resulting layout is validated against the
[=RequiredAlignOf=](|T|, |C|) rules.

The [=address spaces/uniform=] address space also requires that:
* Array elements are aligned to 16 byte boundaries.
    That is, [=StrideOf=](array&lt;|T|,|N|&gt;) = 16 &times; |k|' for some positive integer |k|'.
* If a structure member itself has a structure type `S`, then the number of
    bytes between the start of that member and the start of any following member
    must be at least [=roundUp=](16, [=SizeOf=](S)).

Note: The following examples show how to use [=attribute/align=] and [=attribute/size=] attributes
on structure members to satisfy layout requirements for uniform buffers.
In particular, these techniques can be used mechanically transform a GLSL buffer with std140 layout
to WGSL.

<div class='example wgsl global-scope' heading='Satisfying offset requirements for uniform address space'>
  <xmp highlight='rust'>
    struct S {
      x: f32
    }
    struct Invalid {
      a: S,
      b: f32 // invalid: offset between a and b is 4 bytes, but must be at least 16
    }
    @group(0) @binding(0) var<uniform> invalid: Invalid;

    struct Valid {
      a: S,
      @align(16) b: f32 // valid: offset between a and b is 16 bytes
    }
    @group(0) @binding(1) var<uniform> valid: Valid;
  </xmp>
</div>

<div class='example wgsl global-scope' heading='Satisfying stride requirements for uniform address space'>
  <xmp highlight='rust'>
    struct small_stride {
      a: array<f32,8> // stride 4
    }
    @group(0) @binding(0) var<uniform> invalid: small_stride; // Invalid

    struct wrapped_f32 {
      @size(16) elem: f32
    }
    struct big_stride {
      a: array<wrapped_f32,8> // stride 16
    }
    @group(0) @binding(1) var<uniform> valid: big_stride;     // Valid
  </xmp>
</div>

## Memory View Types ## {#memory-view-types}

In addition to calculating with [=plain types|plain=] values, a WGSL program will
also often read values from memory or write values to memory, via [=memory access=] operations.
Each memory access is performed via a [=memory view=].

A <dfn noexport>memory view</dfn> comprises:
* a set of [=memory locations=] in a particular [=address space=],
* an interpretation of the contents of those locations as a WGSL [=type=], and
* an [=access mode=].

The access mode of a memory view must be supported by the address space. See [[#address-space]].

WGSL has two kinds of types for representing memory views:
[=reference types=] and [=pointer types=].

<table class='data'>
  <thead>
    <tr><th>Constraint<th>Type<th>Description
  </thead>
  <tr algorithm="memory reference type">
    <td style="width:25%">|S| is a [=address space=],<br>|T| is a [=storable=] type,<br>|A| is an [=access mode=]
    <td>ref&lt;|S|,|T|,|A|&gt;
    <td>The <dfn noexport>reference type</dfn>
        identified with the set of [=memory views=] for memory locations in |S| holding values of type |T|,
        supporting memory accesses described by mode |A|.<br>
        In this context |T| is known as the <dfn noexport>store type</dfn>.<br>
        Reference types are not written in WGSL program source;
        instead they are used to analyze a WGSL program.
  <tr algorithm="pointer type">
    <td>|S| is a [=address space=],<br>|T| is a [=storable=] type,<br>|A| is an [=access mode=]
    <td>ptr&lt;|S|,|T|,|A|&gt;
    <td>The <dfn noexport>pointer type</dfn>
        identified with the set of [=memory views=] for memory locations in |S| holding values of type |T|,
        supporting memory accesses described by mode |A|.<br>
        In this context |T| is known as the <dfn noexport>pointee type</dfn>.<br>
        Pointer types may appear in WGSL program source.
</table>

When *analyzing* a WGSL program, reference and pointer types are fully parameterized by
an address space, a storable type, and an access mode.
In code examples in this specification, the comments show this fully parameterized form.

However, in WGSL *source* text:
* Reference types must not appear.
* Pointer types may appear.  A pointer type is spelled with parameterization by:
    * address space,
    * store type, and
    * sometimes by access mode, as specified in [[#access-mode-defaults]].

<div class='example wgsl' heading='Pointer type'>
  <xmp highlight='rust'>
    fn my_function(
      /* 'ptr<function,i32,read_write>' is the type of a pointer value that references
         memory for keeping an 'i32' value, using memory locations in the 'function'
         address space.  Here 'i32' is the pointee type.
         The implied access mode is 'read_write'. See below for access mode defaults. */
      ptr_int: ptr<function,i32>,

      // 'ptr<private,array<f32,50>,read_write>' is the type of a pointer value that
      // refers to memory for keeping an array of 50 elements of type 'f32', using
      // memory locations in the 'private' address space.
      // Here the pointee type is 'array<f32,50>'.
      // The implied access mode is 'read_write'. See below for access mode defaults.
      ptr_array: ptr<private, array<f32, 50>>
    ) { }
  </xmp>
</div>

Reference types and pointer types are both sets of memory views:
a particular memory view is associated with a unique reference value and also a unique pointer value:

<blockquote algorithm="pointer reference correspondence">
Each pointer value |p| of type ptr&lt;|S|,|T|,|A|&gt; corresponds to a unique reference value |r| of type ref&lt;|S|,|T|,|A|&gt;,
and vice versa,
where |p| and |r| describe the same memory view.
</blockquote>

### Access Mode Defaults ### {#access-mode-defaults}

The access mode for a memory view is often determined by context:

* The [=address spaces/storage=] address space supports both [=access/read=] and [=access/read_write=] access modes.
* Each other address space supports only one access mode, as described in the <a href="#address-space-table">address space</a> table.

When writing a [=variable declaration=] or a [=pointer type=] in WGSL source:
* For the [=address spaces/storage=] address space, the access mode is optional, and defaults to [=access/read=].
* For other address spaces, the access mode must not be written.

### Originating Variable ### {#originating-variable-section}

In WGSL a reference value always corresponds to the memory view
for some or all of the memory locations for some variable.
This defines the <dfn noexport>originating variable</dfn> for the reference value.

A pointer value always corresponds to a reference value, and so the originating variable
of a pointer is the same as the originating variable of the corresponding reference.

Note: The originating variable is a dynamic concept.
The originating variable for a formal parameter of a function depends on the
[=call site|call sites=] for the function.
Different call sites may supply pointers into different originating variables.

If a reference or pointer access is out of bounds, an <dfn noexport>invalid
memory reference</dfn> is produced.
[=Load Rule|Loads=] from an invalid reference return one of:
    * a value from any [=memory locations|memory location(s)=] of the [[WebGPU#buffers|WebGPU buffer]]
        bound to the [=originating variable=]
    * the [=zero value=] for store type of the reference
    * if the loaded value is a vector, the value (0, 0, 0, x), where x is:
        * 0, 1, or the maximum positive value for integer components
        * 0.0 or 1.0 for floating-point components
[=statement/assignment|Stores=] to an invalid reference may either:
    * store the value to any [=memory locations|memory location(s)=] of the
        [[WebGPU#buffers|WebGPU buffer]] bound to the [=originating variable=]
    * not be executed
[[#atomic-rmw|Read-modify-write atomics]] that operate on an invalid memory
reference must load and store from the same [=memory locations|memory
locations=] if they access memory.

### Use Cases for References and Pointers ### {#ref-ptr-use-cases}

References and pointers are distinguished by how they are used:

* The type of a [=variable=] is a reference type.
* The [=address-of=] operation (unary `&`) converts a reference value to its corresponding pointer value.
* The [=indirection=] operation (unary `*`) converts a pointer value to its corresponding reference value.
* A [=let declaration=] can be of pointer type, but not of reference type.
* A [=formal parameter=] can be of pointer type, but not of reference type.
* A [=simple assignment=] statement performs a [=write access=] to update the contents of memory via a reference, where:
    * The [=left-hand side=] of the assignment statement must be of reference type, with access mode [=access/write=] or [=access/read_write=].
    * The [=right-hand side=] of the assignment statement must evaluate to the store type of the left-hand side.
* The <dfn noexport>Load Rule</dfn>: Inside a function, a reference is automatically dereferenced (read from) to satisfy type rules:
    * In a function, when a reference expression |r| with store type |T| is used in a statement or an expression, where
    * |r| has an access mode of [=access/read=] or [=access/read_write=], and
    * The only potentially matching type rules require |r| to have a value of type |T|, then
    * That type rule requirement is considered to have been met, and
    * The result of evaluating |r| in that context is the value (of type |T|) stored in the memory locations
        referenced by |r| at the time of evaluation.
        That is, a [=read access=] is performed to produce the result value.

Defining references in this way enables simple idiomatic use of variables:

<div class='example wgsl' heading='Reference types enable simple use of variables'>
  <xmp highlight='rust'>
    @stage(compute)
    fn main() {
      // 'i' has reference type ref<function,i32,read_write>
      // The memory locations for 'i' store the i32 value 0.
      var i: i32 = 0;

      // 'i + 1' can only match a type rule where the 'i' subexpression is of type i32.
      // So the expression 'i + 1' has type i32, and at evaluation, the 'i' subexpression
      // evaluates to the i32 value stored in the memory locations for 'i' at the time
      // of evaluation.
      let one: i32 = i + 1;

      // Update the value in the locations referenced by 'i' so they hold the value 2.
      i = one + 1;

      // Update the value in the locations referenced by 'i' so they hold the value 5.
      // The evaluation of the right-hand-side occurs before the assignment takes effect.
      i = i + 3;
    }
  </xmp>
</div>

<div class='example wgsl' heading='Returning a reference returns the value loaded via the reference'>
  <xmp highlight='rust'>
    var<private> age: i32;
    fn get_age() -> i32 {
      // The type of the expression in the return statement must be 'i32' since it
      // must match the declared return type of the function.
      // The 'age' expression is of type ref<private,i32,read_write>.
      // Apply the Load Rule, since the store type of the reference matches the
      // required type of the expression, and no other type rule applies.
      // The evaluation of 'age' in this context is the i32 value loaded from the
      // memory locations referenced by 'age' at the time the return statement is
      // executed.
      return age;
    }

    fn caller() {
      age = 21;
      // The copy_age constant will get the i32 value 21.
      let copy_age: i32 = get_age();
    }
  </xmp>
</div>

Defining pointers in this way enables two key use cases:

* Using a let declaration with pointer type, to form a short name for part of the contents of a variable.
* Using a formal parameter of a function to refer to the memory of a variable that is accessible to the [=calling function=].
    * The call to such a function must supply a pointer value for that operand.
        This often requires using an [=address-of=] operation (unary `&`) to get a pointer to the variable's contents.

Note: The following examples use WGSL features explained later in this specification.

<div class='example wgsl' heading='Using a pointer as a short name for part of a variable'>
  <xmp highlight='rust'>
    struct Particle {
      position: vec3<f32>,
      velocity: vec3<f32>
    }
    struct System {
      active_index: i32,
      timestep: f32,
      particles: array<Particle,100>
    }
    @group(0) @binding(0) var<storage,read_write> system: System;

    @stage(compute)
    fn main() {
      // Form a pointer to a specific Particle in storage memory.
      let active_particle: ptr<storage,Particle> =
          &system.particles[system.active_index];

      let delta_position: vec3<f32> = (*active_particle).velocity * system.timestep;
      let current_position: vec3<f32>  = (*active_particle).position;
      (*active_particle).position = delta_position + current_position;
    }
  </xmp>
</div>

<div class='example wgsl' heading='Using a pointer as a formal parameter'>
  <xmp highlight='rust'>
    fn add_one(x: ptr<function,i32>) {
      /* Update the locations for 'x' to contain the next higher integer value,
         (or to wrap around to the largest negative i32 value).
         On the left-hand side, unary '*' converts the pointer to a reference that
         can then be assigned to. It has a read_write access mode, by default.
         /* On the right-hand side:
            - Unary '*' converts the pointer to a reference, with a read_write
              access mode.
            - The only matching type rule is for addition (+) and requires '*x' to
              have type i32, which is the store type for '*x'.  So the Load Rule
              applies and '*x' evaluates to the value stored in the memory for '*x'
              at the time of evaluation, which is the i32 value for 0.
            - Add 1 to 0, to produce a final value of 1 for the right-hand side. */
         Store 1 into the memory for '*x'. */
      *x = *x + 1;
    }

    @stage(compute)
    fn main() {
      var i: i32 = 0;

      // Modify the contents of 'i' so it will contain 1.
      // Use unary '&' to get a pointer value for 'i'.
      // This is a clear signal that the called function has access to the memory
      // for 'i', and may modify it.
      add_one(&i);
      let one: i32 = i;  // 'one' has value 1.
    }
  </xmp>
</div>

### Forming Reference and Pointer Values ### {#forming-references-and-pointers}

A reference value is formed in one of the following ways:

* The [=identifier=] [=resolves|resolving=] to an [=in scope|in-scope=] variable *v* denotes the reference value for *v*'s memory.
    * The resolved variable is the [=originating variable=] for the reference.
* Use the [=indirection=] (unary `*`) operation on a pointer.
    * The originating variable of the result is defined as the originating variable of the pointer.
* Use a <dfn noexport>composite reference component expression</dfn>.
    In each case the originating variable of the result is defined as the originating variable of the
    original reference.
    * Given a reference with a vector store type, appending a single-letter vector access phrase
        results in a reference to the named component of the vector.
        See [[#component-reference-from-vector-reference]].
    * Given a reference with a vector store type, appending an array index access phrase
        results in a reference to the indexed component of the vector.
        See [[#component-reference-from-vector-reference]].
    * Given a reference with a matrix store type, appending an array index access phrase
        results in a reference to the indexed column vector of the matrix.
        See [[#matrix-access-expr]].
    * Given a reference with an array store type, appending an array index access phrase
        results in a reference to the indexed element of the array.
        See [[#array-access-expr]].
    * Given a reference with a structure store type, appending a member access phrase
        results in a reference to the named member of the structure.
        See [[#struct-access-expr]].

In all cases, the access mode of the result is the same as the access mode of the original reference.

<div class='example wgsl' heading='Component reference from a composite reference'>
  <xmp highlight='rust'>
    struct S {
        age: i32,
        weight: f32
    }
    var<private> person: S;
    // Uses of 'person' denote the reference to the memory underlying the variable,
    // and will have type ref<private,S,read_write>.

    fn f() {
        var uv: vec2<f32>;
        // Uses of 'uv' denote the reference to the memory underlying the variable,
        // and will have type ref<function,vec2<f32>,read_write>.

        // Evaluate the left-hand side of the assignment:
        //   Evaluate 'uv.x' to yield a reference:
        //   1. First evaluate 'uv', yielding a reference to the memory for
        //      the 'uv' variable. The result has type ref<function,vec2<f32>,read_write>.
        //   2. Then apply the '.x' vector access phrase, yielding a reference to
        //      the memory for the first component of the vector pointed at by the
        //      reference value from the previous step.
        //      The result has type ref<function,f32,read_write>.
        // Evaluating the right-hand side of the assignment yields the f32 value 1.0.
        // Store the f32 value 1.0 into the storage memory locations referenced by uv.x.
        uv.x = 1.0;

        // Evaluate the left-hand side of the assignment:
        //   Evaluate 'uv[1]' to yield a reference:
        //   1. First evaluate 'uv', yielding a reference to the memory for
        //      the 'uv' variable. The result has type ref<function,vec2<f32>,read_write>.
        //   2. Then apply the '[1]' array index phrase, yielding a reference to
        //      the memory for second component of the vector referenced from
        //      the previous step.  The result has type ref<function,f32,read_write>.
        // Evaluating the right-hand side of the assignment yields the f32 value 2.0.
        // Store the f32 value 2.0 into the storage memory locations referenced by uv[1].
        uv[1] = 2.0;

        var m: mat3x2<f32>;
        // When evaluating 'm[2]':
        // 1. First evaluate 'm', yielding a reference to the memory for
        //    the 'm' variable. The result has type ref<function,mat3x2<f32>,read_write>.
        // 2. Then apply the '[2]' array index phrase, yielding a reference to
        //    the memory for the third column vector pointed at by the reference
        //    value from the previous step.
        //    Therefore the 'm[2]' expression has type ref<function,vec2<f32>,read_write>.
        // The 'let' declaration is for type vec2<f32>, so the declaration
        // statement requires the initializer to be of type vec2<f32>.
        // The Load Rule applies (because no other type rule can apply), and
        // the evaluation of the initializer yields the vec2<f32> value loaded
        // from the memory locations referenced by 'm[2]' at the time the declaration
        // is executed.
        let p_m_col2: vec2<f32> = m[2];

        var A: array<i32,5>;
        // When evaluating 'A[4]'
        // 1. First evaluate 'A', yielding a reference to the memory for
        //    the 'A' variable. The result has type ref<function,array<i32,5>,read_write>.
        // 2. Then apply the '[4]' array index phrase, yielding a reference to
        //    the memory for the fifth element of the array referenced by
        //    the reference value from the previous step.
        //    The result value has type ref<function,i32,read_write>.
        // The let declaration requires the right-hand-side to be of type i32.
        // The Load Rule applies (because no other type rule can apply), and
        // the evaluation of the initializer yields the i32 value loaded from
        // the memory locations referenced by 'A[5]' at the time the declaration
        // is executed.
        let A_4_value: i32 = A[4];

        // When evaluating 'person.weight'
        // 1. First evaluate 'person', yielding a reference to the memory for
        //    the 'person' variable declared at module scope.
        //    The result has type ref<private,S,read_write>.
        // 2. Then apply the '.weight' member access phrase, yielding a reference to
        //    the memory for the second member of the memory referenced by
        //    the reference value from the previous step.
        //    The result has type ref<private,f32,read_write>.
        // The let declaration requires the right-hand-side to be of type f32.
        // The Load Rule applies (because no other type rule can apply), and
        // the evaluation of the initializer yields the f32 value loaded from
        // the memory locations referenced by 'person.weight' at the time the
        // declaration is executed.
        let person_weight: f32 = person.weight;
    }
  </xmp>
</div>

A pointer value is formed in one of the following ways:

* Use the [=address-of=] (unary '&') operator on a reference.
    * The originating variable of the result is defined as the originating variable of the reference.
* If a function [=formal parameter=] has pointer type, then when the function is invoked
    at runtime the uses of the formal parameter denote the pointer value
    provided to the corresponding operand at the [=call site=] in the [=calling function=].
    * The originating variable of the formal parameter (at runtime) is defined as
        the originating variable of the pointer operand at the call site.

In all cases, the access mode of the result is the same as the access mode of the original pointer.

<div class='example wgsl' heading='Pointer from a variable'>
  <xmp highlight='rust'>
    // Declare a variable in the private address space, for storing an f32 value.
    var<private> x: f32;

    fn f() {
        // Declare a variable in the function address space, for storing an i32 value.
        var y: i32;

        // The name 'x' resolves to the module-scope variable 'x',
        // and has reference type ref<private,f32,read_write>.
        // Applying the unary '&' operator converts the reference to a pointer.
        // The access mode is the same as the access mode of the original variable, so
        // the fully specified type is ptr<private,f32,read_write>.  But read_write
        // is the default access mode for function address space, so read_write does not
        // have to be spelled in this case
        let x_ptr: ptr<private,f32> = &x;

        // The name 'y' resolves to the function-scope variable 'y',
        // and has reference type ref<private,i32,read_write>.
        // Applying the unary '&' operator converts the reference to a pointer.
        // The access mode defaults to 'read_write'.
        let y_ptr: ptr<function,i32> = &y;

        // A new variable, distinct from the variable declared at module scope.
        var x: u32;

        // Here, the name 'x' resolves to the function-scope variable 'x' declared in
        // the previous statement, and has type ref<function,u32,read_write>.
        // Applying the unary '&' operator converts the reference to a pointer.
        // The access mode defaults to 'read_write'.
        let inner_x_ptr: ptr<function,u32> = &x;
    }
  </xmp>
</div>

### Comparison with References and Pointers in Other Languages ### {#pointers-other-languages}

This section is informative, not normative.

References and pointers in WGSL are more restricted than in other languages.
In particular:

* In WGSL a reference can't directly be declared as an alias to another reference or variable,
    either as a variable or as a formal parameter.
* In WGSL pointers and references are not [=storable=].
    That is, the content of a WGSL variable may not contain a pointer or a reference.
* In WGSL a function must not return a pointer or reference.
* In WGSL there is no way to convert between integer values and pointer values.
* In WGSL there is no way to forcibly change the type of a pointer value into another pointer type.
    * A composite component reference expression is different:
        it takes a reference to a composite value and yields a reference to
        one of the components or elements inside the composite value.
        These are considered different references in WGSL, even though they may
        have the same machine address at a lower level of implementation abstraction.
* In WGSL there is no way to forcibly change the type of a reference value into another reference type.
* In WGSL there is no way to change the access mode of a pointer or reference.
    * By comparison, C++ automatically converts a non-const pointer to a const pointer,
        and has a `const_cast` to convert a const value to a non-const value.
* In WGSL there is no way to allocate new memory from a "heap".
* In WGSL there is no way to explicitly destroy a variable.
    The memory for a WGSL variable becomes inaccessible only when the variable goes out of scope.

Note: From the above rules, it is not possible to form a "dangling" pointer,
i.e. a pointer that does not reference the memory for a valid (or "live")
originating variable.

## Texture and Sampler Types ## {#texture-types}

A <dfn noexport>texel</dfn> is a scalar or vector used as the smallest independently accessible element of a [=texture=].
The word *texel* is short for *texture element*.

A <dfn noexport>texture</dfn> is a collection of texels supporting special operations useful for rendering.
In WGSL, those operations are invoked via texture builtin functions.
See [[#texture-builtin-functions]] for a complete list.

A WGSL texture corresponds to a [[WebGPU#gputexture|WebGPU GPUTexture]].

A texture is either arrayed, or non-arrayed:

* A <dfn noexport>non-arrayed texture</dfn> is a grid of texels. Each texel has a unique grid coordinate.
* An <dfn noexport>arrayed texture</dfn> is a homogeneous array of grids of texels.
    In an arrayed texture, each texel is identified with its unique combination of array index and grid coordinate.

A texture has the following features:

: texel format
:: The data in each texel. See [[#texel-formats]]
:  dimensionality
:: The number of dimensions in the grid coordinates, and how the coordinates are interpreted.
    The number of dimensions is 1, 2, or 3.
    Most textures use cartesian coordinates.
    Cube textures have six square faces, and are sampled with
    a three dimensional coordinate interpreted as a direction vector from the origin toward
    the cube centered on the origin.
: size
:: The extent of grid coordinates along each dimension
: mip level count
:: The mip level count is at least 1 for sampled textures, and equal to 1 for storage textures.<br>
    <dfn>Mip level</dfn> 0 contains a full size version of the texture.
    Each successive mip level contains a filtered version of the previous mip level
    at half the size (within rounding) of the previous mip level.<br>
    When sampling a texture, an explicit or implicitly-computed level-of-detail is used
    to select the mip levels from which to read texel data.  These are then combined via
    filtering to produce the sampled value.
: arrayed
:: whether the texture is arrayed
: <dfn noexport>array size</dfn>
:: the number of homogeneous grids, if the texture is arrayed

A texture's representation is typically optimized for rendering operations.
To achieve this, many details are hidden from the programmer, including data layouts, data types, and
internal operations that cannot be expressed directly in the shader language.

As a consequence, a shader does not have direct access to the texel memory within a texture variable.
Instead, access is mediated through an opaque handle:

* Within the shader:
    * Declare a module-scope variable
        where the [=store type=] is one of the texture types described in later sections.
        The variable stores an opaque handle to the underlying texture memory, and is
        automatically placed in the [=address spaces/handle=] address space.
    * Inside a function, call one of the texture builtin functions, and provide
        the texture variable or function parameter as the builtin function's
        first parameter.
* When constructing the WebGPU pipeline, the texture variable's store type and binding
    must be compatible with the corresponding bind group layout entry.

In this way, the set of supported operations for a texture type
is determined by the availability of texture builtin functions accepting that texture type
as the first parameter.

Note: The handle stored by a texture variable cannot be changed by the shader.
That is, the variable is read-only, even if the underlying texture to which it provides
access may be mutable (e.g. a write-only storage texture).

A sampler is an opaque handle that controls how [=texel|texels=] are accessed
from a sampled texture.

A WGSL sampler maps to a [[WebGPU#gpusampler|WebGPU GPUSampler]].

Texel access is controlled via several properties of the sampler:

: addressing mode
:: Controls how texture boundaries and out-of-bounds
    coordinates are resolved.
    The addressing mode for each texture dimension can be set independently.
    See [[WebGPU#enumdef-gpuaddressmode|WebGPU GPUAddressMode]].
: filter mode
:: Controls which texels are accessed to produce the final result.
    Filtering can either use the nearest texel or interpolate between multiple
    texels.
    Multiple filter modes can be set independently.
    See [[WebGPU#enumdef-gpufiltermode|WebGPU GPUFilterMode]].
: LOD clamp
:: Controls the min and max levels of details that are accessed.
: comparison
:: Controls the type of comparison done for [=syntax/sampler_comparison|comparison sampler=].
    See [[WebGPU#enumdef-gpucomparefunction|WebGPU GPUCompareFunction]].
: max anisotropy
:: Controls the maximum anisotropy value used by the sampler.

Samplers cannot be created in WGSL programs and their state (e.g. the
properties listed above) are immutable within a shader and can only be set by
the WebGPU API.

It is a [=pipeline-creation error=] if a filtering sampler (i.e. any sampler
using interpolative filtering) is used with texture that has a non-filterable
format.

Note: The handle stored by a sampler variable cannot be changed by the shader.

### Texel Formats ### {#texel-formats}

In WGSL, certain texture types are parameterized by texel format.

A <dfn noexport>texel format</dfn> is characterized by:

: <dfn noexport>channels</dfn>
:: Each channel contains a scalar.
    A texel format has up to four channels: `r`, `g`, `b`, and `a`,
    normally corresponding to the concepts of red, green, blue, and alpha channels.
: <dfn noexport>channel format</dfn>
:: The number of bits in the channel, and how those bits are interpreted.

Each texel format in WGSL corresponds to a [[WebGPU#enumdef-gputextureformat|WebGPU GPUTextureFormat]]
with the same name.

Only certain texel formats are used in WGSL source code.
The channel formats used to define those texel formats are listed in the
<dfn dfn>Channel Formats</dfn> table.
The last column specifies the conversion from the stored channel bits to the value used in the shader.
This is also known as the <dfn noexport>channel transfer function</dfn>, or CTF.

<table class='data'>
  <caption>Channel Formats</caption>
  <thead>
    <tr><th>Channel format
        <th>Number of stored bits
        <th>Interpretation of stored bits
        <th>Shader type<td style="width:25%">Shader value
(Channel Transfer Function)
  </thead>
  <tr><td>8unorm<td>8<td>unsigned integer |v| &isinv; {0,...,255}<td>f32<td> |v| &div; 255
  <tr><td>8snorm<td>8<td>signed integer |v| &isinv; {-128,...,127}<td>f32<td> max(-1, |v| &div; 127)
  <tr><td>8uint<td>8<td>unsigned integer |v| &isinv; {0,...,255}<td>u32<td> |v|
  <tr><td>8sint<td>8<td>signed integer |v| &isinv; {-128,...,127}<td>i32<td> |v|
  <tr><td>16uint<td>16<td>unsigned integer |v| &isinv; {0,...,65535}<td>u32<td> |v|
  <tr><td>16sint<td>16<td>signed integer |v| &isinv; {-32768,...,32767}<td>i32<td> |v|
  <tr><td>16float<td>16<td>[[!IEEE-754|IEEE-754]] binary16 16-bit floating point value |v|, with 1 sign bit, 5 exponent bits, 10 mantissa bits<td>f32<td>|v|
  <tr><td>32uint<td>32<td>32-bit unsigned integer value |v|<td>u32<td>|v|
  <tr><td>32sint<td>32<td>32-bit signed integer value |v|<td>i32<td>|v|
  <tr><td>32float<td>32<td>[[!IEEE-754|IEEE-754]] binary32 32-bit floating point value |v|<td>f32<td>|v|
</table>

The texel formats listed in the
<dfn lt="storage-texel-formats">Texel Formats for Storage Textures</dfn> table
correspond to the [[WebGPU#plain-color-formats|WebGPU plain color formats]]
which support the [[WebGPU#dom-gputextureusage-storage|WebGPU STORAGE]] usage.
These texel formats are used to parameterize the storage texture types defined
in [[#texture-storage]].

When the texel format does not have all four channels, then:

* When reading the texel:
    * If the texel format has no green channel, then the second component of the shader value is 0.
    * If the texel format has no blue channel, then the third component of the shader value is 0.
    * If the texel format has no alpha channel, then the fourth component of the shader value is 1.
* When writing the texel, shader value components for missing channels are ignored.

The last column in the table below uses the format-specific
[=channel transfer function=] from the [=channel formats=] table.

<table class='data'>
  <caption>Texel Formats for Storage Textures</caption>
  <thead>
    <tr><th>Texel format
        <th>Channel format
        <th>Channels in memory order
        <th style="width:50%">Corresponding shader value
  </thead>
  <tr><td>rgba8unorm<td>8unorm<td>r, g, b, a<td>vec4&lt;f32&gt;(CTF(r), CTF(g), CTF(b), CTF(a))
  <tr><td>rgba8snorm<td>8snorm<td>r, g, b, a<td>vec4&lt;f32&gt;(CTF(r), CTF(g), CTF(b), CTF(a))
  <tr><td>rgba8uint<td>8uint<td>r, g, b, a<td>vec4&lt;u32&gt;(CTF(r), CTF(g), CTF(b), CTF(a))
  <tr><td>rgba8sint<td>8sint<td>r, g, b, a<td>vec4&lt;i32&gt;(CTF(r), CTF(g), CTF(b), CTF(a))
  <tr><td>rgba16uint<td>16uint<td>r, g, b, a<td>vec4&lt;u32&gt;(CTF(r), CTF(g), CTF(b), CTF(a))
  <tr><td>rgba16sint<td>16sint<td>r, g, b, a<td>vec4&lt;i32&gt;(CTF(r), CTF(g), CTF(b), CTF(a))
  <tr><td>rgba16float<td>16float<td>r, g, b, a<td>vec4&lt;f32&gt;(CTF(r), CTF(g), CTF(b), CTF(a))
  <tr><td>r32uint<td>32uint<td>r<td>vec4&lt;u32&gt;(CTF(r), 0u, 0u, 1u)
  <tr><td>r32sint<td>32sint<td>r<td>vec4&lt;i32&gt;(CTF(r), 0, 0, 1)
  <tr><td>r32float<td>32float<td>r<td>vec4&lt;f32&gt;(CTF(r), 0.0, 0.0, 1.0)
  <tr><td>rg32uint<td>32uint<td>r, g<td>vec4&lt;u32&gt;(CTF(r), CTF(g), 0.0, 1.0)
  <tr><td>rg32sint<td>32sint<td>r, g<td>vec4&lt;i32&gt;(CTF(r), CTF(g), 0.0, 1.0)
  <tr><td>rg32float<td>32float<td>r, g<td>vec4&lt;f32&gt;(CTF(r), CTF(g), 0.0, 1.0)
  <tr><td>rgba32uint<td>32uint<td>r, g, b, a<td>vec4&lt;u32&gt;(CTF(r), CTF(g), CTF(b), CTF(a))
  <tr><td>rgba32sint<td>32sint<td>r, g, b, a<td>vec4&lt;i32&gt;(CTF(r), CTF(g), CTF(b), CTF(a))
  <tr><td>rgba32float<td>32float<td>r, g, b, a<td>vec4&lt;f32&gt;(CTF(r), CTF(g), CTF(b), CTF(a))
</table>

### Sampled Texture Types ### {#sampled-texture-type}

<pre class='def'>
`texture_1d<type>`
`texture_2d<type>`
`texture_2d_array<type>`
`texture_3d<type>`
`texture_cube<type>`
`texture_cube_array<type>`
</pre>
* type must be `f32`, `i32` or `u32`
* The parameterized type for the images is the type after conversion from sampling.
    E.g. you can have an image with texels with 8bit unorm components, but when you sample
    them you get a 32-bit float result (or vec-of-f32).

### Multisampled Texture Types ### {#multisampled-texture-type}

<pre class='def'>
`texture_multisampled_2d<type>`
</pre>
* type must be `f32`, `i32` or `u32`

### External Sampled Texture Types ### {#external-texture-type}

<pre class='def'>
`texture_external`
</pre>

`texture_external` is an opaque 2d float-sampled texture type similar to `texture_2d<f32>`
but potentially with a different representation.
It can be read using `textureLoad` or `textureSampleLevel`,
which handle these different representations opaquely.

See [[WebGPU#GPUExternalTexture]].

### Storage Texture Types ### {#texture-storage}

A <dfn noexport>storage texture</dfn> supports accessing a single texel without the use of a sampler.

* A <dfn noexport>write-only storage texture</dfn>
     supports writing a single texel, with automatic conversion of the shader value to a
     stored texel value.

A storage texture type must be parameterized by one of the
[=storage-texel-format|texel formats for storage textures=].
The texel format determines the conversion function as specified in [[#texel-formats]].

For a write-only storage texture the *inverse* of the conversion function is used to convert the shader value to
the stored texel.

See [[#texture-builtin-functions]].

TODO(dneto): Move description of the conversion to the builtin function that actually does the reading.

<pre class='def'>
`texture_storage_1d<texel_format,access>`
`texture_storage_2d<texel_format,access>`
`texture_storage_2d_array<texel_format,access>`
`texture_storage_3d<texel_format,access>`
</pre>

* `texel_format` must be one of the texel types specified in [=storage-texel-formats=]
* `access` must be [=access/write=].

### Depth Texture Types ### {#texture-depth}
<pre class='def'>
`texture_depth_2d`
`texture_depth_2d_array`
`texture_depth_cube`
`texture_depth_cube_array`
`texture_depth_multisampled_2d`
</pre>

### Sampler Type ### {#sampler-type}

A <dfn>sampler</dfn> mediates access to a sampled texture or a depth texture, by performing a combination of:
* coordinate transformation.
* optionally modifying mip-level selection.
* for a sampled texture, optionally filtering retrieved texel values.
* for a depth texture, determining the comparison function applied to the retrieved texel.

<table class='data'>
  <thead>
    <tr><th>Type<th>Description
  </thead>
  <tr algorithm="sampler type">
    <td>sampler
    <td>Sampler. Mediates access to a sampled texture.</td>
  <tr algorithm="comparison sampler type">
    <td>sampler_comparison
    <td>Comparison sampler.
        Mediates access to a depth texture.</td>
</table>

Samplers are parameterized when created in the WebGPU API.
They cannot be modified by a WGSL program.

Samplers can only be used by the [[#texture-builtin-functions|texture builtin functions]].

<pre class='def'>
sampler
sampler_comparison
</pre>

### Texture Types Grammar ### {#texture-types-grammar}

<div class='syntax' noexport='true'>
  <dfn for=syntax>texture_sampler_types</dfn> :

    | [=syntax/sampler_type=]

    | [=syntax/depth_texture_type=]

    | [=syntax/sampled_texture_type=] [=syntax/less_than=] [=syntax/type_decl=] [=syntax/greater_than=]

    | [=syntax/multisampled_texture_type=] [=syntax/less_than=] [=syntax/type_decl=] [=syntax/greater_than=]

    | [=syntax/storage_texture_type=] [=syntax/less_than=] [=syntax/texel_format=] [=syntax/comma=] [=syntax/access_mode=] [=syntax/greater_than=]
</div>
<div class='syntax' noexport='true'>
  <dfn for=syntax>sampler_type</dfn> :

    | [=syntax/sampler=]

    | [=syntax/sampler_comparison=]
</div>
<div class='syntax' noexport='true'>
  <dfn for=syntax>sampled_texture_type</dfn> :

    | [=syntax/texture_1d=]

    | [=syntax/texture_2d=]

    | [=syntax/texture_2d_array=]

    | [=syntax/texture_3d=]

    | [=syntax/texture_cube=]

    | [=syntax/texture_cube_array=]
</div>
<div class='syntax' noexport='true'>
  <dfn for=syntax>multisampled_texture_type</dfn> :

    | [=syntax/texture_multisampled_2d=]
</div>
<div class='syntax' noexport='true'>
  <dfn for=syntax>storage_texture_type</dfn> :

    | [=syntax/texture_storage_1d=]

    | [=syntax/texture_storage_2d=]

    | [=syntax/texture_storage_2d_array=]

    | [=syntax/texture_storage_3d=]
</div>
<div class='syntax' noexport='true'>
  <dfn for=syntax>depth_texture_type</dfn> :

    | [=syntax/texture_depth_2d=]

    | [=syntax/texture_depth_2d_array=]

    | [=syntax/texture_depth_cube=]

    | [=syntax/texture_depth_cube_array=]

    | [=syntax/texture_depth_multisampled_2d=]
</div>
<div class='syntax' noexport='true'>
  <dfn for=syntax>texel_format</dfn> :

    | `'rgba8unorm'`

    | `'rgba8snorm'`

    | `'rgba8uint'`

    | `'rgba8sint'`

    | `'rgba16uint'`

    | `'rgba16sint'`

    | `'rgba16float'`

    | `'r32uint'`

    | `'r32sint'`

    | `'r32float'`

    | `'rg32uint'`

    | `'rg32sint'`

    | `'rg32float'`

    | `'rgba32uint'`

    | `'rgba32sint'`

    | `'rgba32float'`
</div>

## Type Aliases ## {#type-aliases}

A <dfn noexport>type alias</dfn> declares a new name for an existing type.
The declaration must appear at [=module scope=], and its [=scope=] is the entire program.

<div class='syntax' noexport='true'>
  <dfn for=syntax>type_alias_decl</dfn> :

    | [=syntax/type=] [=syntax/ident=] [=syntax/equal=] [=syntax/type_decl=]
</div>

<div class='example wgsl global-scope' heading='Type Alias'>
  <xmp>
    type Arr = array<i32, 5>;

    type RTArr = array<vec4<f32>>;

    type single = f32;     // Declare an alias for f32
    let pi_approx: single = 3.1415;
    fn two_pi() -> single {
      return single(2) * pi_approx;
    }
  </xmp>
</div>

## Type Declaration Grammar ## {#type-declarations}

<div class='syntax' noexport='true'>
  <dfn for=syntax>type_decl</dfn> :

    | [=syntax/ident=]

    | [=syntax/bool=]

    | [=syntax/float32=]

    | [=syntax/float16=]

    | [=syntax/int32=]

    | [=syntax/uint32=]

    | [=syntax/vec2=] [=syntax/less_than=] [=syntax/type_decl=] [=syntax/greater_than=]

    | [=syntax/vec3=] [=syntax/less_than=] [=syntax/type_decl=] [=syntax/greater_than=]

    | [=syntax/vec4=] [=syntax/less_than=] [=syntax/type_decl=] [=syntax/greater_than=]

    | [=syntax/pointer=] [=syntax/less_than=] [=syntax/address_space=] [=syntax/comma=] [=syntax/type_decl=] ( [=syntax/comma=] [=syntax/access_mode=] ) ? [=syntax/greater_than=]

    | [=syntax/array_type_decl=]

    | [=syntax/mat2x2=] [=syntax/less_than=] [=syntax/type_decl=] [=syntax/greater_than=]

    | [=syntax/mat2x3=] [=syntax/less_than=] [=syntax/type_decl=] [=syntax/greater_than=]

    | [=syntax/mat2x4=] [=syntax/less_than=] [=syntax/type_decl=] [=syntax/greater_than=]

    | [=syntax/mat3x2=] [=syntax/less_than=] [=syntax/type_decl=] [=syntax/greater_than=]

    | [=syntax/mat3x3=] [=syntax/less_than=] [=syntax/type_decl=] [=syntax/greater_than=]

    | [=syntax/mat3x4=] [=syntax/less_than=] [=syntax/type_decl=] [=syntax/greater_than=]

    | [=syntax/mat4x2=] [=syntax/less_than=] [=syntax/type_decl=] [=syntax/greater_than=]

    | [=syntax/mat4x3=] [=syntax/less_than=] [=syntax/type_decl=] [=syntax/greater_than=]

    | [=syntax/mat4x4=] [=syntax/less_than=] [=syntax/type_decl=] [=syntax/greater_than=]

    | [=syntax/atomic=] [=syntax/less_than=] [=syntax/type_decl=] [=syntax/greater_than=]

    | [=syntax/texture_sampler_types=]
</div>

When the type declaration is an [=identifier=], then the expression must be in scope of a
[=declaration=] of the identifier as a type alias or structure type.

<div class='example' heading="Type Declarations">
  <xmp>
    identifier
      Allows to specify types created by the type command

    bool
    f32
    i32
    u32
    vec2<f32>
    array<f32, 4>
    array<f32>
    mat2x3<f32>
  </xmp>
</div>

<div class='example wgsl global-scope' heading='Access modes for buffers'>
  <xmp>
    // Storage buffers
    @group(0) @binding(0)
    var<storage,read> buf1: Buffer;       // Can read, cannot write.
    @group(0) @binding(0)
    var<storage> buf2: Buffer;            // Can read, cannot write.
    @group(0) @binding(1)
    var<storage,read_write> buf3: Buffer; // Can both read and write.

    // Uniform buffer. Always read-only, and has more restrictive layout rules.
    struct ParamsTable {weight: f32}
    @group(0) @binding(2)
    var<uniform> params: ParamsTable;     // Can read, cannot write.
  </xmp>
</div>

# Variable and Value Declarations # {#var-and-value}

## Value Declarations ## {#value-decls}

WGSL authors can declare names for immutable values using one of the following methods:

  * [=let declarations=]
  * [=override declarations=]

Value declarations do not have any associated storage.
That is, there are no [=memory locations=] associated with the declaration.

### `let` Declarations ### {#let-decls}

A <dfn noexport>let declaration</dfn> specifies a name for a value.
Once the value for a let-declaration is computed, it is immutable.
When an [=identifier=] use [=resolves=] to a let-declaration, the identifier denotes that value.

When a `let` identifier is declared without an explicitly specified type,
e.g. `let foo = 4`, the type is automatically inferred from the expression to the right of the equals token (`=`).
When the type is specified, e.g `let foo: i32 = 4`, the initializer expression must evaluate to that type.

Some rules about `let`-declarations depend on where the declaration appears.
See [[#module-constants]] and [[#function-scope-variables]].

<div class='example wgsl let declaration at module-scope' heading='let-declared constants at module scope'>
  <xmp highlight='rust'>
    // 'blockSize' denotes the i32 value 1024.
    let blockSize: i32 = 1024;

    // 'row_size' denotes the u32 value 16u.  The type is inferred.
    let row_size = 16u;
  </xmp>
</div>

### `override` Declarations ### {#override-decls}

An <dfn noexport>override declaration</dfn> specifies a name for a
[=pipeline-overridable=] constant value.
The value of a <dfn noexport>pipeline-overridable</dfn> constant is fixed at
pipeline-creation time.
The value is the one specified by the WebGPU pipeline-creation method, if
specified, and otherwise is the value of its initializer expression.
When an [=identifier=] use [=resolves=] to a override-declaration, the identifier denotes that value.
`override`-declarations must meet the following restrictions:

  * The declaration must only occur at [=module scope=].
  * The declaration must have at least one of a declared type, an initializer
      expression, or both.
  * The declared type, if present, must be a [=scalar=].
  * The initializer expression, if present, must:
      * evaluate to a [=scalar=] type.
      * evaluate to the declared type if it is present.
      * be composed only [=syntax/const_expression|const_expressions=] or
          expressions where all identifiers [=resolve=] to overridable constants.
  * If the declaration has the [=attribute/id=] applied, the literal operand is
      known as the <dfn noexport>pipeline constant ID</dfn>, and must be an
      integer value between 0 and 65535.
  * Pipeline constant IDs must be unique within the WGSL program: Two `override`-declarations
    must not use the same pipeline constant ID.
  * The application can specify its own value for the constant at pipeline-creation time.
    The pipeline creation API accepts a mapping from overridable constant to a
    value of the constant's type.
    The constant is identified by a <dfn export>pipeline-overridable constant identifier string</dfn>,
    which is the base-10 representation of the [=pipeline constant ID=] if specified, and otherwise
    the declared [=name=] of the constant.
  * The <dfn export>pipeline-overridable constant has a default value</dfn> if
    its declaration has an initializer expression.
    If it doesn't, a value must be provided at pipeline-creation time.

<div class='example wgsl global-scope' heading='Module constants, pipeline-overrideable'>
  <xmp>
    @id(0)    override has_point_light: bool = true;  // Algorithmic control
    @id(1200) override specular_param: f32 = 2.3;     // Numeric control
    @id(1300) override gain: f32;                     // Must be overridden
              override width: f32 = 0.0;              // Specified at the API level using
                                                      // the name "width".
              override depth: f32;                    // Specified at the API level using
                                                      // the name "depth".
                                                      // Must be overridden.
              override height = 2 * depth;            // The default value
                                                      // (if not set at the API level),
                                                      // depends on another
                                                      // overridable constant.

  </xmp>
</div>

## `var` Declarations ## {#var-decls}

A <dfn noexport>variable</dfn> is a named reference to memory that can contain a value of a
particular [=storable=] type.

Two types are associated with a variable: its [=store type=] (the type of value
that may be placed in the referenced memory) and its [=reference type=] (the type
of the variable itself).
If a variable has store type *T*, [=address space=] *S*, and [=access mode=] *A*,
then its reference type is ref&lt;*S*,*T*,*A*&gt;.

A <dfn noexport>variable declaration</dfn>:

* Specifies the variable’s name.
* Specifies the [=address space=], [=store type=], and [=access mode=].
    Together these comprise the variable's [=reference type=].
* Ensures the execution environment allocates memory for a value of the store type, in the specified address space,
    supporting the given access mode, for the [=lifetime=] of the variable.
* Optionally has an *initializer* expression, if the variable is in the [=address spaces/private=] or [=address spaces/function=] address spaces.
    If present, the initializer expression must evaluate to the variable's store type.

When an [=identifier=] use [=resolves=] to a variable declaration,
the identifier is an expression denoting the reference [=memory view=] for the variable's memory,
and its type is the variable's [=reference type=].
See [[#var-identifier-expr]].

See [[#module-scope-variables]] and [[#function-scope-variables]] for rules about where
a variable in a particular address space can be declared,
and when the address space decoration is required, optional, or forbidden.

The access mode always has a default, and except for variables in the [=address spaces/storage=] address space,
must not be written in WGSL source text. See [[#access-mode-defaults]].

The <dfn noexport>lifetime</dfn> of a variable is the period during shader
execution for which the variable exists.
The lifetime of a [=module scope=] variable is the entire execution of the shader stage.

For a [=function scope=] variable, each invocation has its own independent
version of the variable.
The lifetime of the variable is determined by its scope:
* It begins when control enters the variable's declaration.
* It includes the entire execution of any function called from within the variable's scope.
* It ends when control leaves the variable's scope, other than calling a function from
    within the variable's scope.

Two variables with overlapping lifetimes will not have [=overlap|overlapping memory=].
When a variable's lifetime ends, its memory may be used for another variable.

When a variable is created, its memory contains an initial value as follows:

* For variables in the [=address spaces/private=] or [=address spaces/function=] address spaces:
    * The [=zero value=] for the store type, if the variable declaration has no initializer.
    * Otherwise, it is the result of evaluating the initializer expression at that point in the program execution.
* For variables in the [=address spaces/workgroup=] address space:
    * When the store type is [=constructible=], the [=zero value=] for the store type.
    * Otherwise, the store type is an array of construcible elements, and each element
        is initialized to its zero value.
* Variables in other address spaces are [=resources=]
    set by bindings in the [=draw command=] or [=dispatch command=].

Consider the following snippet of WGSL:
<div class='example wgsl function-scope' heading='Variable initial values'>
  <xmp highlight='rust'>
    var i: i32;         // Initial value is 0.  Not recommended style.
    loop {
      var twice: i32 = 2 * i;   // Re-evaluated each iteration.
      i++;
      if i == 5 { break; }
    }
  </xmp>
</div>
The loop body will execute five times.
Variable `i` will take on values 0, 1, 2, 3, 4, 5, and variable `twice` will take on values 0, 2, 4, 6, 8.

Consider the following snippet of WGSL:
<div class='example wgsl function-scope' heading='Reading a variable multiple times'>
  <xmp highlight='rust'>
    var x: f32 = 1.0;
    let y = x * x + x + 1;
  </xmp>
</div>
Because `x` is a variable, all accesses to it turn into load and store operations.
However, it is expected that either the browser or the driver optimizes this intermediate representation
such that the redundant loads are eliminated.

## Module Scope Variables ## {#module-scope-variables}

A variable declared outside all functions is at [=module scope=].
The variable name is [=in scope=] for the entire program.

Variables at [=module scope=] are restricted as follows:

* The variable must not be in the [=address spaces/function=] address space.
* A variable in the [=address spaces/private=], [=address spaces/workgroup=], [=address spaces/uniform=], or [=address spaces/storage=] address spaces:
    * Must be declared with an explicit address space decoration.
    * Must use a [=store type=] as described in [[#address-space]].
* If the [=store type=] is a texture type or a sampler type, then the variable declaration must not
    have an address space decoration.  The address space will always be [=address spaces/handle=].

A variable in the [=address spaces/uniform=] address space is a <dfn noexport>uniform buffer</dfn> variable.
Its [=store type=] must be a [=host-shareable=] [=constructible=] type,
and must satisfy [address space layout constraints](#address-space-layout-constraints).

A variable in the [=address spaces/storage=] address space is a <dfn noexport>storage buffer</dfn> variable.
Its [=store type=] must be a [=host-shareable=] type
and must satisfy [address space layout constraints](#address-space-layout-constraints).
The variable may be declared with a [=access/read=] or [=access/read_write=] access mode; the default is [=access/read=].

As described in [[#resource-interface]],
uniform buffers, storage buffers, textures, and samplers form the
[=resource interface of a shader=].
Such variables are declared with [=attribute/group=] and [=attribute/binding=] decorations.


WGSL defines the following attributes that can be applied to global variables:
 * [=attribute/binding=]
 * [=attribute/group=]

<div class='example wgsl global-scope' heading="Module scope variable declarations">
  <xmp>
    var<private> decibels: f32;
    var<workgroup> worklist: array<i32,10>;

    struct Params {
      specular: f32,
      count: i32
    }
    @group(0) @binding(2)
    var<uniform> param: Params;    // A uniform buffer

    // A storage buffer, for reading and writing
    @group(0) @binding(0)
    var<storage,read_write> pbuf: array<vec2<f32>>;

    // Textures and samplers are always in "handle" space.
    @group(0) @binding(1)
    var filter_params: sampler;
  </xmp>
</div>

## Module Constants ## {#module-constants}

A [[#value-decls|value declaration]] appearing outside all functions declares a
[=module scope|module-scope=] constant.
The name is [=in scope=] for the entire program.

A module-scope [=let declaration|let-declared=] constant must be of
[=constructible=] type.
An initializer expression must be present for a module-scope `let`-declaration
and the name denotes the value of that expression.

TODO: define creation-time constant that allows const_expression and module
scope let declarations.

A [=pipeline-overridable=] constant must be one of the [=scalar=] types.
An initializer expression is optional for pipeline-overridable constants.

<div class='example wgsl global-scope' heading='Module constants'>
  <xmp>
    // The golden ratio.
    let golden: f32 = 1.61803398875;

    // The second unit vector for three dimensions, with inferred type.
    let e2 = vec3<i32>(0,1,0);
  </xmp>
</div>

When a variable or feature is used within control flow that depends on the
value of a constant, then that variable or feature is considered to be used by the
program.
This is true regardless of the value of the constant, whether that value
is the one from the constant's declaration or from a pipeline override.

## Function Scope Variables and Constants ## {#function-scope-variables}

A variable or constant declared in a declaration statement in a function body is in <dfn noexport>function scope</dfn>.
The name is available for use immediately after its declaration statement,
and until the end of the brace-delimited list of statements immediately enclosing the declaration.

A function-scope [=let declaration|let-declared=] constant must be of
[=constructible=] type, or of [=pointer type=].

For a variable declared in function scope:
* The variable is always in the [=address spaces/function=] address space.
* The address space decoration is optional.
* The [=store type=] must be a [=constructible=] type.
* When an initializer is specified, the store type may be omitted from the declaration.
    In this case the store type is the type of the result of evaluating the initializer.

<div class='example wgsl global-scope' heading="Function scope variables and constants">
  <xmp highlight='rust'>
    fn f() {
       var<function> count: u32;  // A variable in function address space.
       var delta: i32;            // Another variable in the function address space.
       var sum: f32 = 0.0;        // A function address space variable with initializer.
       var pi = 3.14159;          // Infer the f32 store type from the initializer.
       let unit: i32 = 1;         // Let-declared constants don't use an address space.
    }
  </xmp>
</div>

A variable or constant declared in the first clause of a `for` statement is available for use in the second
and third clauses and in the body of the `for` statement.

An instance of a function scope variable is a [=dynamic context=].
Each variable that is [=in scope=] for some invocation has an overlapping
[=lifetime=] and, therefore, has non-overlapping memory.
Variables with non-overlapping lifetimes may reuse the memory of previous
variables; however, new instances of the same variable are not guaranteed to
use the same memory.

## Variable and Value Declaration Grammar Summary ## {#var-and-value-decl-grammar}

<div class='syntax' noexport='true'>
  <dfn for=syntax>variable_statement</dfn> :

    | [=syntax/variable_decl=]

    | [=syntax/variable_decl=] [=syntax/equal=] [=syntax/expression=]

    | [=syntax/let=] ( [=syntax/ident=] | [=syntax/variable_ident_decl=] ) [=syntax/equal=] [=syntax/expression=]
</div>
<div class='syntax' noexport='true'>
  <dfn for=syntax>variable_decl</dfn> :

    | [=syntax/var=] [=syntax/variable_qualifier=] ? ( [=syntax/ident=] | [=syntax/variable_ident_decl=] )
</div>
<div class='syntax' noexport='true'>
  <dfn for=syntax>variable_ident_decl</dfn> :

    | [=syntax/ident=] [=syntax/colon=] [=syntax/type_decl=]
</div>
<div class='syntax' noexport='true'>
  <dfn for=syntax>variable_qualifier</dfn> :

    | [=syntax/less_than=] [=syntax/address_space=] ( [=syntax/comma=] [=syntax/access_mode=] ) ? [=syntax/greater_than=]
</div>

<div class='syntax' noexport='true'>
  <dfn for=syntax>global_variable_decl</dfn> :

    | [=syntax/attribute=] * [=syntax/variable_decl=] ( [=syntax/equal=] [=syntax/const_expression=] ) ?
</div>

<div class='syntax' noexport='true'>
  <dfn for=syntax>global_constant_decl</dfn> :

    | [=syntax/let=] ( [=syntax/ident=] | [=syntax/variable_ident_decl=] ) [=syntax/equal=] [=syntax/const_expression=]

    | [=syntax/attribute=] * [=syntax/override=] ( [=syntax/ident=] | [=syntax/variable_ident_decl=] ) ( [=syntax/equal=] [=syntax/expression=] ) ?
</div>
<div class='syntax' noexport='true'>
  <dfn for=syntax>const_expression</dfn> :

    | [=syntax/type_decl=] [=syntax/paren_left=] ( ( [=syntax/const_expression=] [=syntax/comma=] ) * [=syntax/const_expression=] [=syntax/comma=] ? ) ? [=syntax/paren_right=]

    | [=syntax/const_literal=]
</div>

# Expressions # {#expressions}

Expressions specify how values are computed.

## Literal Expressions ## {#literal-expressions}

<table class='data'>
  <caption>Scalar literal type rules</caption>
  <thead>
    <tr><th>Precondition<th>Conclusion<th>Notes
  </thead>
  <tr><td><td>`true`: bool<td>`true` boolean value.
  <tr><td><td>`false`: bool<td>`false` boolean value.
  <tr><td><td>*INT_LITERAL*: i32<td>Signed integer value.
  <tr><td><td>*UINT_LITERAL*: u32<td>Unsigned integer value.
  <tr><td><td>*FLOAT_LITERAL*: f32<td>Floating-point value.
</table>

## Parenthesized Expressions ## {#parenthesized-expressions}

<table class='data'>
  <caption>Parenthesized expression type rules</caption>
  <thead>
    <tr><th>Precondition<th>Conclusion<th>Description
  </thead>
  <tr algorithm="parenthesized expression">
      <td>|e| : |T|
      <td>`(` |e| `)` : |T|
      <td>Evaluates to |e|.<br>
          Use parentheses to isolate an expression from the surrounding text.
</table>

## Type Constructor Expressions ## {#type-constructor-expr}

Type constructor expressions explicitly create a value of a given [=constructible=] type.
Type constructor expressions explicitly create a value of a given type.

The scalar forms are redundant, but provide symmetry with scalar [[#conversion-expr|conversion expressions]],
and can be used to enhance readability.

The vector and matrix forms construct vector and matrix values from various combinations of components and subvectors
with matching component types.
There are overloads for constructing vectors and matrices that specify the dimensions of the target type without having to
specify the component type; the component type is inferred from the constructor arguments.

See also [[#zero-value-expr]] and [[#conversion-expr]].

<table class='data'>
  <caption>Scalar constructor type rules</caption>
  <thead>
    <tr><th>Precondition<th>Conclusion
  </thead>
  <tr><td>*e*: bool<td>`bool(e)`: bool<td>Identity.
  <tr><td>*e*: i32<td>`i32(e)`: i32<td>Identity.
  <tr><td>*e*: u32<td>`u32(e)`: u32<td>Identity.
  <tr><td>*e*: f32<td>`f32(e)`: f32<td>Identity.
  <tr><td>*e*: f16<td>`f16(e)`: f16<td>Identity.
</table>

<table class='data'>
  <caption>Vector constructor type rules, where *T* is a scalar type</caption>
  <thead>
    <tr><th>Precondition<th>Conclusion<th>Notes
  </thead>
  <tr algorithm="construct a vector from copies of a single scalar">
    <td rowspan=2>|e|: |T|
    <td>`vec`|N|`<`|T|`>(`|e|`)`: vec|N|&lt;|T|&gt;
    <td rowspan=2>Evaluates |e| once. Results in the |N|-component vector where each component has the value of |e|.
  <tr>
    <td>`vec`|N|`(`|e|`)`: vec|N|&lt;|T|&gt;
  <tr>
    <td rowspan=2>*e1*: *T*<br>
        *e2*: *T*
    <td>`vec2<T>(e1,e2)`: vec2<*T*>
    <td rowspan=2>
  <tr>
    <td>`vec2(e1,e2)`: vec2<*T*>
  <tr>
    <td rowspan=2>*e*: vec2&lt;T&gt;
    <td>`vec2<T>(e)`: vec2<*T*>
    <td rowspan=2>Identity. The result is |e|.
  <tr>
    <td>`vec2(e)`: vec2<*T*>
  <tr>
    <td rowspan=2>*e1*: *T*<br>
        *e2*: *T*<br>
        *e3*: *T*
    <td>`vec3<T>(e1,e2,e3)`: vec3<*T*>
    <td rowspan=2>
  <tr>
    <td>`vec3(e1,e2,e3)`: vec3<*T*>
  <tr>
    <td rowspan=2>*e1*: *T*<br>
        *e2*: vec2<*T*>
    <td>`vec3<T>(e1,e2)`: vec3<*T*><br>
        `vec3<T>(e2,e1)`: vec3<*T*>
    <td rowspan=2>
  <tr>
    <td>`vec3(e1,e2)`: vec3<*T*><br>
        `vec3(e2,e1)`: vec3<*T*>
  <tr>
    <td rowspan=2>*e*: vec3&lt;T&gt;
    <td>`vec3<T>(e)`: vec3<*T*>
    <td rowspan=2>Identity. The result is |e|.
  <tr>
    <td>`vec3(e)`: vec3<*T*>
  <tr>
    <td rowspan=2>*e1*: *T*<br>
        *e2*: *T*<br>
        *e3*: *T*<br>
        *e4*: *T*
    <td class=nowrap>`vec4<T>(e1,e2,e3,e4)`: vec4<*T*>
    <td rowspan=2>
  <tr>
    <td class=nowrap>`vec4(e1,e2,e3,e4)`: vec4<*T*>
  <tr>
    <td rowspan=2>*e1*: *T*<br>
        *e2*: *T*<br>
        *e3*: vec2<*T*>
    <td class=nowrap>`vec4<T>(e1,e2,e3)`: vec4<*T*><br>
        `vec4<T>(e1,e3,e2)`: vec4<*T*><br>
        `vec4<T>(e3,e1,e2)`: vec4<*T*>
    <td rowspan=2>
  <tr>
    <td class=nowrap>`vec4(e1,e2,e3)`: vec4<*T*><br>
        `vec4(e1,e3,e2)`: vec4<*T*><br>
        `vec4(e3,e1,e2)`: vec4<*T*>
  <tr>
    <td rowspan=2>*e1*: vec2<*T*><br>
        *e2*: vec2<*T*>
    <td class=nowrap>`vec4<T>(e1,e2)`: vec4<*T*>
    <td rowspan=2>
  <tr>
    <td class=nowrap>`vec4(e1,e2)`: vec4<*T*>
  <tr>
    <td rowspan=2>*e1*: *T*<br>
        *e2*: vec3<*T*>
    <td class=nowrap>`vec4<T>(e1,e2)`: vec4<*T*><br>
        `vec4<T>(e2,e1)`: vec4<*T*>
    <td rowspan=2>
  <tr>
    <td>`vec4(e1,e2)`: vec4<*T*><br>
        `vec4(e2,e1)`: vec4<*T*>
  <tr>
    <td rowspan=2>*e*: vec4&lt;T&gt;
    <td class=nowrap>`vec4<T>(e)`: vec4<*T*>
    <td rowspan=2>Identity. The result is |e|.
  <tr>
    <td class=nowrap>`vec4(e)`: vec4<*T*>
</table>

<table class='data'>
  <caption>Matrix constructor type rules</caption>
  <thead>
    <tr><th>Precondition<th>Conclusion<th>Notes
  </thead>
  <tr>
    <td rowspan=2>|e1|: |T|<br>
        ...<br>
        |eN|: |T|<br>
        |T| is f32 or f16
    <td>`mat2x2<T>(e1,e2,e3,e4)`: mat2x2&lt;|T|&gt;<br>
        `mat3x2<T>(e1,...,e6)`: mat3x2&lt;|T|&gt;<br>
        `mat2x3<T>(e1,...,e6)`: mat2x3&lt;|T|&gt;<br>
        `mat4x2<T>(e1,...,e8)`: mat4x2&lt;|T|&gt;<br>
        `mat2x4<T>(e1,...,e8)`: mat2x4&lt;|T|&gt;<br>
        `mat3x3<T>(e1,...,e9)`: mat3x3&lt;|T|&gt;<br>
        `mat4x3<T>(e1,...,e12)`: mat4x3&lt;|T|&gt;<br>
        `mat3x4<T>(e1,...,e12)`: mat3x4&lt;|T|&gt;<br>
        `mat4x4<T>(e1,...,e16)`: mat4x4&lt;|T|&gt;
    <td rowspan=2>Column-major construction by elements.<br>
  <tr>
    <td>`mat2x2(e1,e2,e3,e4)`: mat2x2&lt;|T|&gt;<br>
        `mat3x2(e1,...,e6)`: mat3x2&lt;|T|&gt;<br>
        `mat2x3(e1,...,e6)`: mat2x3&lt;|T|&gt;<br>
        `mat4x2(e1,...,e8)`: mat4x2&lt;|T|&gt;<br>
        `mat2x4(e1,...,e8)`: mat2x4&lt;|T|&gt;<br>
        `mat3x3(e1,...,e9)`: mat3x3&lt;|T|&gt;<br>
        `mat4x3(e1,...,e12)`: mat4x3&lt;|T|&gt;<br>
        `mat3x4(e1,...,e12)`: mat3x4&lt;|T|&gt;<br>
        `mat4x4(e1,...,e16)`: mat4x4&lt;|T|&gt;
  <tr>
    <td rowspan=2>*e1*: vec2&lt;*T*&gt;<br>
        *e2*: vec2&lt;*T*&gt;<br>
        *e3*: vec2&lt;*T*&gt;<br>
        *e4*: vec2&lt;*T*&gt;<br>
        *T* is f32 or f16
    <td>`mat2x2<T>(e1,e2)`: mat2x2&lt;*T*&gt;<br>
        `mat3x2<T>(e1,e2,e3)`: mat3x2&lt;*T*&gt;<br>
        `mat4x2<T>(e1,e2,e3,e4)`: mat4x2&lt;*T*&gt;
    <td rowspan=2>Column by column construction.<br>
  <tr>
    <td>`mat2x2(e1,e2)`: mat2x2&lt;*T*&gt;<br>
        `mat3x2(e1,e2,e3)`: mat3x2&lt;*T*&gt;<br>
        `mat4x2(e1,e2,e3,e4)`: mat4x2&lt;*T*&gt;
  <tr>
    <td rowspan=2>*e1*: vec3&lt;*T*&gt;<br>
        *e2*: vec3&lt;*T*&gt;<br>
        *e3*: vec3&lt;*T*&gt;<br>
        *e4*: vec3&lt;*T*&gt;<br>
        *T* is f32 or f16
    <td>`mat2x3<T>(e1,e2)`: mat2x3&lt;*T*&gt;<br>
        `mat3x3<T>(e1,e2,e3)`: mat3x3&lt;*T*&gt;<br>
        `mat4x3<T>(e1,e2,e3,e4)`: mat4x3&lt;*T*&gt;
    <td rowspan=2>Column by column construction.<br>
  <tr>
    <td>`mat2x3(e1,e2)`: mat2x3&lt;*T*&gt;<br>
        `mat3x3(e1,e2,e3)`: mat3x3&lt;*T*&gt;<br>
        `mat4x3(e1,e2,e3,e4)`: mat4x3&lt;*T*&gt;
  <tr>
    <td rowspan=2>*e1*: vec4&lt;*T*&gt;<br>
        *e2*: vec4&lt;*T*&gt;<br>
        *e3*: vec4&lt;*T*&gt;<br>
        *e4*: vec4&lt;*T*&gt;<br>
        *T* is f32 or f16
    <td>`mat2x4<T>(e1,e2)`: mat2x4&lt;*T*&gt;<br>
        `mat3x4<T>(e1,e2,e3)`: mat3x4&lt;*T*&gt;<br>
        `mat4x4<T>(e1,e2,e3,e4)`: mat4x4&lt;*T*&gt;
    <td rowspan=2>Column by column construction.<br>
  <tr>
    <td>`mat2x4(e1,e2)`: mat2x4&lt;*T*&gt;<br>
        `mat3x4(e1,e2,e3)`: mat3x4&lt;*T*&gt;<br>
        `mat4x4(e1,e2,e3,e4)`: mat4x4&lt;*T*&gt;
</table>

<table class='data'>
  <caption>Array constructor type rules</caption>
  <thead>
    <tr><th>Precondition<th>Conclusion<th>Notes
  </thead>
  <tr algorithm="array value construction">
    <td>|e1|: |T|<br>
        ...<br>
        |eN|: |T|,<br>
        |T| is [=constructible=]<br>
    <td class="nowrap">`array<`|T|,|N|`>(`|e1|,...,|eN|`)` : array&lt;|T|,|N|&gt;
    <td>Construction of an array from elements.

        Note: array&lt;|T|,|N|&gt; is [=constructible=] because its [=element count=]
        is equal to the number of arguments to the constructor, and hence
        fully determined at [=shader module creation|shader-creation=] time.
</table>

<table class='data'>
  <caption>Structure constructor type rules</caption>
  <thead>
    <tr><th>Precondition<th>Conclusion<th>Notes
  </thead>
  <tr algorithm="structure value construction">
    <td>|e1|: |T1|<br>
        ...<br>
        |eN|: |TN|,<br>
        |S| is a [=constructible=] structure type with members having types |T1| ... |TN|.<br>
        The expression is in the scope of declaration of |S|.
    <td class="nowrap">|S|`(`|e1|,...,|eN|`)`: |S|
    <td>Construction of a structure from members.
</table>

## Zero Value Expressions ## {#zero-value-expr}

Each [=constructible=] *T* has a unique <dfn noexport>zero value</dfn>
written in WGSL as the type followed by an empty pair of parentheses: *T* `()`.

The zero values are as follows:

* `bool()` is `false`
* `i32()` is 0
* `u32()` is 0
* `f32()` is 0.0
* `f16()` is 0.0
* The zero value for an *N*-component vector of type *T* is the *N*-component vector of the zero value for *T*.
* The zero value for an *N*-column *M*-row matrix of `f32` or `f16` is the matrix of those dimensions filled with 0.0 entries.
* The zero value for a [=constructible=] *N*-element array with element type *E* is an array of *N* elements of the zero value for *E*.
* The zero value for a [=constructible=] structure type *S* is the structure value *S* with zero-valued members.

Note: WGSL does not have zero expression for [=atomic types=],
[=runtime-sized=] arrays, or other types that are not [=constructible=].

<table class='data'>
  <caption>Scalar zero value type rules</caption>
  <thead>
    <tr><th>Precondition<th>Conclusion<th>Notes
  </thead>
  <tr><td><td>`bool()`: bool<td>false<br>Zero value
  <tr><td><td>`i32()`: i32<td>0<br>Zero value
  <tr><td><td>`u32()`: u32<td>0u<br>Zero value
  <tr><td><td>`f32()`: f32<td>0.0<br>Zero value
  <tr><td><td>`f16()`: f16<td>0.0<br>Zero value
</table>

<table class='data'>
  <caption>Vector zero type rules, where *T* is a scalar type</caption>
  <thead>
    <tr><th>Precondition<th>Conclusion<th>Notes
  </thead>
  <tr>
    <td>
    <td>`vec2<T>()`: vec2<*T*>
    <td>Zero value
  <tr>
    <td>
    <td>`vec3<T>()`: vec3<*T*>
    <td>Zero value
  <tr>
    <td>
    <td>`vec4<T>()`: vec4<*T*>
    <td>Zero value
</table>


<div class='example' heading="Zero-valued vectors">
  <xmp highlight='rust'>
    vec2<f32>()                 // The zero-valued vector of two f32 components.
    vec2<f32>(0.0, 0.0)         // The same value, written explicitly.

    vec3<i32>()                 // The zero-valued vector of three i32 components.
    vec3<i32>(0, 0, 0)          // The same value, written explicitly.
  </xmp>
</div>

<table class='data'>
  <caption>Matrix zero type rules</caption>
  <thead>
    <tr><th>Precondition<th>Conclusion<th>Notes
  </thead>
  <tr>
    <td>*T* is f32 or f16
    <td>`mat2x2<T>()`: mat2x2&lt;*T*&gt;<br>
        `mat3x2<T>()`: mat3x2&lt;*T*&gt;<br>
        `mat4x2<T>()`: mat4x2&lt;*T*&gt;
    <td>Zero value
  <tr>
    <td>
    <td>`mat2x3<T>()`: mat2x3&lt;*T*&gt;<br>
        `mat3x3<T>()`: mat3x3&lt;*T*&gt;<br>
        `mat4x3<T>()`: mat4x3&lt;*T*&gt;
    <td>Zero value
  <tr>
    <td>
    <td>`mat2x4<T>()`: mat2x4&lt;*T*&gt;<br>
        `mat3x4<T>()`: mat3x4&lt;*T*&gt;<br>
        `mat4x4<T>()`: mat4x4&lt;*T*&gt;
    <td>Zero value
</table>

<table class='data'>
  <caption>Array zero type rules</caption>
  <thead>
    <tr><th>Precondition<th>Conclusion<th>Notes
  </thead>
  <tr algorithm="array zero value">
    <td>|T| is a [=constructible=]
    <td>`array<`|T|,|N|`>()`: array&lt;|T|,|N|&gt;
    <td>Zero-valued array
</table>

<div class='example' heading="Zero-valued arrays">
  <xmp highlight='rust'>
    array<bool, 2>()               // The zero-valued array of two booleans.
    array<bool, 2>(false, false)   // The same value, written explicitly.
  </xmp>
</div>

<table class='data'>
  <caption>Structure zero type rules</caption>
  <thead>
    <tr><th>Precondition<th>Conclusion<th>Notes
  </thead>
  <tr algorithm="structure zero value">
    <td>|S| is a [=constructible=] structure type.<br>
         The expression is in the scope of declaration of |S|.
    <td>|S|`()`: |S|
    <td>Zero-valued structure: a structure of type |S| where each member is the zero value for its member type.
</table>

<div class='example wgsl global-scope' heading="Zero-valued structures">
  <xmp highlight='rust'>
    struct Student {
      grade: i32,
      GPA: f32,
      attendance: array<bool,4>
    }

    fn func() {
      var s: Student;

      // The zero value for Student
      s = Student();

      // The same value, written explicitly.
      s = Student(0, 0.0, array<bool,4>(false, false, false, false));

      // The same value, written with zero-valued members.
      s = Student(i32(), f32(), array<bool,4>());
    }
  </xmp>
</div>


## Conversion Expressions ## {#conversion-expr}

WGSL does not implicitly convert or promote a numeric or boolean value to another type.
Instead use conversion expressions as defined in the tables below.

For details on conversion to and from floating point types, see [[#floating-point-conversion]].

See also [[#type-constructor-expr]].

<table class='data'>
  <caption>Scalar conversion type rules</caption>
  <thead>
    <tr><th>Precondition<th>Conclusion<th>Notes
  </thead>
  <tr algorithm="coercion to boolean from unsigned">
      <td>|e|: u32<td>`bool(`|e|`)`: bool
      <td>Coercion to boolean.<br>
          The result is false if |e| is 0, and true otherwise.
  <tr algorithm="coercion to boolean from signed">
      <td>|e|: i32<td>`bool(`|e|`)`: bool
      <td>Coercion to boolean.<br>
          The result is false if |e| is 0, and true otherwise.
  <tr algorithm="coercion to boolean from binary32 floating point">
      <td>|e|: f32<td>`bool(`|e|`)`: bool
      <td>Coercion to boolean.<br>
          The result is false if |e| is 0.0 or -0.0, and true otherwise.
          In particular NaN and infinity values map to true.
  <tr algorithm="coercion to boolean from binary16 floating point">
      <td>|e|: f16<td>`bool(`|e|`)`: bool
      <td>Coercion to boolean.<br>
          The result is false if |e| is 0.0 or -0.0, and true otherwise.
          In particular NaN and infinity values map to true.
  <tr algorithm="conversion from boolean to signed">
      <td>|e|: bool<td>`i32(`|e|`)`: i32
      <td>Conversion of a boolean value to a signed integer<br>
          The result is 1 if |e| is true and 0 otherwise.<br>
  <tr algorithm="scalar reinterpretation from unsigned to signed">
      <td>|e|: u32<td>`i32(`|e|`)`: i32
      <td>Reinterpretation of bits.<br>
          The result is the unique value in [=i32=] that is equal to (|e| mod 2<sup>32</sup>).
  <tr algorithm="scalar conversion from binary32 floating point to signed integer">
      <td>|e|: f32<td>`i32(`|e|`)`: i32
      <td>Value conversion, rounding toward zero.
  <tr algorithm="scalar conversion from binary16 floating point to signed integer">
      <td>|e|: f16<td>`i32(`|e|`)`: i32
      <td>Value conversion, rounding toward zero.
  <tr algorithm="conversion from boolean to unsigned">
      <td>|e|: bool<td>`u32(`|e|`)`: u32
      <td>Conversion of a boolean value to an unsigned integer<br>
          The result is 1u if |e| is true and 0u otherwise.
  <tr algorithm="scalar conversion from signed integer to unsigned integer">
      <td>|e|: i32<td>`u32(`|e|`)`: u32
      <td>Reinterpretation of bits.<br>
          The result is the unique value in [=u32=] that is equal to (|e| mod 2<sup>32</sup>).
  <tr algorithm="scalar conversion from binary32 floating point to unsigned integer">
      <td>|e|: f32<td>`u32(`|e|`)`: u32
      <td>Value conversion, rounding toward zero.
  <tr algorithm="scalar conversion from binary16 floating point to unsigned integer">
      <td>|e|: f16<td>`u32(`|e|`)`: u32
      <td>Value conversion, rounding toward zero.
  <tr algorithm="conversion from boolean to binary32 floating point">
      <td>|e|: bool<td>`f32(`|e|`)`: f32
      <td>Conversion of a boolean value to floating point<br>
          The result is 1.0 if |e| is true and 0.0 otherwise.
  <tr algorithm="scalar conversion from signed integer to binary32 floating point">
      <td>|e|: i32<td>`f32(`|e|`)`: f32<td>Value conversion, including invalid cases.
  <tr algorithm="scalar conversion from unsigned integer to binary32 floating point">
      <td>|e|: u32<td>`f32(`|e|`)`: f32<td>Value conversion, including invalid cases.
  <tr algorithm="scalar conversion from binary16 floating point to binary32 floating point">
      <td>|e|: f16<td>`f32(`|e|`)`: f32<td>Exact value conversion.
  <tr algorithm="conversion from boolean to binary16 floating point">
      <td>|e|: bool<td>`f16(`|e|`)`: f16
      <td>Conversion of a boolean value to floating point<br>
          The result is 1.0 if |e| is true and 0.0 otherwise.
  <tr algorithm="scalar conversion from signed integer to binary16 floating point">
      <td>|e|: i32<td>`f16(`|e|`)`: f16<td>Value conversion, including invalid cases.
  <tr algorithm="scalar conversion from unsigned integer to binary16 floating point">
      <td>|e|: u32<td>`f16(`|e|`)`: f16<td>Value conversion, including invalid cases.
  <tr algorithm="scalar conversion from binary32 floating point to binary16 floating point">
      <td>|e|: f32<td>`f16(`|e|`)`: f16<td>Lossy value conversion.
</table>

Details of conversion to and from floating point are explained in [[#floating-point-conversion]].

<table class='data'>
  <caption>Vector conversion type rules</caption>
  <thead>
    <tr><th>Precondition<th>Conclusion<th>Notes
  </thead>
  <tr algorithm="vector coercion of unsigned integer to boolean">
     <td>|e|: vec|N|&lt;u32&gt;
     <td>`vec`|N|&lt;`bool`&gt;`(`|e|`)`: vec|N|&lt;bool&gt
     <td>[=Component-wise=] coercion of a unsigned integer vector to a boolean vector.

  <tr algorithm="vector coercion of signed integer to boolean">
     <td>|e|: vec|N|&lt;i32&gt;
     <td>`vec`|N|&lt;`bool`&gt;`(`|e|`)`: vec|N|&lt;bool&gt
     <td>[=Component-wise=] coercion of a signed integer vector to a boolean vector.

  <tr algorithm="vector coercion of binary32 floating point to boolean">
     <td>|e|: vec|N|&lt;f32&gt;
     <td>`vec`|N|&lt;`bool`&gt;`(`|e|`)`: vec|N|&lt;bool&gt
     <td>[=Component-wise=] coercion of a binary32 floating point vector to a boolean vector.

  <tr algorithm="vector coercion of binary16 floating point to boolean">
     <td>|e|: vec|N|&lt;f16&gt;
     <td>`vec`|N|&lt;`bool`&gt;`(`|e|`)`: vec|N|&lt;bool&gt
     <td>[=Component-wise=] coercion of a binary16 floating point vector to a boolean vector.

  <tr algorithm="vector conversion from bool to signed">
     <td>|e|: vec|N|&lt;bool&gt;
     <td>`vec`|N|&lt;`i32`&gt;`(`|e|`)`: vec|N|&lt;i32&gt
     <td>[=Component-wise=] conversion of a boolean vector to signed.<br>
         Component |i| of the result is `i32(`|e|`[`|i|`])`

  <tr algorithm="vector reinterpretation from unsigned to signed">
     <td>|e|: vec|N|&lt;u32&gt;
     <td>`vec`|N|&lt;`i32`&gt;`(`|e|`)`: vec|N|&lt;i32&gt
     <td>[=Component-wise=] reinterpretation of bits.<br>
         Component |i| of the result is `i32(`|e|`[`|i|`])`

  <tr algorithm="vector conversion from binary32 floating point to signed integer">
     <td>|e|: vec|N|&lt;f32&gt;
     <td>`vec`|N|&lt;`i32`&gt;`(`|e|`)`: vec|N|&lt;i32&gt;
     <td>[=Component-wise=] value conversion to signed integer, including invalid cases.

  <tr algorithm="vector conversion from binary16 floating point to signed integer">
     <td>|e|: vec|N|&lt;f16&gt;
     <td>`vec`|N|&lt;`i32`&gt;`(`|e|`)`: vec|N|&lt;i32&gt;
     <td>[=Component-wise=] value conversion to signed integer, including invalid cases.

  <tr algorithm="vector conversion from bool to unsigned">
     <td>|e|: vec|N|&lt;bool&gt;
     <td>`vec`|N|&lt;`u32`&gt;`(`|e|`)`: vec|N|&lt;u32&gt
     <td>[=Component-wise=] conversion of a boolean vector to unsigned.<br>
         Component |i| of the result is `u32(`|e|`[`|i|`])`

  <tr algorithm="vector reinterpretation from signed to unsigned">
     <td>|e|: vec|N|&lt;i32&gt;
     <td>`vec`|N|&lt;`u32`&gt;`(`|e|`)`: vec|N|&lt;u32&gt;
     <td>[=Component-wise=] reinterpretation of bits.

  <tr algorithm="vector conversion from binary32 floating point to unsigned integer">
     <td>|e|: vec|N|&lt;f32&gt;
     <td>`vec`|N|&lt;`u32`&gt;`(`|e|`)`: vec|N|&lt;u32&gt;
     <td>[=Component-wise=] value conversion to unsigned integer, including invalid cases.

  <tr algorithm="vector conversion from binary16 floating point to unsigned integer">
     <td>|e|: vec|N|&lt;f16&gt;
     <td>`vec`|N|&lt;`u32`&gt;`(`|e|`)`: vec|N|&lt;u32&gt;
     <td>[=Component-wise=] value conversion to unsigned integer, including invalid cases.

  <tr algorithm="vector conversion from bool to binary32 floating point">
     <td>|e|: vec|N|&lt;bool&gt;
<<<<<<< HEAD
     <td>`vec`|N|&lt;`u32`&gt;`(`|e|`)`: vec|N|&lt;u32&gt
     <td>[=Component-wise=] conversion of a boolean vector to binary32 floating point.<br>
=======
     <td>`vec`|N|&lt;`f32`&gt;`(`|e|`)`: vec|N|&lt;f32&gt
     <td>[=Component-wise=] conversion of a boolean vector to floating point.<br>
>>>>>>> edf869a0
         Component |i| of the result is `f32(`|e|`[`|i|`])`

  <tr algorithm="vector conversion from signed integer to binary32 floating point">
     <td>|e|: vec|N|&lt;i32&gt;
     <td>`vec`|N|&lt;`f32`&gt;`(`|e|`)`: vec|N|&lt;f32&gt;
     <td>[=Component-wise=] value conversion to binary32 floating point, including invalid cases.

  <tr algorithm="vector conversion from unsigned integer to binary32 floating point">
     <td>|e|: vec|N|&lt;f32&gt;
     <td>`vec`|N|&lt;`f32`&gt;`(`|e|`)`: vec|N|&lt;f32&gt;
     <td>[=Component-wise=] value conversion to binary32 floating point, including invalid cases.

  <tr algorithm="vector conversion from binary16 floating point to binary32 floating point">
     <td>|e|: vec|N|&lt;f16&gt;
     <td>`vec`|N|&lt;`f32`&gt;`(`|e|`)`: vec|N|&lt;f32&gt;
     <td>[=Component-wise=] exact value conversion to binary32 floating point.

  <tr algorithm="vector conversion from bool to binary16 floating point">
     <td>|e|: vec|N|&lt;bool&gt;
     <td>`vec`|N|&lt;`f16`&gt;`(`|e|`)`: vec|N|&lt;f16&gt
     <td>[=Component-wise=] conversion of a boolean vector to binary16 floating point.<br>
         Component |i| of the result is `f16(`|e|`[`|i|`])`

  <tr algorithm="vector conversion from signed integer to binary16 floating point">
     <td>|e|: vec|N|&lt;i32&gt;
     <td>`vec`|N|&lt;`f16`&gt;`(`|e|`)`: vec|N|&lt;f16&gt;
     <td>[=Component-wise=] value conversion to binary16 floating point, including invalid cases.

  <tr algorithm="vector conversion from unsigned integer to binary32 floating point">
     <td>|e|: vec|N|&lt;u32&gt;
     <td>`vec`|N|&lt;`f16`&gt;`(`|e|`)`: vec|N|&lt;f&gt;
     <td>[=Component-wise=] value conversion to binary16 floating point, including invalid cases.

  <tr algorithm="vector conversion from binary16 floating point to binary32 floating point">
     <td>|e|: vec|N|&lt;f32&gt;
     <td>`vec`|N|&lt;`f16`&gt;`(`|e|`)`: vec|N|&lt;f16&gt;
     <td>[=Component-wise=] loosy value conversion to binary16 floating point.

</table>

<table class='data'>
  <caption>Matrix conversion type rules</caption>
  <thead>
    <tr><th>Precondition<th>Conclusion<th>Notes
  </thead>
  <tr algorithm="matrix coercion of binary16 floating point to binary32 floating point">
     <td>|e|: mat|N|x|M|&lt;f16&gt;
     <td>`mat`|N|`x`|M|&lt;`f32`&gt;`(`|e|`)`: mat|N|x|M|&lt;f32&gt
     <td>[=Component-wise=] exact value conversion to binary32 floating point.

  <tr algorithm="vector coercion of binary32 floating point to binary16 floating point">
     <td>|e|: mat|N|x|M|&lt;f32&gt;
     <td>`mat`|N|`x`|M|&lt;`f16`&gt;`(`|e|`)`: mat|N|x|M|&lt;f16&gt
     <td>[=Component-wise=] loosy value conversion to binary16 floating point.

</table>

## Reinterpretation of Representation Expressions ## {#bitcast-expr}

A `bitcast` expression is used to reinterpet the bit representation of a
value in one type as a value in another type.

<table class='data'>
  <caption>Bitcast type rules</caption>
  <thead>
    <tr><th>Precondition<th>Conclusion<th>Notes
  </thead>

  <tr algorithm="identity reinterpretation">
    <td>|e|: |T|<br>
    |T| is a [=numeric scalar=] or [=numeric vector=] type
    <td class="nowrap">bitcast&lt;|T|&gt;(|e|): |T|
    <td>Identity transform. [=Component-wise=] when |T| is a vector.<br>
    The result is |e|.

  <tr algorithm="32-bit scalar reinterpretation">
    <td>|e|: |T1|<br>
    |T1| is i32, u32, or f32<br>
    |T2| is not |T1| and is i32, u32, or f32
    <td class="nowrap">bitcast&lt;|T2|&gt;(|e|): |T2|
    <td>Reinterpretation of bits as |T2|. <br>
    The result is the reinterpretation of the bits in |e| as a |T2| value.

  <tr algorithm="32-bit elements vector reinterpretation">
    <td>|e|: vec|N|&lt;|T1|&gt;<br>
    |T1| is i32, u32, or f32<br>
    |T2| is not |T1| and is i32, u32, or f32
    <td class="nowrap">bitcast&lt;vec|N|&lt;|T2|&gt;&gt;(|e|): vec|N|&lt;|T2|&gt;
    <td>[=Component-wise=] reinterpretation of bits as |T2|.<br>
    The result is the reinterpretation of the bits in |e| as a vec|N|&lt;|T2|&gt; value.

  <tr algorithm="binary16x2 to 32-bit scalar reinterpretation">
    <td>|e|: vec2&lt;f16&gt;<br>
    |T| is i32, u32, or f32
    <td class="nowrap">bitcast&lt;|T|&gt;(|e|): |T|
    <td>Reinterpretation of bits as |T|.<br>
    The result is the reinterpretation of the 32 bits in |e| as a |T| value, following the internal layout rules.

  <tr algorithm="32-bit scalar to binary16x2 reinterpretation">
    <td>|e|: |T|<br>
    |T| is i32, u32, or f32
    <td class="nowrap">bitcast&lt;vec2&lt;f16&gt;&gt;(|e|): vec2&lt;f16&gt;
    <td>Reinterpretation of bits as vec2&lt;f16&gt;.<br>
    The result is the reinterpretation of the 32 bits in |e| as a vec2&lt;f16&gt; value, following the internal layout rules.

  <tr algorithm="binary16x4 to vec2 of 32-bit scalar reinterpretation">
    <td>|e|: vec4&lt;f16&gt;<br>
    |T| is i32, u32, or f32
    <td class="nowrap">bitcast&lt;vec2&lt;|T|&gt;&gt;(|e|): vec2&lt;|T|&gt;
    <td>Reinterpretation of bits as vec2&lt;|T|&gt;.<br>
    The result is the reinterpretation of the 64 bits in |e| as a vec2&lt;|T|&gt; value, following the internal layout rules.

  <tr algorithm="vec2 of 32-bit scalar to binary16x4 reinterpretation">
    <td>|e|: vec2&lt;|T|&gt;<br>
    |T| is i32, u32, or f32
    <td class="nowrap">bitcast&lt;vec4&lt;f16&gt;&gt;(|e|): vec4&lt;f16&gt;
    <td>Reinterpretation of bits as vec4&lt;f16&gt;.<br>
    The result is the reinterpretation of the 64 bits in |e| as a vec4&lt;f16&gt; value, following the internal layout rules.

</table>

The internal layout rules are described in [[#internal-value-layout]].

## Composite Value Decomposition Expressions ## {#composite-value-decomposition-expr}

### Vector Access Expression ### {#vector-access-expr}

Accessing components of a vector can be done either using array subscripting (e.g. `a[2]`) or using a sequence of convenience names, each mapping to a component of the source vector.

<ul>
  <li>The colour set of convenience names: `r`, `g`, `b`, `a` for vector components 0, 1, 2, and 3 respectively.
  <li>The dimensional set of convenience names: `x`, `y`, `z`, `w` for vector components 0, 1, 2, and 3, respectively.
</ul>

The convenience names are accessed using the `.` notation. (e.g. `color.bgra`).

NOTE: the convenience letterings can not be mixed. (i.e. you can not use `rybw`).

Using a convenience letter, or array subscript, which accesses a component past the end of the vector is an error.

The convenience letterings can be applied in any order, including duplicating letters as needed. You can provide 1 to 4 letters when extracting components from a vector. Providing more then 4 letters is an error.

The result type depends on the number of letters provided. Assuming a `vec4<f32>`
<table>
  <thead>
    <tr><th>Accessor<th>Result type
  </thead>
  <tr><td>r<td>`f32`
  <tr><td>rg<td>`vec2<f32>`
  <tr><td>rgb<td>`vec3<f32>`
  <tr><td>rgba<td>`vec4<f32>`
</table>

<div class='example wgsl function-scope'>
  <xmp highlight='rust'>
    var a: vec3<f32> = vec3<f32>(1., 2., 3.);
    var b: f32 = a.y;          // b = 2.0
    var c: vec2<f32> = a.bb;   // c = (3.0, 3.0)
    var d: vec3<f32> = a.zyx;  // d = (3.0, 2.0, 1.0)
    var e: f32 = a[1];         // e = 2.0
  </xmp>
</div>

#### Vector Single Component Selection #### {#vector-single-component}

<table class='data'>
  <caption>Vector decomposition: single component selection</caption>
  <thead>
    <tr><th>Precondition<th>Conclusion<th>Description
  </thead>
  <tr algorithm="first vector component selection"><td>|e|: vec|N|&lt;|T|&gt;<br>
       <td class="nowrap">
           |e|`.x`: |T|<br>
           |e|`.r`: |T|
       <td>Select the first component of |e|
  <tr algorithm="second vector component selection"><td>|e|: vec|N|&lt;|T|&gt;<br>
       <td class="nowrap">
           |e|`.y`: |T|<br>
           |e|`.g`: |T|
       <td>Select the second component of |e|
  <tr algorithm="third vector component selection"><td>|e|: vec|N|&lt;|T|&gt;<br>
          |N| is 3 or 4
       <td class="nowrap">
           |e|`.z`: |T|<br>
           |e|`.b`: |T|
       <td>Select the third component of |e|
  <tr algorithm="fourth vector component selection"><td>|e|: vec4&lt;|T|&gt;
       <td class="nowrap">
           |e|`.w`: |T|<br>
           |e|`.a`: |T|
       <td>Select the fourth component of |e|
  <tr algorithm="vector indexed component selection"><td>|e|: vec|N|&lt;|T|&gt;<br>
          |i|: [INT]
       <td class="nowrap">
           |e|[|i|]: |T|
       <td>Select the |i|'<sup>th</sup> component of vector<br>
           The first component is at index |i|=0.<br>
           If |i| is outside the range [0,|N|-1], then any valid value for |T|
           may be returned.
</table>

#### Vector Multiple Component Selection #### {#vector-multi-component}

<table class='data'>
  <caption>Vector decomposition: multiple component selection
  <thead>
    <tr><th>Precondition<th>Conclusion<th>Description
  </thead>
  <tr algorithm="two component vector selection using .x .y">
       <td class="nowrap">
          |e|: vec|N|&lt;|T|&gt;<br>
          |I| is the letter `x`, `y`, `z`, or `w`<br>
          |J| is the letter `x`, `y`, `z`, or `w`<br>
       <td class="nowrap">
           |e|`.`|I||J|: vec2&lt;|T|&gt;<br>
       <td>Computes the two-component vector with first component |e|.|I|, and second component |e|.|J|.<br>
           Letter `z` is valid only when |N| is 3 or 4.<br>
           Letter `w` is valid only when |N| is 4.
  <tr algorithm="two component vector selection using .r .g">
       <td class="nowrap">
          |e|: vec|N|&lt;|T|&gt;<br>
          |I| is the letter `r`, `g`, `b`, or `a`<br>
          |J| is the letter `r`, `g`, `b`, or `a`<br>
       <td class="nowrap">
           |e|`.`|I||J|: vec2&lt;|T|&gt;<br>
       <td>Computes the two-component vector with first component |e|.|I|, and second component |e|.|J|.<br>
           Letter `b` is valid only when |N| is 3 or 4.<br>
           Letter `a` is valid only when |N| is 4.
  <tr algorithm="three component vector selection using .x .y">
       <td class="nowrap">
          |e|: vec|N|&lt;|T|&gt;<br>
          |I| is the letter `x`, `y`, `z`, or `w`<br>
          |J| is the letter `x`, `y`, `z`, or `w`<br>
          |K| is the letter `x`, `y`, `z`, or `w`<br>
       <td class="nowrap">
           |e|`.`|I||J||K|: vec3&lt;|T|&gt;<br>
       <td>Computes the three-component vector with first component |e|.|I|, second component |e|.|J|, and third component |e|.|K|.<br>
           Letter `z` is valid only when |N| is 3 or 4.<br>
           Letter `w` is valid only when |N| is 4.
  <tr algorithm="three component vector selection using .r .g">
       <td class="nowrap">
          |e|: vec|N|&lt;|T|&gt;<br>
          |I| is the letter `r`, `g`, `b`, or `a`<br>
          |J| is the letter `r`, `g`, `b`, or `a`<br>
          |K| is the letter `r`, `g`, `b`, or `a`<br>
       <td class="nowrap">
           |e|`.`|I||J||K|: vec3&lt;|T|&gt;<br>
       <td>Computes the three-component vector with first component |e|.|I|, second component |e|.|J|, and third component |e|.|K|.<br>
           Letter `b` is only valid when |N| is 3 or 4.<br>
           Letter `a` is only valid when |N| is 4.
  <tr algorithm="four component vector selection using .x .y">
       <td class="nowrap">
          |e|: vec|N|&lt;|T|&gt;<br>
          |I| is the letter `x`, `y`, `z`, or `w`<br>
          |J| is the letter `x`, `y`, `z`, or `w`<br>
          |K| is the letter `x`, `y`, `z`, or `w`<br>
          |L| is the letter `x`, `y`, `z`, or `w`<br>
       <td class="nowrap">
           |e|`.`|I||J||K||L|: vec4&lt;|T|&gt;<br>
       <td>Computes the four-component vector with first component |e|.|I|, second component |e|.|J|, third component |e|.|K|, and fourth component |e|.|L|.<br>
           Letter `z` is valid only when |N| is 3 or 4.<br>
           Letter `w` is valid only when |N| is 4.
  <tr algorithm="four component vector selection using .r .g">
       <td class="nowrap">
          |e|: vec|N|&lt;|T|&gt;<br>
          |I| is the letter `r`, `g`, `b`, or `a`<br>
          |J| is the letter `r`, `g`, `b`, or `a`<br>
          |K| is the letter `r`, `g`, `b`, or `a`<br>
          |L| is the letter `r`, `g`, `b`, or `a`<br>
       <td class="nowrap">
           |e|`.`|I||J||K||L|: vec4&lt;|T|&gt;<br>
       <td>Computes the four-component vector with first component |e|.|I|, second component |e|.|J|, third component |e|.|K|, and fourth component |e|.|L|.<br>
           Letter `b` is only valid when |N| is 3 or 4.<br>
           Letter `a` is only valid when |N| is 4.
</table>

#### Component Reference from Vector Reference #### {#component-reference-from-vector-reference}

A [=write access=] to component of a vector **may** access all of the [=memory
location|memory locations=] associated with that vector.

Note: This means accesses to different components of a vector by different
invocations must be synchronized if at least one access is a [=write access=].
See [[#sync-builtin-functions]].

<table class='data'>
  <caption>Getting a reference to a component from a reference to a vector</caption>
  <thead>
    <tr><th>Precondition<th>Conclusion<th>Description
  </thead>
  <tr algorithm="first vector component reference selection">
       <td>|r|: ref&lt;|S|,vec|N|&lt;|T|&gt;&gt;<br>
       <td class="nowrap">
           |r|`.x`: ref&lt;|S|,|T|&gt;<br>
           |r|`.r`: ref&lt;|S|,|T|&gt;<br>
       <td>Compute a reference to the first component of the vector referenced by the reference |r|.<br>
           The [=originating variable=] of the resulting reference is
           the same as the originating variable of |r|.
  <tr algorithm="second vector component reference selection">
       <td>|r|: ref&lt;|S|,vec|N|&lt;|T|&gt;&gt;<br>
       <td class="nowrap">
           |r|`.y`: ref&lt;|S|,|T|&gt;<br>
           |r|`.g`: ref&lt;|S|,|T|&gt;<br>
       <td>Compute a reference to the second component of the vector referenced by the reference |r|.<br>
           The [=originating variable=] of the resulting reference is
           the same as the originating variable of |r|.
  <tr algorithm="third vector component reference selection">
       <td>|r|: ref&lt;|S|,vec|N|&lt;|T|&gt;&gt;<br>
           |N| is 3 or 4
       <td class="nowrap">
           |r|`.z`: ref&lt;|S|,|T|&gt;<br>
           |r|`.b`: ref&lt;|S|,|T|&gt;<br>
       <td>Compute a reference to the third component of the vector referenced by the reference |r|.<br>
           The [=originating variable=] of the resulting reference is
           the same as the originating variable of |r|.
  <tr algorithm="fourth vector component reference selection">
       <td>|r|: ref&lt;|S|,vec4&lt;|T|&gt;&gt;<br>
       <td class="nowrap">
           |r|`.w`: ref&lt;|S|,|T|&gt;<br>
           |r|`.a`: ref&lt;|S|,|T|&gt;<br>
       <td>Compute a reference to the fourth component of the vector referenced by the reference |r|.<br>
           The [=originating variable=] of the resulting reference is
           the same as the originating variable of |r|.
  <tr algorithm="vector indexed component reference selection">
       <td>|r|: ref&lt;|S|,vec|N|&lt;|T|&gt;&gt;<br>
          |i|: [INT]
       <td class="nowrap">
           |r|[|i|] : ref&lt;|S|,|T|&gt;
       <td>Compute a reference to the |i|'<sup>th</sup> component of the vector
           referenced by the reference |r|.

           If |i| is outside the range [0,|N|-1], then the expression evaluates
           to [=invalid memory reference=].

           The [=originating variable=] of the resulting reference is
           the same as the originating variable of |r|.
</table>

### Matrix Access Expression ### {#matrix-access-expr}

<table class='data'>
  <caption>Column vector extraction</caption>
  <thead>
    <tr><th>Precondition<th>Conclusion<th>Description
  </thead>
  <tr algorithm="matrix indexed column vector selection">
       <td class="nowrap">
          |e|: mat|N|x|M|&lt;|T|&gt;<br>
          |i|: [INT]
       <td class="nowrap">
           |e|[|i|]: vec|M|&lt;|T|&gt;
       <td>The result is the |i|'<sup>th</sup> column vector of |e|.

           If |i| is outside the range [0,|N|-1], then any valid value for
           vec|M|&lt;|T|&gt; may be returned.
</table>

<table class='data'>
  <caption>Getting a reference to a column vector from a reference to a matrix</caption>
  <thead>
    <tr><th>Precondition<th>Conclusion<th>Description
  </thead>
  <tr algorithm="matrix indexed column vector reference selection">
       <td class="nowrap">
          |r|: ref&lt;|S|,mat|N|x|M|&lt;|T|&gt;&gt;<br>
          |i|: [INT]
       <td class="nowrap">
           |r|[|i|] : ref&lt;vec|M|&lt;|S|,|T|&gt;&gt;
       <td>Compute a reference to the |i|'<sup>th</sup> column vector of the
           matrix referenced by the reference |r|.

           If |i| is outside the range [0,|N|-1], then the expression evaluates to
           [=invalid memory reference=].

           The [=originating variable=] of the resulting reference is
           the same as the originating variable of |r|.
</table>

### Array Access Expression ### {#array-access-expr}

<table class='data'>
  <caption>Array element extraction</caption>
  <thead>
    <tr><th>Precondition<th>Conclusion<th>Description
  </thead>
  <tr algorithm="fixed-size array indexed element selection">
       <td class="nowrap">
          |e|: array&lt;|T|,|N|&gt;<br>
          |i|: [INT]
       <td class="nowrap">
           |e|[|i|] : |T|
       <td>The result is the value of the |i|'<sup>th</sup> element of the array value |e|.

           If |i| is outside the range [0,|N|-1], then any valid value for |T|
           may be returned.
</table>

<table class='data'>
  <caption>Getting a reference to an array element from a reference to an array</caption>
  <thead>
    <tr><th>Precondition<th>Conclusion<th>Description
  </thead>
  <tr algorithm="fixed-size array indexed reference selection">
       <td class="nowrap">
          |r|: ref&lt;|S|,array&lt;|T|,|N|&gt;&gt;<br>
          |i|: [INT]
       <td class="nowrap">
           |r|[|i|] : ref&lt;|S|,|T|&gt;
       <td>Compute a reference to the |i|'<sup>th</sup> element of the array
           referenced by the reference |r|.

           If |i| is outside the range [0,|N|-1], then the expression evaluates
           to an [=invalid memory reference=].

           The [=originating variable=] of the resulting reference is
           the same as the originating variable of |r|.
  <tr algorithm="array indexed reference selection">
       <td>|r|: ref&lt;|S|,array&lt;|T|&gt;&gt;<br>
          |i|: [INT]
       <td class="nowrap">
           |r|[|i|] : ref&lt;|S|,|T|&gt;
       <td>Compute a reference to the |i|'<sup>th</sup> element of the
           runtime-sized array referenced by the reference |r|.

           If at runtime the array has |N| elements, and |i| is outside the range
           [0,|N|-1], then the expression evaluates to an [=invalid memory
           reference=].

           The [=originating variable=] of the resulting reference is
           the same as the originating variable of |r|.
</table>


### Structure Access Expression ### {#struct-access-expr}

<table class='data'>
  <caption>Structure member extraction</caption>
  <thead>
    <tr><th>Precondition<th>Conclusion<th>Description
  </thead>
  <tr algorithm="structure member extraction">
       <td class="nowrap">
          |S| is a structure type<br>
          |M| is the identifier name of a member of |S|, having type |T|<br>
          |e|: |S|<br>
       <td class="nowrap">
           |e|.|M|: |T|
       <td>The result is the value of the member with name |M| from the structure value |e|.
</table>

<table class='data'>
  <caption>Getting a reference to a structure member from a reference to a structure</caption>
  <thead>
    <tr><th>Precondition<th>Conclusion<th>Description
  </thead>
  <tr algorithm="structure member reference selection">
       <td class="nowrap">
          |S| is a structure type<br>
          |M| is the name of a member of |S|, having type |T|<br>
          |r|: ref&lt;|S|,|S|&gt;<br>
       <td class="nowrap">
           |r|.|M|: ref&lt;|S|,|T|&gt;
       <td>Given a reference to a structure, the result is a reference to the structure member with identifier name |M|.<br>
           The [=originating variable=] of the resulting reference is
           the same as the originating variable of |r|.
</table>

## Logical Expressions ## {#logical-expr}
<table class='data'>
  <caption>Unary logical operations</caption>
  <thead>
    <tr><th>Precondition<th>Conclusion<th>Notes
  </thead>
  <tr algorithm="boolean negation"><td>|e|: bool<br>|T| is bool or vec|N|&lt;bool&gt;
  <td>`!`|e|: |T|
  <td>Logical negation.
  The result is `true` when |e| is `false` and `false` when |e| is `true`.
  [=Component-wise=] when |T| is a vector.
</table>

<table class='data'>
  <caption>Binary logical expressions</caption>
  <thead>
    <tr><th>Precondition<th>Conclusion<th>Notes
  </thead>
  <tr algorithm="short-circuiting or"><td>|e1|: bool<br>|e2|: bool<td>|e1| `||` |e2|`: bool`
  <td>Short-circuiting "or". Yields `true` if either |e1| or |e2| are true;
  evaluates |e2| only if |e1| is false.

  <tr algorithm="short-circuiting and"><td>|e1|: bool<br>|e2|: bool
  <td>|e1| `&&` |e2|`: bool`
  <td>Short-circuiting "and". Yields `true` if both |e1| and |e2| are true;
  evaluates |e2| only if |e1| is true.

  <tr algorithm="logical or"><td>|e1|: |T|<br>|e2|: |T|<br>|T| is bool or vec|N|&lt;bool&gt;
  <td>|e1| `|` |e2|`:` |T|
  <td>Logical "or". [=Component-wise=] when |T| is a vector. Evaluates both |e1| and |e2|.

  <tr algorithm="logical and"><td>|e1|: |T|<br>|e2|: |T|<br>|T| is bool or vec|N|&lt;bool&gt;
  <td>|e1| `&` |e2|`:` |T|
  <td>Logical "and". [=Component-wise=] when |T| is a vector. Evaluates both |e1| and |e2|.
</table>


## Arithmetic Expressions ## {#arithmetic-expr}

<table class='data'>
  <caption>Unary arithmetic expressions</caption>
  <thead>
    <tr><th>Precondition<th>Conclusion<th>Notes
  </thead>
  <tr algorithm="negation"><td>|e|: |T|<br>
  |T| is i32, f32, f16, vec|N|&lt;i32&gt;, vec|N|&lt;f32&gt;, or vec|N|&lt;f16&gt;
  <td>`-`|e|`:` |T|
  <td>Negation. [=Component-wise=] when |T| is a vector.
  If |T| is an integral type and |e| evaluates to the largest negative value, then the result is |e|.
</table>

<table class='data'>
  <caption>Binary arithmetic expressions</caption>
  <thead>
    <tr><th>Precondition<th>Conclusion<th>Notes
  </thead>

  <tr algorithm="addition">
    <td>|e1| : |T|<br>|e2| : |T|<br>|T| is [NUMERIC]
    <td>|e1| `+` |e2| : |T|
    <td>Addition. [=Component-wise=] when |T| is a vector.
    If |T| is an integral type, then the result is modulo 2<sup>32</sup>.

  <tr algorithm="subtraction">
    <td>|e1| : |T|<br>|e2| : |T|<br>|T| is [NUMERIC]
    <td>|e1| `-` |e2| : |T|
    <td>Subtraction [=Component-wise=] when |T| is a vector.
    If |T| is an integral type, then the result is modulo 2<sup>32</sup>.

  <tr algorithm="multiplication">
    <td>|e1| : |T|<br>|e2| : |T|<br>|T| is [NUMERIC]
    <td>|e1| `*` |e2| : |T|
    <td>Multiplication. [=Component-wise=] when |T| is a vector.
    If |T| is an integral type, then the result is modulo 2<sup>32</sup>.

  <tr algorithm="division">
    <td>|e1| : |T|<br>|e2| : |T|<br>|T| is [NUMERIC]
    <td>|e1| `/` |e2| : |T|
    <td>Division. [=Component-wise=] when |T| is a vector.

        If |T| is a signed integral type, the scalar case, evaluates to:
        * |e1|, when |e2| is zero.
        * |e1|, when |e1| is the most negative value in |T|, and |e2| is -1.
        * [=truncate=](|x|) otherwise, where |x| is the
            real-valued quotient |e1|&nbsp;&div;&nbsp;|e2|.

        Note:
        The need to ensure truncation behaviour may require an implementation
        to perform more operations than when computing an unsigned division.
        Use unsigned division when both operands are known to have the same sign.

        <!--
               where MINIT = most negative value in |T|
               where Divisor = select(e2, 1, (e2==0) | ((e1 == MININT) & (e2 == -1)))
               result is truncate(e1/Divisor)
        -->

        If |T| is an unsigned integral type, the scalar case, evaluates to:
        * |e1|, when |e2| is zero.
        * Otherwise, the integer |q| such that
            |e1|&nbsp;=&nbsp;|q|&nbsp;&times;&nbsp;|e2|&nbsp;+&nbsp;|r|,
            where 0 &le; |r| &lt; |e2|.

  <tr algorithm="Remainder">
    <td>|e1| : |T|<br>|e2| : |T|<br>|T| is [NUMERIC]
    <td>|e1| `%` |e2| : |T|
    <td>Remainder. [=Component-wise=] when |T| is a vector.

       If |T| is a signed integral scalar type, evaluates |e1| and |e2| once, and evaluates to:
       * 0, when |e2| is zero.
       * 0, when |e1| is the most negative value in |T|, and |e2| is -1.
       * Otherwise, |e1|&nbsp;-&nbsp;[=truncate=](|e1|&nbsp;&div;&nbsp;|e2|)&nbsp;&times;&nbsp;|e2|
           where the quotient is computed as a real value.

       Note:
       When non-zero, the result has the same sign as |e1|.

       Note:
       The need to ensure consistent behaviour may require an implementation
       to perform more operations than when computing an unsigned remainder.

        <!--
               where MINIT = most negative value in |T|
               where Divisor = select(e2, 1, (e2==0) | ((e1 == MININT) & (e2 == -1)))
               result is e1 - truncate(e1/Divisor) * Divisor
        -->

        If |T| is an unsigned integral scalar type, evaluates to:
        * 0, when |e2| is zero.
        * Otherwise, the integer |r| such that
            |e1|&nbsp;=&nbsp;|q|&nbsp;&times;&nbsp;|e2|&nbsp;+&nbsp;|r|,
            where |q| is an integer and 0 &le; |r| &lt; |e2|.

        If |T| is a floating point type, the result is equal to:<br> |e1| - |e2| * trunc(|e1| / |e2|)

</table>

<table class='data'>
  <caption>Binary arithmetic expressions with mixed scalar and vector operands</caption>
  <thead>
    <th>Preconditions<th>Conclusions<th>Semantics
  </thead>
  <tr algorithm="vector-scalar arithmetic, any scalar type">
    <td rowspan="10">|S| is one of i32, u32, f32, f16<br>
        |V| is vec|N|&lt;|S|&gt<br>
        |es|: |S|<br>
        |ev|: |V|
    <td>|ev| `+` |es|: |V|
    <td>|ev| `+` |V|(|es|)
  <tr>
    <td>|es| `+` |ev|: |V|
    <td>|V|(|es|) `+` |ev|
  <tr>
    <td>|ev| `-` |es|: |V|
    <td>|ev| `-` |V|(|es|)
  <tr>
    <td>|es| `-` |ev|: |V|
    <td>|V|(|es|) `-` |ev|
  <tr>
    <td>|ev| `*` |es|: |V|
    <td>|ev| `*` |V|(|es|)
  <tr>
    <td>|es| `*` |ev|: |V|
    <td>|V|(|es|) `*` |ev|
  <tr>
    <td>|ev| `/` |es|: |V|
    <td>|ev| `/` |V|(|es|)
  <tr>
    <td>|es| `/` |ev|: |V|
    <td>|V|(|es|) `/` |ev|
  <tr>
    <td>|ev| `%` |es|: |V|
    <td>|ev| `%` |V|(|es|)
  <tr>
    <td>|es| `%` |ev|: |V|
    <td>|V|(|es|) `%` |ev|
</table>

<table class='data'>
  <caption>Matrix arithmetic</caption>
  <thead>
    <th>Preconditions<th>Conclusions<th>Semantics
  </thead>
  <tr algorithm="matrix addition">
    <td rowspan=2>|e1|, |e2|: mat|M|x|N|&lt;|T|&gt<br>
        |T| is f32 or f16
    <td>|e1| `+` |e2|: mat|M|x|N|&lt;|T|&gt<br>
    <td>Matrix addition: column |i| of the result is |e1|[i] + |e2|[i]
  <tr algorithm="matrix subtraction">
    <td>|e1| `-` |e2|: mat|M|x|N|&lt;|T|&gt
    <td>Matrix subtraction: column |i| of the result is |e1|[|i|] - |e2|[|i|]
  <tr algorithm="matrix-scalar multiply">
    <td rowspan=2>|m|: mat|M|x|N|&lt;|T|&gt<br>
        |s|: |T|<br>
        |T| is f32 or f16
    <td>|m| `*` |s|:  mat|M|x|N|&lt;|T|&gt<br>
    <td>Component-wise scaling: (|m| `*` |s|)[i][j] is |m|[i][j] `*` |s|
  <tr algorithm="scalar-matrix multiply">
    <td>|s| `*` |m|:  mat|M|x|N|&lt;|T|&gt<br>
    <td>Component-wise scaling: (|s| `*` |m|)[i][j] is |m|[i][j] `*` |s|
  <tr algorithm="matrix-column-vector multiply">
    <td>|m|: mat|M|x|N|&lt;|T|&gt<br>
        |v|: vec|M|&lt;|T|&gt<br>
        |T| is f32 or f16
    <td>|m| `*` |v|:  vec|N|&lt;|T|&gt<br>
    <td>Linear algebra matrix-column-vector product:
        Component |i| of the result is `dot`(|m|[|i|],|v|)
  <tr algorithm="matrix-row-vector multiply">
    <td>
        |m|: mat|M|x|N|&lt;|T|&gt<br>
        |v|: vec|N|&lt;|T|&gt<br>
        |T| is f32 or f16
    <td>|v| `*` |m|:  vec|M|&lt;|T|&gt<br>
    <td>Linear algebra row-vector-matrix product:<br>
        [=transpose=](transpose(|m|) `*` transpose(|v|))
  <tr algorithm="matrix-matrix multiply">
    <td>|e1|: mat|K|x|N|&lt;|T|&gt<br>
        |e2|: mat|M|x|K|&lt;|T|&gt<br>
        |T| is f32 or f16
    <td>|e1| `*` |e2|:  mat|M|x|N|&lt;|T|&gt<br>
    <td>Linear algebra matrix product.

</table>

## Comparison Expressions ## {#comparison-expr}

<table class='data'>
  <caption>Comparisons</caption>
  <thead>
    <tr><th>Precondtion<th>Conclusion<th>Notes
  </thead>

  <tr algorithm="equality">
    <td>|e1|: |T|<br>|e2|: |T|<br>
    |T| is bool, i32, u32, f32, f16, vec|N|&lt;bool&gt;, vec|N|&lt;i32&gt;, vec|N|&lt;u32&gt;, vec|N|&lt;f32&gt;, or vec|N|&lt;f16&gt;<br>
    |TB| is bool if |T| is scalar, or<br>
    vec|N|&lt;bool&gt; if |T| is a vector
    <td class="nowrap">|e1| `==` |e2|`:` |TB|
    <td>Equality. [=Component-wise=] when |T| is a vector.
  <tr algorithm="inequality">
    <td>|e1|: |T|<br>|e2|: |T|<br>
    |T| is [NUMERIC]<br>
    |TB| is bool if |T| is scalar, or<br>
    vec|N|&lt;bool&gt; if |T| is a vector
    <td class="nowrap">|e1| `!=` |e2|`:` |TB|
    <td>Inequality. [=Component-wise=] when |T| is a vector.
  <tr algorithm="less than">
    <td>|e1|: |T|<br>|e2|: |T|<br>|T| is [NUMERIC]<br>
    |TB| is bool if |T| is scalar, or<br>
    vec|N|&lt;bool&gt; if |T| is a vector
    <td class="nowrap">|e1| `<` |e2|`:` |TB|
    <td>Less than. [=Component-wise=] when |T| is a vector.
  <tr algorithm="less than equal">
    <td>|e1|: |T|<br>|e2|: |T|<br>|T| is [NUMERIC]<br>
    |TB| is bool if |T| is scalar, or<br>
    vec|N|&lt;bool&gt; if |T| is a vector
    <td class="nowrap">|e1| `<=` |e2|`:` |TB|
    <td>Less than or equal. [=Component-wise=] when |T| is a vector.
  <tr algorithm="greater than">
    <td>|e1|: |T|<br>|e2|: |T|<br>|T| is [NUMERIC]<br>
    |TB| is bool if |T| is scalar, or<br>
    vec|N|&lt;bool&gt; if |T| is a vector
    <td class="nowrap">|e1| `>` |e2|`:` |TB|
    <td>Greater than. [=Component-wise=] when |T| is a vector.
  <tr algorithm="greater than equal">
    <td>|e1|: |T|<br>|e2|: |T|<br>|T| is [NUMERIC]<br>
    |TB| is bool if |T| is scalar, or<br>
    vec|N|&lt;bool&gt; if |T| is a vector
    <td class="nowrap">|e1| `>=` |e2|`:` |TB|
    <td>Greater than or equal. [=Component-wise=] when |T| is a vector.

</table>

## Bit Expressions ## {#bit-expr}

<table class='data'>
  <caption>Unary bitwise operations</caption>
  <thead>
    <tr><th>Precondition<th>Conclusion<th>Notes
  </thead>
  <tr algorithm="complement">
    <td>|e|: |T|<br>
    |T| is [INTEGRAL]
    <td class="nowrap">`~`|e| : |T|
    <td>Bitwise complement on |e|.
    Each bit in the result is the opposite of the corresponding bit in |e|.
    [=Component-wise=] when |T| is a vector.
</table>

<table class='data'>
  <caption>Binary bitwise operations</caption>
  <thead>
    <tr><th>Precondition<th>Conclusion<th>Notes
  </thead>
  <tr algorithm="bitwise or">
    <td>*e1*: *T*<br>
       *e2*: *T*<br>
       *T* is [INTEGRAL]
    <td class="nowrap">`e1 | e2`: *T*
    <td>Bitwise-or. [=Component-wise=] when |T| is a vector.
  <tr algorithm="bitwise and">
    <td>*e1*: *T*<br>
       *e2*: *T*<br>
       *T* is [INTEGRAL]
    <td class="nowrap">`e1 & e2`: *T*
    <td>Bitwise-and. [=Component-wise=] when |T| is a vector.
  <tr algorithm="bitwise exclusive or">
    <td>*e1*: *T*<br>
       *e2*: *T*<br>
       *T* is [INTEGRAL]
    <td class="nowrap">`e1 ^ e2`: *T*
    <td>Bitwise-exclusive-or. [=Component-wise=] when |T| is a vector.
</table>


<table class='data'>
  <caption>Bit shift expressions</caption>
  <thead>
    <tr><th>Precondition<th>Conclusion<th>Notes
  </thead>

  <tr algorithm="logical shift left">
    <td>|e1|: |T|<br>
    |e2|: |TS|<br>
    |T| is [INTEGRAL]<br>
    |TS| is u32 if |e1| is a scalar, or<br>
    vec|N|&lt;u32&gt;.
    <td class="nowrap">|e1| `<<` |e2|: |T|
    <td>Logical shift left:<br>
        Shift |e1| left, inserting zero bits at the least significant positions,
        and discarding the most significant bits.
        The number of bits to shift is the value of |e2| modulo the bit width of |e1|.<br>
        [=Component-wise=] when |T| is a vector.

  <tr algorithm="logical shift right">
    <td>|e1|: |T|<br>
    |e2|: |T|<br>
    |T| is [UNSIGNEDINTEGRAL]
    <td class="nowrap">|e1| >> |e2|: |T|
    <td>Logical shift right:<br>
        Shift |e1| right, inserting zero bits at the most significant positions,
        and discarding the least significant bits.
        The number of bits to shift is the value of |e2| modulo the bit width of |e1|.
        [=Component-wise=] when |T| is a vector.

  <tr algorithm="arithmetic shift right">
    <td>|e1|: |T|<br>
    |e2|: |TS|<br>
    |T| is [SIGNEDINTEGRAL]<br>
    |TS| is u32 if |e1| is a scalar, or<br>
    vec|N|&lt;u32&gt;.
    <td class="nowrap">|e1| >> |e2|: |T|
    <td>Arithmetic shift right:<br>
        Shift |e1| right, copying the sign bit of |e1| into the most significant positions,
        and discarding the least significant bits.
        The number of bits to shift is the value of |e2| modulo the bit width of |e1|.
        [=Component-wise=] when |T| is a vector.
</table>

## Function Call Expression ## {#function-call-expr}

A function call expression executes a [=function call=] where the called
function has a [=return type=].
If the called function does not return a value, a function call statement
should be used instead.
See [[#function-call-statement]].

## Variable Identifier Expression ## {#var-identifier-expr}

<table class='data'>
  <caption>Getting a reference from a variable name</caption>
  <thead>
    <tr><th>Precondition<th>Conclusion<th>Description
  </thead>
  <tr algorithm="variable reference">
       <td>
          |v| is an [=identifier=] [=resolves|resolving=] to
          an [=in scope|in-scope=] variable declared in [=address space=] |S|
          with [=store type=] |T|
       <td class="nowrap">
          |v|: ref&lt;|S|,|T|&gt;
       <td>Result is a reference to the memory for the named variable |v|.
</table>

## Formal Parameter Expression  ## {#formal-parameter-expr}

<table class='data'>
  <caption>Getting the value of an identifier declared as a formal parameter to a function</caption>
  <thead>
    <tr><th>Precondition<th>Conclusion<th>Description
  </thead>
  <tr algorithm="formal parameter value">
       <td>
          |a| is an [=identifier=] [=resolves|resolving=] to
          an [=in scope|in-scope=] formal parameter declaration with type |T|
       <td class="nowrap">
          |a|: |T|
       <td>Result is the value supplied for the corresponding function call operand at the [=call site=]
           invoking this instance of the function.
</table>

## Address-Of Expression  ## {#address-of-expr}

The <dfn noexport>address-of</dfn> operator converts a reference to its corresponding pointer.

<table class='data'>
  <caption>Getting a pointer from a reference</caption>
  <thead>
    <tr><th>Precondition<th>Conclusion<th>Description
  </thead>
  <tr algorithm="address-of expression">
       <td>
          |r|: ref&lt;|S|,|T|,|A|&gt;
       <td class="nowrap">
          `&`|r|: ptr&lt;|S|,|T|,|A|&gt;
       <td>Result is the pointer value corresponding to the
           same [=memory view=] as the reference value |r|.

           If |r| is an [=invalid memory reference=], then the resulting
           pointer is also an invalid memory reference.

           It is a [=shader-creation error=] if |S| is the [=address spaces/handle=] address space.

           It is a [=shader-creation error=] if |r| is a
           [[#component-reference-from-vector-reference|reference to a vector component]].

</table>

## Indirection Expression  ## {#indirection-expr}

The <dfn noexport>indirection</dfn> operator converts a pointer to its corresponding reference.

<table class='data'>
  <caption>Getting a reference from a pointer</caption>
  <thead>
    <tr><th>Precondition<th>Conclusion<th>Description
  </thead>
  <tr algorithm="indirection expression">
       <td>
          |p|: ptr&lt;|S|,|T|,|A|&gt;
       <td class="nowrap">
          `*`|p|: ref&lt;|S|,|T|,|A|&gt;
       <td>Result is the reference value corresponding to the
           same [=memory view=] as the pointer value |p|.

           If |p| is an [=invalid memory reference=], then the resulting
           reference is also an invalid memory reference.

</table>

## Constant Identifier Expression  ## {#constant-identifier-expr}

<table class='data'>
  <caption>Getting the value of a `let`-declared identifier</caption>
  <thead>
    <tr><th>Precondition<th>Conclusion<th>Description
  </thead>
  <tr algorithm="pipeline-overridable constant value">
       <td>
          |c| is an [=identifier=] [=resolves|resolving=] to
          an [=in scope|in-scope=] [=override declaration=] with type |T|
       <td class="nowrap">
          |c|: |T|
       <td>If pipeline creation specified a value for the [=pipeline constant ID|constant ID=],
           then the result is that value.
           This value may be different for different pipeline instances.<br>
           Otherwise, the result is the value computed for the initializer expression.
           Pipeline-overridable constants appear at module-scope, so evaluation occurs
           before the shader begins execution.<br>
           Note: Pipeline creation fails if no initial value was specified in the API call
           and the `let`-declaration has no initializer expression.
  <tr algorithm="constant value">
       <td>
          |c| is an [=identifier=] [=resolves|resolving=] to
          an [=in scope|in-scope=] `let` declaration with type |T|
       <td class="nowrap">
          |c|: |T|
       <td>Result is the value computed for the initializer expression.<br>
           For a `let` declaration at module scope, evaluation occurs before the shader begins execution.<br>
           For a `let` declaration inside a function, evaluation occurs each time control reaches
           the declaration.<br>
</table>


## Expression Grammar Summary ## {#expression-grammar}

<div class='syntax' noexport='true'>
  <dfn for=syntax>primary_expression</dfn> :

    | [=syntax/ident=] [=syntax/argument_expression_list=] ?

    | [=syntax/type_decl=] [=syntax/argument_expression_list=]

    | [=syntax/const_literal=]

    | [=syntax/paren_expression=]

    | [=syntax/bitcast=] [=syntax/less_than=] [=syntax/type_decl=] [=syntax/greater_than=] [=syntax/paren_expression=]
</div>
<div class='syntax' noexport='true'>
  <dfn for=syntax>paren_expression</dfn> :

    | [=syntax/paren_left=] [=syntax/expression=] [=syntax/paren_right=]
</div>
<div class='syntax' noexport='true'>
  <dfn for=syntax>argument_expression_list</dfn> :

    | [=syntax/paren_left=] ( ( [=syntax/expression=] [=syntax/comma=] ) * [=syntax/expression=] [=syntax/comma=] ? ) ? [=syntax/paren_right=]
</div>
<div class='syntax' noexport='true'>
  <dfn for=syntax>postfix_expression</dfn> :

    | [=syntax/bracket_left=] [=syntax/expression=] [=syntax/bracket_right=] [=syntax/postfix_expression=] ?

    | [=syntax/period=] [=syntax/ident=] [=syntax/postfix_expression=] ?
</div>
<div class='syntax' noexport='true'>
  <dfn for=syntax>unary_expression</dfn> :

    | [=syntax/singular_expression=]

    | [=syntax/minus=] [=syntax/unary_expression=]

    | [=syntax/bang=] [=syntax/unary_expression=]

    | [=syntax/tilde=] [=syntax/unary_expression=]

    | [=syntax/star=] [=syntax/unary_expression=]

    | [=syntax/and=] [=syntax/unary_expression=]
</div>
<div class='syntax' noexport='true'>
  <dfn for=syntax>singular_expression</dfn> :

    | [=syntax/primary_expression=] [=syntax/postfix_expression=] ?
</div>
<div class='syntax' noexport='true'>
  <dfn for=syntax>lhs_expression</dfn> :

    | ( [=syntax/star=] | [=syntax/and=] ) * [=syntax/core_lhs_expression=] [=syntax/postfix_expression=] ?
</div>
<div class='syntax' noexport='true'>
  <dfn for=syntax>core_lhs_expression</dfn> :

    | [=syntax/ident=]

    | [=syntax/paren_left=] [=syntax/lhs_expression=] [=syntax/paren_right=]
</div>
<div class='syntax' noexport='true'>
  <dfn for=syntax>multiplicative_expression</dfn> :

    | [=syntax/unary_expression=]

    | [=syntax/multiplicative_expression=] [=syntax/star=] [=syntax/unary_expression=]

    | [=syntax/multiplicative_expression=] [=syntax/forward_slash=] [=syntax/unary_expression=]

    | [=syntax/multiplicative_expression=] [=syntax/modulo=] [=syntax/unary_expression=]
</div>
<div class='syntax' noexport='true'>
  <dfn for=syntax>additive_expression</dfn> :

    | [=syntax/multiplicative_expression=]

    | [=syntax/additive_expression=] [=syntax/plus=] [=syntax/multiplicative_expression=]

    | [=syntax/additive_expression=] [=syntax/minus=] [=syntax/multiplicative_expression=]
</div>
<div class='syntax' noexport='true'>
  <dfn for=syntax>shift_expression</dfn> :

    | [=syntax/additive_expression=]

    | [=syntax/unary_expression=] [=syntax/shift_left=] [=syntax/unary_expression=]

    | [=syntax/unary_expression=] [=syntax/shift_right=] [=syntax/unary_expression=]
</div>
<div class='syntax' noexport='true'>
  <dfn for=syntax>relational_expression</dfn> :

    | [=syntax/shift_expression=]

    | [=syntax/shift_expression=] [=syntax/less_than=] [=syntax/shift_expression=]

    | [=syntax/shift_expression=] [=syntax/greater_than=] [=syntax/shift_expression=]

    | [=syntax/shift_expression=] [=syntax/less_than_equal=] [=syntax/shift_expression=]

    | [=syntax/shift_expression=] [=syntax/greater_than_equal=] [=syntax/shift_expression=]

    | [=syntax/shift_expression=] [=syntax/equal_equal=] [=syntax/shift_expression=]

    | [=syntax/shift_expression=] [=syntax/not_equal=] [=syntax/shift_expression=]
</div>
<div class='syntax' noexport='true'>
  <dfn for=syntax>short_circuit_and_expression</dfn> :

    | [=syntax/relational_expression=]

    | [=syntax/short_circuit_and_expression=] [=syntax/and_and=] [=syntax/relational_expression=]
</div>
<div class='syntax' noexport='true'>
  <dfn for=syntax>short_circuit_or_expression</dfn> :

    | [=syntax/relational_expression=]

    | [=syntax/short_circuit_or_expression=] [=syntax/or_or=] [=syntax/relational_expression=]
</div>
<div class='syntax' noexport='true'>
  <dfn for=syntax>binary_or_expression</dfn> :

    | [=syntax/unary_expression=]

    | [=syntax/binary_or_expression=] [=syntax/or=] [=syntax/unary_expression=]
</div>
<div class='syntax' noexport='true'>
  <dfn for=syntax>binary_and_expression</dfn> :

    | [=syntax/unary_expression=]

    | [=syntax/binary_and_expression=] [=syntax/and=] [=syntax/unary_expression=]
</div>
<div class='syntax' noexport='true'>
  <dfn for=syntax>binary_xor_expression</dfn> :

    | [=syntax/unary_expression=]

    | [=syntax/binary_xor_expression=] [=syntax/xor=] [=syntax/unary_expression=]
</div>
<div class='syntax' noexport='true'>
  <dfn for=syntax>expression</dfn> :

    | [=syntax/relational_expression=]

    | [=syntax/short_circuit_or_expression=] [=syntax/or_or=] [=syntax/relational_expression=]

    | [=syntax/short_circuit_and_expression=] [=syntax/and_and=] [=syntax/relational_expression=]

    | [=syntax/binary_and_expression=] [=syntax/and=] [=syntax/unary_expression=]

    | [=syntax/binary_or_expression=] [=syntax/or=] [=syntax/unary_expression=]

    | [=syntax/binary_xor_expression=] [=syntax/xor=] [=syntax/unary_expression=]
</div>


# Statements # {#statements}

Statements are program fragments that control its execution.
Statements are generally executed in sequential order; however,
[[#control-flow|control flow statements]] may cause a program to execute in
non-sequential order.

## Compound Statement ## {#compound-statement-section}

A <dfn>compound statement</dfn> is a brace-enclosed sequence of zero or more statements.
When a [=declaration=] is one of those statements, its [=identifier=] is [=in scope=]
from the start of the next statement until the end of the compound statement.

<div class='syntax' noexport='true'>
  <dfn for=syntax>compound_statement</dfn> :

    | [=syntax/brace_left=] [=syntax/statement=] * [=syntax/brace_right=]
</div>

There are two special forms of compound statement:
* a [=syntax/continuing_compound_statement=] forms the body of a [[#continuing-statement|continuing]] statement,
     and allows an optional [[#break-if-statement|break-if]] statement at the end.
* a [=syntax/case_compound_statement=] forms the body of a `case` or `default` clause in a [[#switch-statement|switch]] statement,
     and allows an optional [=syntax/fallthrough_statement|fallthrough=] statement at the end.

## Assignment Statement ## {#assignment}

An <dfn noexport dfn-for="statement">assignment</dfn> evaluates an expression,
and optionally stores it in memory (thus updating the contents of a variable).


<div class='syntax' noexport='true'>
  <dfn for=syntax>assignment_statement</dfn> :

    | [=syntax/lhs_expression=] ( [=syntax/equal=] | [=syntax/compound_assignment_operator=] ) [=syntax/expression=]

    | [=syntax/underscore=] [=syntax/equal=] [=syntax/expression=]
</div>


The text to the left of the operator token is the <dfn noexport>left-hand side</dfn>,
and the
expression to the right of the operator token is the <dfn noexport>right-hand side</dfn>.

### Simple Assignment ### {#simple-assignment-section}

An [=statement/assignment=] is a <dfn noexport>simple assignment</dfn> when the
[=left-hand side=] is an expression, and the operator is the [=syntax/equal=] token.
In this case the value of the [=right-hand side=] is written to the memory referenced by the left-hand side.

<table class='data'>
  <thead>
    <tr><th style="width:40%">Precondition<th>Statement<th>Description
  </thead>
  <tr algorithm="updating assignment">
    <td>|r|: ref<|S|,|T|,|A|>,<br>
        |A| is [=access/write=] or [=access/read_write=]<br>
        |e|: |T|,<br>
        |T| is a [=constructible=] type,<br>
        |S| is a writable [=address space=]
    <td class="nowrap">|r| = |e|
    <td>Evaluates |e|, evaluates |r|, then writes the value computed for |e| into
        the [=memory locations=] referenced by |r|.
        Note: if the reference is an [=invalid memory reference=], the write
        may not execute, or may write to a different memory location than
        expected.
</table>

In the simplest case, the left hand side is the name of a variable.
See [[#forming-references-and-pointers]] for other cases.

    <div class='example wgsl' heading='Assignments'>
      <xmp highlight='rust'>
        struct S {
            age: i32,
            weight: f32
        }
        var<private> person: S;

        fn f() {
            var a: i32 = 20;
            a = 30;           // Replace the contents of 'a' with 30.

            person.age = 31;  // Write 31 into the age field of the person variable.

            var uv: vec2<f32>;
            uv.y = 1.25;      // Place 1.25 into the second component of uv.

            let uv_x_ptr: ptr<function,f32> = &uv.x;
            *uv_x_ptr = 2.5;   // Place 2.5 into the first component of uv.

            var friend: S;
            // Copy the contents of the 'person' variable into the 'friend' variable.
            friend = person;
        }
      </xmp>
    </div>

### Phony Assignment ### {#phony-assignment-section}

An [=statement/assignment=] is a <dfn noexport>phony assignment</dfn> when the
[=left-hand side=] is an underscore token.
In this case the [=right-hand side=] is evaluated, and then ignored.

<table class='data'>
  <thead>
    <tr><th>Precondition<th>Statement<th>Description
  </thead>
  <tr algorithm="phony-assignment">
    <td>|e|: |T|,<br>
        |T| is [=constructible=], a [=pointer type=], a [=texture=] type, or a [=sampler=] type
    <td class="nowrap">_ = |e|
    <td>Evaluates |e|.

        Note: The resulting value is not stored.
        The `_` token is not an identifier, and therefore cannot be used in an expression.
</table>

A phony-assignment is useful for:
* Calling a function that returns a value, but clearly expressing that the resulting value
    is not needed.
* [=statically accessed|Statically accessing=] a variable, thus establishing it as a part of
    the [=resource interface of a shader|shader's resource interface=].

    Note: A buffer variable's store type may not be constructible, e.g. it contains an atomic type, or a runtime-sized array.
    In these cases, use a pointer to the variable's contents instead.

<div class='example wgsl global-scope' heading='Using phony-assignment to throw away an un-needed function result'>
  <xmp highlight=rust>
    var<private> counter: i32;

    fn increment_and_yield_previous() -> i32 {
      let previous = counter;
      counter = counter + 1;
      return previous;
    }

    fn user() {
      // Increment the counter, but don't use the result.
      _ = increment_and_yield_previous();
    }
  </xmp>
</div>


<div class='example wgsl global-scope' heading='Using phony-assignment to occupy bindings without using them'>
  <xmp highlight=rust>
    struct BufferContents {
        counter: atomic<u32>,
        data: array<vec4<f32>>
    }
    @group(0) @binding(0) var<storage> buf: BufferContents;
    @group(0) @binding(1) var t: texture_2d<f32>;
    @group(0) @binding(2) var s: sampler;

    @stage(fragment)
    fn shade_it() -> @location(0) vec4<f32> {
      // Declare that buf, t, and s are part of the shader interface, without
      // using them for anything.
      _ = &buf;
      _ = t;
      _ = s;
      return vec4<f32>();
    }
  </xmp>
</div>

### Compound assignment ### {#compound-assignment-sec}

An [=statement/assignment=] is a <dfn noexport>compound assignment</dfn> when the
[=left-hand side=] is an expression, and the operator is one of the [=syntax/compound_assignment_operators=].

<div class='syntax' noexport='true'>
  <dfn for=syntax>compound_assignment_operator</dfn> :

    | [=syntax/plus_equal=]

    | [=syntax/minus_equal=]

    | [=syntax/times_equal=]

    | [=syntax/division_equal=]

    | [=syntax/modulo_equal=]

    | [=syntax/and_equal=]

    | [=syntax/or_equal=]

    | [=syntax/xor_equal=]

    | [=syntax/shift_right_equal=]

    | [=syntax/shift_left_equal=]
</div>

The type requirements, semantics, and behavior of each statement is defined as if
the compound assignment expands as in the following table, except that the reference expression |e1| is evaluated only once.

<table class='data'>
  <thead>
    <tr><th>Statement<th>Expansion
  </thead>
<tr algorithm="add-assign">
    <td class="nowrap">|e1| += |e2|
    <td>|e1| = |e1| + (|e2|)
<tr algorithm="subtract-assign">
    <td class="nowrap">|e1| -= |e2|
    <td>|e1| = |e1| - (|e2|)
<tr algorithm="multiply-assign">
    <td class="nowrap">|e1| *= |e2|
    <td>|e1| = |e1| * (|e2|)
<tr algorithm="divide-assign">
    <td class="nowrap">|e1| /= |e2|
    <td>|e1| = |e1| / (|e2|)
<tr algorithm="modulus-assign">
    <td class="nowrap">|e1| %= |e2|
    <td>|e1| = |e1| % (|e2|)
<tr algorithm="bitwise-and-assign">
    <td class="nowrap">|e1| &= |e2|
    <td>|e1| = |e1| & (|e2|)
<tr algorithm="bitwise-or-assign">
    <td class="nowrap">|e1| |= |e2|
    <td>|e1| = |e1| | (|e2|)
<tr algorithm="bitwise-xor-assign">
    <td class="nowrap">|e1| ^= |e2|
    <td>|e1| = |e1| ^ (|e2|)
<tr algorithm="bitwise-shiftright-assign">
    <td class="nowrap">|e1| >>= |e2|
    <td>|e1| = |e1| >> (|e2|)
<tr algorithm="bitwise-shiftleft-assign">
    <td class="nowrap">|e1| <<= |e2|
    <td>|e1| = |e1| << (|e2|)
</table>

Note: The syntax does not allow a [=compound assignment=] to also be a [=phony assignment=].

Note: Even though the reference |e1| is evaluated once, its underlying memory is accessed twice:
first a [=read access=] gets the old value, and then a [=write access=] stores the updated value.

<div class='example wgsl global-scope' heading="Compound assignment">
  <xmp>
    var<private> next_item: i32 = 0;

    fn advance_item() -> i32 {
       next_item += 1;   // Adds 1 to next_item.
       return next_item - 1;
    }

    fn bump_item() {
      var data: array<f32,10>;
      next_item = 0;
      // Adds 5.0 to data[0], calling advance_item() only once.
      data[advance_item()] += 5.0;
      // next_item will be 1 here.
    }

    fn precedence_example() {
      var value = 1;
      // The right-hand side of a compound assignment is its own expression.
      value *= 2 + 3; // Same as value = value * (2 + 3);
      // 'value' now holds 5.
    }
  </xmp>
</div>

Note: A compound assignment can rewritten as different WGSL code that uses a [=simple assignment=] instead.
The idea is to use a pointer to hold the result of evaluating the reference once.

<p class="note" algorithm="translation compound assignment not vector component">For example,
when |e1| is *not* a reference to a component inside a vector, then
|e1|` += `|e2| can be rewritten as
`{let p = &(`|e1|`); *p = *p + (`|e2|`);}`,
where the identifier `p` is chosen to be different from all other identifiers in the program.
</p>

<p class="note" algorithm="translation compound assignment vector component">When
|e1| is a reference to a component inside a vector, the above technique
needs to be modified because WGSL does not allow [[#address-of-expr|taking the address]] in that case.
For example, if |ev| is a reference to a vector, the statement |ev|`[`|c|`] += ` |e2|
can be rewritten as `{let p = &(`|ev|`); let c0 = ` |c|`; (*p)[c0] = (*p)[c0] + (`|e2|`);}`, where
identifiers `c0` and `p` are chosen to be different from all other identifiers in the program.
</p>

## Increment and Decrement Statements ## {#increment-decrement}

An <dfn noexport>increment statement</dfn> adds 1 to the contents of a variable.
A <dfn noexport>decrement statement</dfn> subtracts 1 from the contents of a variable.

<div class='syntax' noexport='true'>
  <dfn for=syntax>increment_statement</dfn> :

    | [=syntax/lhs_expression=] [=syntax/plus_plus=]
</div>

<div class='syntax' noexport='true'>
  <dfn for=syntax>decrement_statement</dfn> :

    | [=syntax/lhs_expression=] [=syntax/minus_minus=]
</div>

The expression must evaluate to a reference with an [=integer scalar=] [=store type=] and [=access/read_write=] [=access mode=].

<table class='data'>
  <thead>
    <tr><th>Precondition<th>Statement<th>Description
  </thead>
  <tr algorithm="increment statement">
    <td class="nowrap">|r| : ref&lt;<var ignore>SC</var>,|T|,[=access/read_write=]&gt;,<br>
        |T| is [=integer scalar=]<br>
    <td class="nowrap">|r|`++`
    <td>Adds 1 to the contents of memory referenced by |r|.
        <br>Same as |r| += |T|(1)
  <tr algorithm="decrement statement">
    <td class="nowrap">|r| : ref&lt;<var ignore>SC</var>,|T|,[=access/read_write=]&gt;,<br>
        |T| is [=integer scalar=]<br>
    <td class="nowrap">|r|`--`
    <td>Subtracts 1 from the contents of memory referenced by |r|.
        <br>Same as |r| -= |T|(1)
</table>

    <div class='example wgsl' heading='Increment and decrement'>
      <xmp highlight='rust'>
        fn f() {
            var a: i32 = 20;
            a++;
            // Now a contains 21
            a--;
            // Now a contains 20
        }
      </xmp>
    </div>

## Control Flow ## {#control-flow}

Control flow statements may cause the program to execute in non-sequential order.

### If Statement ### {#if-statement}

<div class='syntax' noexport='true'>
  <dfn for=syntax>if_statement</dfn> :

    | [=syntax/if=] [=syntax/expression=] [=syntax/compound_statement=] ( [=syntax/else=] [=syntax/else_statement=] ) ?
</div>
<div class='syntax' noexport='true'>
  <dfn for=syntax>else_statement</dfn> :

    | [=syntax/compound_statement=]

    | [=syntax/if_statement=]
</div>

An <dfn noexport dfn-for="statement">if</dfn> statement conditionally executes at most one [=compound statement=] based on
the evaluation of the condition expressions.

The `if` statements in WGSL use an if/else if/else structure, that contains a single required
`if` clause, zero or more `else if` clauses and a single optional `else` clause.
Each of the expressions for the `if` and `else if` clause conditions must be scalar boolean expressions.

An `if` statement is executed as follows:
* The condition associated with the `if` clause is evaluated.
    If the result is `true`,
    control transfers to the first compound statement (immediately after the parenthesized condition expression).
* Otherwise, the condition of the next `else if` clause in textual order (if one exists) is evaluated
     and, if the result is `true`, control transfers to the associated compound statement.
     * This behavior is repeated for all `else if` clauses until one of the conditions evaluates to `true`.
* If no condition evaluates to `true`, then control transfers to the compound statement
    associated with the `else` clause (if it exists).

### Switch Statement ### {#switch-statement}

<div class='syntax' noexport='true'>
  <dfn for=syntax>switch_statement</dfn> :

    | [=syntax/switch=] [=syntax/expression=] [=syntax/brace_left=] [=syntax/switch_body=] + [=syntax/brace_right=]
</div>
<div class='syntax' noexport='true'>
  <dfn for=syntax>switch_body</dfn> :

    | [=syntax/case=] [=syntax/case_selectors=] [=syntax/colon=] [=syntax/case_compound_statement=]

    | [=syntax/default=] [=syntax/colon=] [=syntax/case_compound_statement=]
</div>
<div class='syntax' noexport='true'>
  <dfn for=syntax>case_selectors</dfn> :

    | [=syntax/const_literal=] ( [=syntax/comma=] [=syntax/const_literal=] ) * [=syntax/comma=] ?
</div>
<div class='syntax' noexport='true'>
  <dfn for=syntax>case_compound_statement</dfn> :

    | [=syntax/brace_left=] [=syntax/statement=] * [=syntax/fallthrough_statement=] ? [=syntax/brace_right=]
</div>
<div class='syntax' noexport='true'>
  <dfn for=syntax>fallthrough_statement</dfn> :

    | [=syntax/fallthrough=] [=syntax/semicolon=]
</div>

A <dfn noexport dfn-for="statement">switch</dfn> statement transfers control to one of a set of case clauses, or to the `default` clause,
depending on the evaluation of a selector expression.

The selector expression must be of a scalar integer type.
If the selector value equals a value in a case selector list, then control is transferred to
the body of that case clause.
If the selector value does not equal any of the case selector values, then control is
transferred to the `default` clause.

Each switch statement must have exactly one default clause.

The case selector values must have the same type as the result of evaluating the selector expression.

A literal value must not appear more than once in the case selectors for a switch statement.

Note: The value of the literal is what matters, not the spelling.
For example `0`, `00`, and `0x0000` all denote the zero value.

When control reaches the end of a case body, control normally transfers to the first statement
after the switch statement.
Alternately, executing a <dfn noexport dfn-for="statement">fallthrough</dfn> statement
transfers control to the body of the next case clause or
default clause, whichever appears next in the switch body.
A `fallthrough` statement must not appear as the last statement in the last clause of a switch.
When a [=declaration=] appears in a case body, its [=identifier=] is [=in scope=] from
the start of the next statement until the end of the case body.

Note: Identifiers declared in a case body are not [=in scope=] of case bodies
which are reachable via a `fallthrough` statement.


### Loop Statement ### {#loop-statement}

<div class='syntax' noexport='true'>
  <dfn for=syntax>loop_statement</dfn> :

    | [=syntax/loop=] [=syntax/brace_left=] [=syntax/statement=] * [=syntax/continuing_statement=] ? [=syntax/brace_right=]
</div>

A <dfn noexport dfn-for="statement">loop</dfn> statement repeatedly executes a <dfn noexport>loop body</dfn>;
the loop body is specified as a [=compound statement=].
Each execution of the loop body is called an <dfn noexport>iteration</dfn>.

The [=identifier=] of a [=declaration=] in a loop is [=in scope=] from the start of the
next statement until the end of the loop body.
The declaration is executed each time it is reached, so each new iteration
creates a new instance of the variable or constant, and re-initializes it.

This repetition can be interrupted by a [=statement/break=], [=statement/return=], or
[=statement/discard=] statement.

Optionally, the last statement in the loop body may be a
[=statement/continuing=] statement.

Note: The loop statement is one of the biggest differences from other shader
languages.

This design directly expresses loop idioms commonly found in compiled code.
In particular, placing the loop update statements at the end of the loop body
allows them to naturally use values defined in the loop body.

<div class='example glsl' heading='GLSL Loop'>
  <xmp>
    int a = 2;
    for (int i = 0; i < 4; i++) {
      a *= 2;
    }
  </xmp>
</div>

<div class='example wgsl function-scope' heading="WGSL Loop">
  <xmp>
    let a: i32 = 2;
    var i: i32 = 0;      // <1>
    loop {
      if i >= 4 { break; }

      a = a * 2;

      i++;
    }
  </xmp>
</div>
* <1> The initialization is listed before the loop.

<div class='example glsl' heading='GLSL Loop with continue'>
  <xmp>
    int a = 2;
    let int step = 1;
    for (int i = 0; i < 4; i += step) {
      if i % 2 == 0 continue;
      a *= 2;
    }
  </xmp>
</div>

<div class='example wgsl function-scope' heading="WGSL Loop with continue">
  <xmp>
    var a: i32 = 2;
    var i: i32 = 0;
    loop {
      if i >= 4 { break; }

      let step: i32 = 1;

      i = i + step;
      if i % 2 == 0 { continue; }

      a = a * 2;
    }
  </xmp>
</div>

<div class='example wgsl function-scope' heading="WGSL Loop with continue and continuing">
  <xmp>
    var a: i32 = 2;
    var i: i32 = 0;
    loop {
      if i >= 4 { break; }

      let step: i32 = 1;

      if i % 2 == 0 { continue; }

      a = a * 2;

      continuing {   // <2>
        i = i + step;
      }
    }
  </xmp>
</div>
* <2> The continue construct is placed at the end of the `loop`

### For Statement ### {#for-statement}

<div class='syntax' noexport='true'>
  <dfn for=syntax>for_statement</dfn> :

    | [=syntax/for=] [=syntax/paren_left=] [=syntax/for_header=] [=syntax/paren_right=] [=syntax/compound_statement=]
</div>

<div class='syntax' noexport='true'>
  <dfn for=syntax>for_header</dfn> :

    | [=syntax/for_init=] ? [=syntax/semicolon=] [=syntax/expression=] ? [=syntax/semicolon=] [=syntax/for_update=] ?
</div>

<div class='syntax' noexport='true'>
  <dfn for=syntax>for_init</dfn> :

    | [=syntax/variable_statement=]

    | [=syntax/assignment_statement=]

    | [=syntax/func_call_statement=]
</div>
<div class='syntax' noexport='true'>
  <dfn for=syntax>for_update</dfn> :

    | [=syntax/increment_statement=]

    | [=syntax/decrement_statement=]

    | [=syntax/assignment_statement=]

    | [=syntax/func_call_statement=]
</div>

The <dfn dfn-for="statement">for</dfn> statement takes the form
`for (initializer; condition; update_part) { body }` and is syntactic sugar on top of a [=statement/loop=] statement with the same `body`.
Additionally:
* If `initializer` is non-empty, it is executed inside an additional [=scope=] before the first [=iteration=].
    The scope of a declaration in the initializer extends to the end of the loop body.
* If `condition` is non-empty, it is checked at the beginning of the loop body and if unsatisfied then a [[#break-statement]] is executed.
* If `update_part` is non-empty, it becomes a [=statement/continuing=] statement at the end of the loop body.

The `initializer` of a for loop is executed once prior to executing the loop.
When a [=declaration=] appears in the initializer, its [=identifier=] is [=in scope=] until the end of the `body`.
Unlike declarations in the `body`, the declaration is not re-initialized each iteration.

The `condition`, `body` and `update_part` execute in that order to form a loop [=iteration=].
The `body` is a special form of [=compound statement=].
The identifier of a declaration in the `body` is [=in scope=] from the start of
the next statement until the end of the `body`.
The declaration is executed each time it is reached, so each new iteration
creates a new instance of the variable or constant, and re-initializes it.

<div class='example glsl' heading="For to Loop transformation">
  <xmp>
    for(var i: i32 = 0; i < 4; i++) {
      if a == 0 {
        continue;
      }
      a = a + 2;
    }
  </xmp>
</div>

Converts to:

<div class='example wgsl function-scope' heading="For to Loop transformation">
  <xmp>
    { // Introduce new scope for loop variable i
      var i: i32 = 0;
      var a: i32 = 0;
      loop {
        if !(i < 4) {
          break;
        }

        if a == 0 {
          continue;
        }
        a = a + 2;

        continuing {
          i++;
        }
      }
    }
  </xmp>
</div>

### While Statement ### {#while-statement}

<div class='syntax' noexport='true'>
  <dfn for=syntax>while_statement</dfn> :

    | [=syntax/while=] [=syntax/expression=] [=syntax/compound_statement=]
</div>

The <dfn noexport dfn-for="statement">while</dfn> statement is a kind of loop parameterized by a condition.
At the start of each loop [=iteration=], a boolean condition is evaluated.
If the condition is false, the while loop ends execution.
Otherwise, the rest of the iteration is executed.

A while loop can be viewed as syntactic sugar over either a [=statement/loop=] or [=statement/for=] statement.
The following statement forms are equivalent:
* `while`  *condition*  `{` *body_statements* `}`
* `loop { if !` *condition* `{break;}` *body_statements* `}`
* `for (;`  *condition* `;) {` *body_statements*  `}`

### Break Statement ### {#break-statement}

<div class='syntax' noexport='true'>
  <dfn for=syntax>break_statement</dfn> :

    | [=syntax/break=]
</div>

A <dfn noexport dfn-for="statement">break</dfn> statement transfers control to immediately
after the body of the nearest-enclosing loop
or [=statement/switch=] statement, thus ending execution of the loop or switch statement.

A `break` statement must only be used within [=statement/loop=], [=statement/for=], [=statement/while=], and [=statement/switch=] statements.

A `break` statement must not placed such that it would exit from a loop's [[#continuing-statement|continuing]] statement.
Use a [[#break-if-statement|break-if]] statement instead.

<div class='example wgsl function-scope' heading="WGSL Invalid loop break from a continuing clause">
  <xmp>
    var a: i32 = 2;
    var i: i32 = 0;
    loop {
      let step: i32 = 1;

      if i % 2 == 0 { continue; }

      a = a * 2;

      continuing {
        i = i + step;
        if i >= 4 { break; } // Invalid.  Use break-if instead.
      }
    }
  </xmp>
</div>

### Break-If Statement ### {#break-if-statement}

<div class='syntax' noexport='true'>
  <dfn for=syntax>break_if_statement</dfn> :

    | [=syntax/break=] [=syntax/if=] [=syntax/expression=] [=syntax/semicolon=]
</div>

A <dfn noexport dfn-for="statement">break-if</dfn> statement evaluates a boolean condition;
If the condition is true, control is transferred to immediately after the body of the nearest-enclosing [=statement/loop=]
statement, ending execution of that loop.

Note: A break-if statement may only appear as the last statement in the body of a [[#continuing-statement|continuing]]
statement.

<div class='example wgsl function-scope' heading="WGSL Valid loop break-if from a continuing clause">
  <xmp>
    var a: i32 = 2;
    var i: i32 = 0;
    loop {
      let step: i32 = 1;

      if i % 2 == 0 { continue; }

      a = a * 2;

      continuing {
        i = i + step;
        break if i >= 4;
      }
    }
  </xmp>
</div>

### Continue Statement ### {#continue-statement}

<div class='syntax' noexport='true'>
  <dfn for=syntax>continue_statement</dfn> :

    | [=syntax/continue=]
</div>

A <dfn noexport dfn-for="statement">continue</dfn> statement transfers control in the nearest-enclosing [=statement/loop=]:

*  forward to the [=statement/continuing=] statement at the end of the body of that loop, if it exists.
*  otherwise backward to the first statement in the loop body, starting the next [=iteration=].

A `continue` statement must only be used in a [=statement/loop=] or [=statement/for=] statement.
A `continue` statement must not be placed such that it would transfer
control to an enclosing [=statement/continuing=] statement.
(It is a *forward* branch when branching to a `continuing` statement.)

A `continue` statement must not be placed such that it would transfer
control past a declaration used in the targeted [=statement/continuing=] statement.

<div class='example wgsl function-scope expect-error' heading="Invalid continue bypasses declaration">
  <xmp>
    var i: i32 = 0;
    loop {
      if i >= 4 { break; }
      if i % 2 == 0 { continue; } // <3>

      let step: i32 = 2;

      continuing {
        i = i + step;
      }
    }
  </xmp>
</div>
* <3> The `continue` is invalid because it bypasses the declaration of `step` used in the `continuing` construct

### Continuing Statement ### {#continuing-statement}

<div class='syntax' noexport='true'>
  <dfn for=syntax>continuing_statement</dfn> :

    | [=syntax/continuing=] [=syntax/continuing_compound_statement=]
</div>

<div class='syntax' noexport='true'>
  <dfn for=syntax>continuing_compound_statement</dfn> :

    | [=syntax/brace_left=] [=syntax/statement=] * [=syntax/break_if_statement=] ? [=syntax/brace_right=]
</div>

A <dfn dfn-for="statement">continuing</dfn> statement specifies a [=compound statement=] to be executed at the end of a loop [=iteration=].
The construct is optional.

The compound statement must not contain a [=statement/return=] at any compound statement nesting level.

The compound statement must not contain a [=statement/discard=] at any compound statement nesting level nor through function calls.
See [[#behaviors]] for a more formal description of this rule.

### Return Statement ### {#return-statement}

<div class='syntax' noexport='true'>
  <dfn for=syntax>return_statement</dfn> :

    | [=syntax/return=] [=syntax/expression=] ?
</div>

A <dfn noexport dfn-for="statement">return</dfn> statement ends execution of the current function.
If the function is an [=entry point=], then the current shader invocation
is terminated.
Otherwise, evaluation continues with the next expression or statement after
the evaluation of the [=call site=] of the current function invocation.

If the function does not have a [=return type=], then the [=statement/return=] statement is
optional. If the return statement is provided for such a function, it must not
supply a value.
Otherwise the expression must be present, and is called the <dfn>return value</dfn>.
In this case the call site of this function invocation evaluates to the return value.
The type of the return value must match the return type of the function.

### Discard Statement ### {#discard-statement}

A <dfn dfn-for="statement">discard</dfn> statement immediately ends execution of a fragment shader invocation and throws away the fragment.
The `discard` statement must only be used in a [=fragment=] shader stage.

More precisely, executing a `discard` statement will:

* immediately terminate the current invocation, and
* prevent evaluation and generation of a [=return value=] for the [=entry point=], and
* prevent the current fragment from being processed downstream in the [=GPURenderPipeline=].

Only statements
executed prior to the `discard` statement will have observable effects.

Note: A `discard` statement may be executed by any
[=functions in a shader stage|function in a fragment stage=] and the effect is the same:
immediate termination of the invocation.

After a `discard` statement is executed, control flow is non-uniform for the
duration of the entry point.

<div class='example wgsl' heading='Using the discard statement to throw away a fragment'>
  <xmp>
  var<private> will_emit_color: bool = false;

  fn discard_if_shallow(pos: vec4<f32>) {
    if pos.z < 0.001 {
      // If this is executed, then the will_emit_color flag will
      // never be set to true.
      discard;
    }
    will_emit_color = true;
  }

  @stage(fragment)
  fn main(@builtin(position) coord_in: vec4<f32>)
    -> @location(0) vec4<f32>
  {
    discard_if_shallow(coord_in);

    // Set the flag and emit red, but only if the helper function
    // did not execute the discard statement.
    will_emit_color = true;
    return vec4<f32>(1.0, 0.0, 0.0, 1.0);
  }
  </xmp>
</div>

## Function Call Statement ## {#function-call-statement}

<div class='syntax' noexport='true'>
  <dfn for=syntax>func_call_statement</dfn> :

    | [=syntax/ident=] [=syntax/argument_expression_list=]
</div>

A function call statement executes a [=function call=].

Note: If the function [=return value|returns a value=], that value is ignored.

## Statements Grammar Summary ## {#statements-summary}

The [=syntax/statement=] rule matches statements that can be used in most places inside a function body.

<div class='syntax' noexport='true'>
  <dfn for=syntax>statement</dfn> :

    | [=syntax/semicolon=]

    | [=syntax/return_statement=] [=syntax/semicolon=]

    | [=syntax/if_statement=]

    | [=syntax/switch_statement=]

    | [=syntax/loop_statement=]

    | [=syntax/for_statement=]

    | [=syntax/while_statement=]

    | [=syntax/func_call_statement=] [=syntax/semicolon=]

    | [=syntax/variable_statement=] [=syntax/semicolon=]

    | [=syntax/break_statement=] [=syntax/semicolon=]

    | [=syntax/continue_statement=] [=syntax/semicolon=]

    | [=syntax/discard=] [=syntax/semicolon=]

    | [=syntax/assignment_statement=] [=syntax/semicolon=]

    | [=syntax/compound_statement=]

    | [=syntax/increment_statement=] [=syntax/semicolon=]

    | [=syntax/decrement_statement=] [=syntax/semicolon=]
</div>

Additionally, certain statements may only be used in very specific contexts:
* [=syntax/break_if_statement=]
* [=syntax/case_compound_statement=]
* [=syntax/continuing_compound_statement=]
* [=syntax/fallthrough_statement=]

## Statements Behavior Analysis ## {#behaviors}

### Rules ### {#behaviors-rules}

Some statements affecting control-flow are only valid in some contexts.
For example, `fallthrough` is invalid outside of a switch, and `continue` is invalid outside of a loop.
Additionally, the uniformity analysis (see [[#uniformity]]) needs to know when control flow can exit a statement in multiple different ways.

Both goals are achieved by a system for summarizing execution behaviors of statements and expressions. Behavior analysis maps each statement and expression to the set of possible ways execution proceeds after evaluation of the statement or expression completes.
As with type analysis for values and expressions, behavior analysis proceeds bottom up: first determine behaviors for certain basic statements, and then determine behavior for higher level constructs by applying combining rules.

A <dfn export>behavior</dfn> is a set, whose elements may be:
- Return
- Discard
- Break
- Continue
- Fallthrough
- Next

Each of those correspond to a way to exit a compound statement: either through a keyword, or by falling to the next statement ("Next").

We note "*s*: *B*" to say that *s* respects the rules regarding behaviors, and has [=behavior=] *B*.

For each function:
- Its body must be a valid statement by these rules.
- If the function has a return type, the [=behavior=] of its body must be one of {Return} or {Return, Discard}.
- Otherwise, the [=behavior=] of its body must be a subset of {Next, Return, Discard}.

We assign a [=behavior=] to each function: it is its body's [=behavior=] (treating the body as a regular statement), with any "Return" replaced by "Next".
As a consequence of the rules above, a function behavior is always one of {}, {Next}, {Discard}, or {Next, Discard}.

Similarly, we assign a [=behavior=] to each expression, since expressions can include function calls, which can discard.
Like functions, expression behaviors are always one of {}, {Next}, {Discard}, or {Next, Discard}.

Note: There is currently no valid program with an expression that does not have Next in its [=behavior=].
The reason is that only functions without a return type can have such a [=behavior=], and there is no compound expression in which such a function can be called.

<table class='data'>
  <caption>Rules for analyzing and validating the behaviors of statements</caption>
  <thead>
    <tr><th>Statement<th>Preconditions<th>Resulting behavior
  </thead>
  <tr>
    <td class="nowrap">*empty statement*
    <td>
    <td class="nowrap">{Next}
  <tr algorithm="braced statement behavior">
    <td class="nowrap">{|s|}
    <td>|s|: |B|
    <td class="nowrap">|B|
  <tr algorithm="statement sequence behavior with next">
    <td class="nowrap" rowspan=2>|s1| |s2|

        Note: |s1| often ends in a semicolon.

    <td class="nowrap">|s1|: |B1|<br>
        Next in |B1|<br>
        |s2|: |B2|
    <td class="nowrap">(|B1|&#x2216;{Next}) &cup; |B2|
  <tr algorithm="statement sequence behavior without next">
    <td class="nowrap">|s1|: |B1|<br>
        Next not in |B1|<br>
        |s2|: <var ignore>B2</var>
    <td class="nowrap">|B1|
  <tr algorithm="variable declaration behavior">
    <td class="nowrap">var x:T;
    <td>
    <td>{Next}
  <tr algorithm="let declaration behavior">
    <td class="nowrap">let x = |e|;
    <td class="nowrap">|e|: |B|
    <td>|B|
  <tr algorithm="initialized variable declaration behavior">
    <td class="nowrap">var x = |e|;
    <td class="nowrap">|e|: |B|
    <td>|B|
  <tr algorithm="assignment behavior">
    <td class="nowrap">|x| = |e|;
    <td class="nowrap">|x|: |B1|<br>
      |e|: |B2|<br>
      |x| is not `_`
    <td>|B1| &cup; |B2|
  <tr algorithm="phony assignment behavior">
    <td class="nowrap">_ = |e|;
    <td class="nowrap">|e|: |B|
    <td>|B|
  <tr algorithm="function call statement behavior">
    <td class="nowrap">|f|(|e1|, ..., |en|);
    <td class="nowrap">|e1|: |B1|<br>
        ...<br>
        |en|: |Bn|<br>
        |f| has behavior |B|
    <td class="nowrap">|B| &cup; ((|B1| &cup; ... &cup; |Bn|)&#x2216;{Next})
  <tr algorithm="return behaviour">
    <td>return;
    <td>
    <td>{Return}
  <tr algorithm="return value behavior">
    <td class="nowrap">return |e|;
    <td class="nowrap">|e|: |B|<br>
    <td class="nowrap">(|B|&#x2216;{Next}) &cup; {Return}
  <tr algorithm="discard behaviour">
    <td>discard;
    <td>
    <td>{Discard}
  <tr algorithm="break behavior">
    <td>break;
    <td>
    <td>{Break}
  <tr algorithm="break if behavior">
    <td>break if |e|;
    <td class="nowrap">|e|: |B|
    <td>|B| &cup; {Break}
  <tr algorithm="continue behavior">
    <td>continue;
    <td>
    <td>{Continue}
  <tr algorithm="fallthrough behavior">
    <td>fallthrough;
    <td>
    <td>{Fallthrough}
  <tr algorithm="if statement behavior">
    <td class="nowrap">if |e| |s1| else |s2|
    <td class="nowrap">|e|: |B|<br>
        |s1|: |B1|<br>
        |s2|: |B2|
    <td class="nowrap">(|B|&#x2216;{Next}) &cup; |B1| &cup; |B2|
  <tr algorithm="loop with continuing without break behavior">
    <td class="nowrap" rowspan=2>loop {|s1| continuing {|s2|}}
    <td class="nowrap">|s1|: |B1|<br>
        |s2|: |B2|<br>
        None of {Continue, Return, Discard} are in |B2|<br>
        Break is not in (|B1| &cup; |B2|)
    <td class="nowrap">(|B1| &cup; |B2|)&#x2216;{Continue, Next}
  <tr algorithm="loop with continuing with break behavior">
    <td class="nowrap">|s1|: |B1|<br>
        |s2|: |B2|<br>
        None of {Continue, Return, Discard} are in |B2|<br/>
        Break is in (|B1| &cup; |B2|)
    <td class="nowrap">(|B1| &cup; |B2| &cup; {Next})&#x2216;{Break, Continue}
  <tr algorithm="switch behavior">
    <td class="nowrap" rowspan=2>switch |e|  {case <var ignore>c1</var>: |s1| ... case <var ignore>cn</var>: |sn|}
    <td class="nowrap">|e|: |B|<br>
        |s1|: |B1|<br>
        ...<br>
        |sn|: |Bn|<br>
        Fallthrough is not in |Bn|<br>
        Break is not in (|B1| &cup; ... &cup; |Bn|)
    <td class="nowrap">((|B|&#x2216;{Next}) &cup; |B1| &cup; ... &cup; |Bn|)&#x2216;{Fallthrough}
  <tr algorithm="switch with break behavior">
    <td class="nowrap">|e|: |B|<br>
        |s1|: |B1|<br>
        ...<br>
        |sn|: |Bn|<br>
        Fallthrough is not in |Bn|<br>
        Break is in (|B1| &cup; ... &cup; |Bn|)
    <td class="nowrap">(|B| &cup; |B1| &cup; ... &cup; |Bn| &cup; {Next})&#x2216;{Break, Fallthrough}
</table>

Note: The empty statement case occurs when a `loop` has an empty body, or when a `for` loop lacks an initialization or update statement.

For the purpose of this analysis:
- `for` loops get desugared (see [[#for-statement]])
- `while` loops get desugared (see [[#while-statement]])
- `loop {s}` is treated as `loop {s continuing {}}`
- `if` statements without an `else` branch are treated as if they had an empty else branch (which adds Next to their [=behavior=])
- `if` statements with `else if` branches are treated as if they were nested simple `if/else` statements
- a [=syntax/switch_body=] starting with `default` behaves just like a [=syntax/switch_body=] starting with `case _:`

<table class='data'>
  <caption>Rules for analyzing and validating the behaviors of expressions</caption>
  <thead>
    <tr><th>Expression<th>Preconditions<th>Resulting behavior
  </thead>
  <tr algorithm="function call behavior">
    <td class="nowrap">|f|(|e1|, ..., |en|)
    <td class="nowrap">|e1|: |B1|<br>
        ...<br>
        |en|: |Bn|<br>
        |f| has behavior |B|
    <td class="nowrap">|B| &cup; ((|B1| &cup; ... &cup; |Bn|)&#x2216;{Next})
  <tr algorithm="literal expression behavior">
    <td class="nowrap">Any literal
    <td>
    <td class="nowrap">{Next}
  <tr algorithm="variable expression behavior">
    <td class="nowrap">Any variable reference
    <td>
    <td class="nowrap">{Next}
  <tr algorithm="array-like index expression behavior">
    <td class="nowrap">|e1|[|e2|]
    <td class="nowrap">|e1|: |B1|<br>
        |e2|: |B2|
    <td class="nowrap">|B1| &cup; |B2|
  <tr algorithm="structure member expression behavior">
    <td class="nowrap">|e|.field
    <td class="nowrap">|e|: |B|
    <td class="nowrap">|B|
  <tr algorithm="short-circuiting or expression behavior">
    <td class="nowrap">|e1| || |e2|
    <td class="nowrap">|e1|: |B1|<br>
        |e2|: |B2|
    <td class="nowrap">|B1| &cup; |B2|
  <tr algorithm="short-circuiting and expression behavior">
    <td class="nowrap">|e1| && |e2|
    <td class="nowrap">|e1|: |B1|<br>
        |e2|: |B2|
    <td class="nowrap">|B1| &cup; |B2|
</table>

Each [=built-in function=] has a [=behavior=] of {Next}.
And each operator application not listed in the table above has the same [=behavior=] as if it were a function call with the same operands and with a function's [=behavior=] of {Next}.

A [=shader-creation error=] results if behavior analysis fails:
- Behavior analysis must be able to determine a non-empty [=behavior=] for each statement, expression, and function.
- The function behaviors must satisfy the rules given above.
- The behaviors of compute and vertex entry points must not contain Discard.

### Notes ### {#behaviors-notes}

This section is informative, non-normative.

Here is the full list of ways that these rules can cause a program to be rejected (this is just restating information already listed above):
- The body of a function (treated as a regular statement) has a behavior not included in {Next, Return, Discard}.
- The body of a function with a return type has a behavior which is neither {Return} nor {Return, Discard}
- The behavior of a continuing block contains any of Continue, Return, or Discard
- The behavior of the last case of a switch contains Fallthrough
- The behavior of a compute or vertex entry point function contains Discard
- Some obviously infinite loops have an empty behaviour set, and are therefore invalid.

This analysis can be run in linear time, by analyzing the call-graph bottom-up (since the behavior of a function call can depend on the function's code).

### Examples ### {#behaviors-examples}

Here are some examples showing this analysis in action:
<div class='example wgsl expect-error' heading='Trivially dead code is allowed'>
   <xmp highlight='rust'>
    fn simple() -> i32 {
      var a: i32;
      return 0;  // Behavior: {Return}
      a = 1;     // Valid, statically unreachable code.
                 //   Statement behavior: {Next}
                 //   Overall behavior (due to sequential statements): {Return}
      return 2;  // Valid, statically unreachable code. Behavior: {Return}
    } // Function behaviour: {Return}
   </xmp>
</div>

<div class='example wgsl expect-error' heading='Compound statements are supported'>
   <xmp highlight='rust'>
    fn nested() -> i32 {
      var a: i32;
      {             // The start of a compound statement.
        a = 2;      // Behavior: {Next}
        return 1;   // Behavior: {Return}
      }             // The compound statement as a whole has behavior {Return}
      a = 1;        // Valid, statically unreachable code.
                    //   Statement behavior: {Next}
                    //   Overall behavior (due to sequential statements): {Return}
      return 2;     // Valid, statically unreachable code. Behavior: {Return}
    }
   </xmp>
</div>

<div class='example wgsl' heading='if/then behaves as if there is an empty else'>
   <xmp highlight='rust'>
    fn if_example() {
      var a: i32 = 0;
      loop {
        if a == 5 {
          break;      // Behavior: {Break}
        }             // Behavior of the whole if compound statement: {Break, Next},
                      //   as the if has an implicit empty else
        a = a + 1;    // Valid, as the previous statement had "Next" in its behavior
      }
    }
   </xmp>
</div>

<div class='example wgsl expect-error' heading='if/then/else has the behavior of both sides'>
   <xmp highlight='rust'>
    fn if_example() {
      var a: i32 = 0;
      loop {
        if a == 5 {
          break;      // Behavior: {Break}
        } else {
          continue;   // Behavior: {Continue}
        }             // Behavior of the whole if compound statement: {Break, Continue}
        a = a + 1;    // Valid, statically unreachable code.
                      //   Statement behavior: {Next}
                      //   Overall behavior: {Break, Continue}
      }
    }
   </xmp>
</div>

<div class='example wgsl' heading='if/else if/else behaves like a nested if/else'>
   <xmp highlight='rust'>
    fn if_example() {
      var a: i32 = 0;
      loop {
        // if e1 s1 else if e2 s2 else s3
        // is identical to
        // if e1 else { if e2 s2 else s3 }
        if a == 5 {
          break;      // Behavior: {Break}
        } else if a == 42 {
          continue;   // Behavior: {Continue}
        } else {
          return;     // Behavior {Return}
        }             // Behavior of the whole if compound statement:
                      //   {Break, Continue, Return}
      }               // Behavior of the whole loop compound statement {Next, Return}
    }                 // Behavior of the whole function {Next}
   </xmp>
</div>

<div class='example wgsl' heading='Break in switch becomes Next'>
   <xmp highlight='rust'>
    fn switch_example() {
      var a: i32 = 0;
      switch a {
        default: {
          break;   // Behavior: {Break}
        }
      }            // Behavior: {Next}, as switch replaces Break by Next
      a = 5;       // Valid, as the previous statement had Next in its behavior
    }
   </xmp>
</div>

<div class='example wgsl' heading='Obviously infinite loops'>
   <xmp highlight='rust'>
    fn invalid_infinite_loop() {
      loop { }     // Behavior: { }.  Invalid because it's empty.
    }
   </xmp>
</div>

<div class='example wgsl' heading='A conditional continue with continuing statement'>
   <xmp highlight='rust'>
    fn conditional_continue() {
      var a: i32;
      loop {
        if a == 5 { break; } // Behavior: {Break, Next}
        if a % 2 == 1 {      // Valid, as the previous statement has Next in its behavior
          continue;          // Behavior: {Continue}
        }                    // Behavior: {Continue, Next}
        a = a * 2;           // Valid, as the previous statement has Next in its behavior
        continuing {         // Valid as the continuing statement has behavior {Next}
                             //  which does not include any of:
                             //  {Break, Continue, Discard, Return}
          a = a + 1;
        }
      }                      // The loop as a whole has behavior {Next},
                             //  as it absorbs "Continue" and "Next",
                             //  then replaces "Break" with "Next"
    }
   </xmp>
</div>

<div class='example wgsl' heading='A redundant continue with continuing statement'>
   <xmp highlight='rust'>
    fn redundant_continue_with_continuing() {
      var a: i32;
      loop {
        if a == 5 { break; }
        continue;   // Valid. This is redundant, branching to the next statement.
        continuing {
          a = a + 1;
        }
      }
    }
   </xmp>
</div>

<div class='example wgsl' heading='A continue at the end of a loop body'>
   <xmp highlight='rust'>
    fn continue_end_of_loop_body() {
      for (var i: i32 = 0; i < 5; i++ ) {
        continue;   // Valid. This is redundant,
                    //   branching to the end of the loop body.
      }             // Behavior: {Next},
                    //   as loops absorb "Continue",
                    //   and "for" loops always add "Next"
    }
   </xmp>
</div>
`for` loops desugar to `loop` with a conditional break. As shown in a previous example, the conditional break has [=behavior=] {Break, Next}, which leads to adding "Next" to the loop's [=behavior=].

<div class='example wgsl expect-error' heading='Effect of a function that discards unconditionally'>
   <xmp highlight='rust'>
    fn always_discard() {
      discard;
    }                   // The whole function has behavior {Discard}
    fn code_after_discard() {
      var a: i32;
      always_discard(); // Behavior: {Discard}
      a = a + 1;        // Valid, statically unreachable code.
                        //   Statement behavior: {Next}
                        //   Overall behavior: {Discard}
    }
   </xmp>
</div>

<div class='example wgsl' heading='Effect of a function that discards conditionally'>
   <xmp highlight='rust'>
    fn sometimes_discard(a: i32) {
      if a {
        discard;        // Behavior: {Discard}
      }                 // Behavior: {Next, Discard}
    }                   // The whole function has behavior {Next, Discard}
    fn code_after_discard() {
      var a: i32;
      a = 42;
      sometimes_discard(a);  // Behavior: {Next, Discard}
      a = a + 1;             // Valid
    }                        // The whole function has behavior {Next, Discard}
   </xmp>
</div>

<div class='example wgsl expect-error' heading='return required in functions that have a return type'>
   <xmp highlight='rust'>
    fn missing_return () -> i32 {
      var a: i32 = 0;
      if a == 42 {
        return a;       // Behavior: {Return}
      }                 // Behavior: {Next, Return}
    }                   // Error: Next is invalid in the body of a
                        //   function with a return type
   </xmp>
</div>

<div class='example wgsl expect-error' heading='continue must be in a loop'>
   <xmp highlight='rust'>
    fn continue_out_of_loop () {
      var a: i32 = 0;
      if a > 0  {
        continue;       // Behavior: {Continue}
      }                 // Behavior: {Next, Continue}
    }                   // Error: Continue is invalid in the body of a function
   </xmp>
</div>
The same example would also be invalid for the same reason if continue was replaced by break or fallthrough.

# Functions # {#functions}

A <dfn dfn-for="function" noexport>function</dfn> performs computational work when invoked.

A function is invoked in one of the following ways:
* By evaluating a function call expression. See [[#function-call-expr]].
* By executing a function call statement. See [[#function-call-statement]].
* An [=entry point=] function is invoked by the WebGPU implementation to perform
    the work of a [=shader stage=] in a [=pipeline=]. See [[#entry-points]]

There are two kinds of functions:
* A [=built-in function=] is provided by the WGSL implementation,
    and is always available to a WGSL program.
    See [[#builtin-functions]].
* A <dfn noexport>user-defined function</dfn> is declared in a WGSL program.

## Declaring a User-defined Function ## {#function-declaration-sec}

A <dfn noexport>function declaration</dfn> creates a user-defined function, by specifying:
* An optional set of attributes.
* The name of the function.
* The formal parameter list: an ordered sequence of zero
    or more [=formal parameter=] declarations,
    separated by commas, and
    surrounded by parentheses.
* An optional, possibly decorated, <dfn noexport>return type</dfn>.
* The <dfn noexport>function body</dfn>.
    This is the set of statements to be executed when the function is [=function call|called=].

A function declaration must only occur at [=module scope=].
A function name is [=in scope=] for the entire program.

A <dfn noexport>formal parameter</dfn> [=declaration=] specifies an [=identifier=] name and a type for a value that must be
provided when invoking the function.
A formal parameter may have attributes.
See [[#function-calls]].
The identifier is [=in scope=] until the end of the function.
Two formal parameters for a given function must not have the same name.

The return type, if specified, must be [=constructible=].

<div class='syntax' noexport='true'>
  <dfn for=syntax>function_decl</dfn> :

    | [=syntax/attribute=] * [=syntax/function_header=] [=syntax/compound_statement=]
</div>
<div class='syntax' noexport='true'>
  <dfn for=syntax>function_header</dfn> :

    | [=syntax/fn=] [=syntax/ident=] [=syntax/paren_left=] [=syntax/param_list=] ? [=syntax/paren_right=] ( [=syntax/arrow=] [=syntax/attribute=] * [=syntax/type_decl=] ) ?
</div>
<div class='syntax' noexport='true'>
  <dfn for=syntax>param_list</dfn> :

    | ( [=syntax/param=] [=syntax/comma=] ) * [=syntax/param=] [=syntax/comma=] ?
</div>
<div class='syntax' noexport='true'>
  <dfn for=syntax>param</dfn> :

    | [=syntax/attribute=] * [=syntax/variable_ident_decl=]
</div>

WGSL defines the following attributes that can be applied to function declarations:
 * [=attribute/stage=]
 * [=attribute/workgroup_size=]

WGSL defines the following attributes that can be applied to function
parameters and return types:
 * [=attribute/builtin=]
 * [=attribute/location=]

<div class='example wgsl' heading='Simple functions'>
  <xmp>
    // Declare the add_two function.
    // It has two formal paramters, i and b.
    // It has a return type of i32.
    // It has a body with a return statement.
    fn add_two(i: i32, b: f32) -> i32 {
      return i + 2;  // A formal parameter is available for use in the body.
    }

    // A compute shader entry point function, 'main'.
    // It has no specified return type.
    // It invokes the ordinary_two function, and captures
    // the resulting value in the named value 'two'.
    @stage(compute) fn main() {
       let six: i32 = add_two(4, 5.0);
    }
  </xmp>
</div>

## Function Calls ## {#function-calls}

A <dfn noexport>function call</dfn> is a statement or expression which invokes a function.

The function containing the function call is the <dfn>calling function</dfn>, or <dfn noexport>caller</dfn>.
The function being invoked is the <dfn>called function</dfn>, or <dfn noexport>callee</dfn>.

The function call:
* Names the [=called function=], and
* Provides a parenthesized, comma-separated list of argument value expressions.

The function call must supply the same number of argument values as there are
[=formal parameter|formal parameters=] in the [=called function=].
Each argument value must evaluate to the same type as the corresponding formal
parameter, by position.

In summary, when calling a function:
1. Execution of the [=calling function=] is suspended.
2. The [=called function=] executes until it [=returns=].
3. Execution of the [=calling function=] resumes.

A called function <dfn>returns</dfn> as follows:
* A [=built-in function=] returns when its work has completed.
* A [=user-defined function=] with a [=return type=] returns when it executes a [=statement/return=] statement.
* A [=user-defined function=] with no [=return type=] returns when it executes a [=statement/return=] statement,
    or when execution reaches the end of its [=function body=].

In detail, when a function call is executed the following steps occur:
1. Function call argument values are evaluated.
    The relative order of evaluation is left-to-right.
2. Execution of the [=calling function=] is suspended.
    All [=function scope=] variables and constants maintain their current values.
3. If the called function is [=user-defined function|user-defined=],
    memory is allocated for each function scope variable in the called function.
    * Initialization occurs as described in [[#var-and-value]].
4. Values for the formal parameters of the called function are determined
    by matching the function call argument values by position.
    For example, in the body of the called function the first formal parameter will denote
    the value of the first argument at the [=call site=].
5. If the called function is [=user-defined function|user-defined=],
    control is transferred to the first statement in its [=function body|body=].
6. The called function is executed, until it [=returns=].
7. Control is transferred back to the calling function, and the called function's execution is
    unsuspended.
    If the called function [=return value|returns a value=], that value is supplied for the
    value of the function call expression.

Note: The current function will not resume execution if the called function or
any descendent called function executes a [=statement/discard=] statement.

The location of a function call is referred to as a <dfn noexport>call site</dfn>.
Call sites are a [=dynamic context=].
As such, the same textual location may represent multiple call sites.

## Restrictions on functions ## {#function-restriction}

* A [=vertex=] shader must return the `position` [=built-in output value=].
    See [[#builtin-values]].
* An entry point must never be the target of a [=function call=].
* If a function has a return type, it must be a [=constructible=] type.
* A [=formal parameter|function parameter=] must one the following types:
    * a constructible type
    * a pointer type
    * a texture type
    * a sampler type
* Each function call argument must evaluate to the type of the corresponding
    function parameter.
    * In particular, an argument that is a pointer must agree with the formal parameter
        on address space, pointee type, and access mode.
* For [=user-defined functions=], a parameter of pointer type must be in one of
    the following address spaces:
    * [=address spaces/function=]
    * [=address spaces/private=]
    * [=address spaces/workgroup=]
* For [=built-in functions=], a parameter of pointer type must be in one of
    the following address spaces:
    * [=address spaces/function=]
    * [=address spaces/private=]
    * [=address spaces/workgroup=]
    * [=address spaces/storage=]
* Each argument of pointer type to a [=user-defined function=] must be one of:
    * An [[#address-of-expr|address-of expression]] of a
        [[#var-identifier-expr|variable identifier expression]]
    * A function parameter
* WGSL assumes no aliasing is present between any combination of
    function parameters and variables.
    As such, a function parameter of pointer type must not be used to read or
    write to any [=memory locations=] of its [=originating variable=] that are
    also written via:
    * Another function parameter in the same function
    * A statement or expression in the function using the originating variable directly

Note: The aliasing restriction applies to memory location written by function
calls in the function.

Note: Recursion is disallowed because cycles are not permitted among any kinds
of declarations.

Issue: Revisit aliasing rules for clarity.

# Entry Points # {#entry-points}

An <dfn noexport>entry point</dfn> is a [=user-defined function=] that performs
the work for a particular [=shader stage=].

## Shader Stages ## {#shader-stages-sec}

WebGPU issues work to the GPU in the form of [=draw command|draw=] or [=dispatch commands=].
These commands execute a pipeline in the context of a set of
[=pipeline input|inputs=], [=pipeline output|outputs=], and attached [=resources=].

A <dfn noexport>pipeline</dfn> describes the work to be performed on the GPU, as a sequence
of stages, some of which are programmable.
In WebGPU, a pipeline is created before scheduling a draw or dispatch command for execution.
There are two kinds of pipelines: GPUComputePipeline, and GPURenderPipeline.

A [=dispatch command=] uses a <dfn noexport>GPUComputePipeline</dfn> to run a
<dfn noexport>compute shader stage</dfn> over a logical
grid of points with a controllable amount of parallelism,
while reading and possibly updating buffer and image resources.

A [=draw command=] uses a <dfn noexport>GPURenderPipeline</dfn> to run a multi-stage process with
two programmable stages among other fixed-function stages:

* A <dfn noexport>vertex shader stage</dfn> maps input attributes for a single vertex into
    output attributes for the vertex.
* Fixed-function stages map vertices into graphic primitives (such as triangles)
    which are then rasterized to produce fragments.
* A <dfn noexport>fragment shader stage</dfn> processes each fragment,
    possibly producing a fragment output.
* Fixed-function stages consume a fragment output, possibly updating external state
    such as color attachments and depth and stencil buffers.

The WebGPU specification describes pipelines in greater detail.

WGSL defines three <dfn noexport>shader stages</dfn>, corresponding to the
programmable parts of pipelines:

* <dfn noexport>compute</dfn>
* <dfn noexport>vertex</dfn>
* <dfn noexport>fragment</dfn>

Each shader stage has its own set of features and constraints, described elsewhere.

## Entry Point Declaration ## {#entry-point-decl}

To create an [=entry point=], declare a [=user-defined function=] with a [=attribute/stage=] attribute.

When configuring a [=pipeline=] in the WebGPU API,
the entry point's function name maps to the `entryPoint` attribute of the
[[WebGPU#GPUProgrammableStage]] object.

The entry point's [=formal parameters=] form the stage's [=pipeline inputs=].
The entry point's [=return type=], if specified, forms the stage's [=pipeline output=].
Each input and output must be an [=entry point IO type=].

Note: [=Compute=] entry points never have a return type.

<div class='example wgsl global-scope' heading='Entry Point'>
  <xmp>
    @stage(vertex)
    fn vert_main() -> @builtin(position) vec4<f32> {
      return vec4<f32>(0.0, 0.0, 0.0, 1.0);
    }

    @stage(fragment)
    fn frag_main(@builtin(position) coord_in: vec4<f32>) -> @location(0) vec4<f32> {
      return vec4<f32>(coord_in.x, coord_in.y, 0.0, 1.0);
    }

    @stage(compute)
    fn comp_main() { }
  </xmp>
</div>

The set of <dfn noexport>functions in a shader stage</dfn> is the union of:

* The entry point function for the stage.
* The targets of function calls from within the body of a function
    in the shader stage, whether or not that call is executed.

The union is applied repeatedly until it stabilizes.
It will stabilize in a finite number of steps.

### Function Attributes for Entry Points ### {#entry-point-attributes}

WGSL defines the following attributes that can be applied to entry point declarations:
 * [=attribute/stage=]
 * [=attribute/workgroup_size=]

ISSUE: Can we query upper bounds on workgroup size dimensions?  Is it independent of the shader, or
  a property to be queried after creating the shader module?

<div class='example wgsl global-scope' heading='workgroup_size Attribute'>
  <xmp>
    @stage(compute) @workgroup_size(8,4,1)
    fn sorter() { }

    @stage(compute) @workgroup_size(8u)
    fn reverser() { }

    // Using an pipeline-overridable constant.
    @id(42) override block_width = 12u;
    @stage(compute) @workgroup_size(block_width)
    fn shuffler() { }

    // Error: workgroup_size must be specified on compute shader
    @stage(compute)
    fn bad_shader() { }
  </xmp>
</div>

## Shader Interface ## {#shader-interface}

The shader interface is the set of objects
through which the shader accesses data external to the [=shader stage=],
either for reading or writing.
The interface includes:

* Pipeline inputs and outputs
* Buffer resources
* Texture resources
* Sampler resources

These objects are represented by module-scope variables in certain [=address spaces=].

When an [=identifier=] used in a [=function declaration=] [=resolves=] to a [=module scope|module-scope=] variable,
then we say the variable is <dfn>statically accessed</dfn> by the function.
Static access of a `let`-declared constant is defined similarly.
Note that being statically accessed is independent of whether an execution of the shader
will actually evaluate the expression referring to the variable,
or even execute the statement that may enclose the expression.

More precisely, the <dfn noexport>interface of a shader stage</dfn> consists of:
  - all parameters of the entry point
  - the result value of the entry point
  - all [=module scope=] variables that are [=statically accessed=] by [=functions in a shader stage|functions in the shader stage=],
    and which are in address spaces [=address spaces/uniform=], [=address spaces/storage=], or [=address spaces/handle=].

### Pipeline Input and Output Interface ### {#pipeline-inputs-outputs}

The <dfn dfn>entry point IO type</dfn>s include the following:
  - Built-in values. See [[#builtin-inputs-outputs]].
  - User-defined IO. See [[#user-defined-inputs-outputs]]
  - Structures containing only built-in values and user-defined IO.
    The structure must not contain a nested structure.

A <dfn noexport>pipeline input</dfn> is data provided to the shader stage from upstream in the pipeline.
A pipeline input is denoted by the arguments of the entry point.

A <dfn noexport>pipeline output</dfn> is data the shader provides for further processing downstream in the pipeline.
A pipeline output is denoted by the return type of the entry point.

Each pipeline input or output is one of:

* A built-in value. See [[#builtin-inputs-outputs]].
* A user-defined value. See [[#user-defined-inputs-outputs]].

#### Built-in Inputs and Outputs #### {#builtin-inputs-outputs}

A <dfn noexport>built-in input value</dfn> provides access to system-generated control information.
The set of built-in inputs are listed in [[#builtin-values]].

A built-in input for stage *S* with name *X* and type *T*<sub>*X*</sub> is accessed via a
[=formal parameter=] to an [=entry point=] for [=shader stage=] *S*, in one of two ways:

1. The parameter has attribute `builtin(`*X*`)` and is of type *T*<sub>*X*</sub>.
2. The parameter has structure type, where one of the structure members has attribute `builtin(`*X*`)` and is of type *T*<sub>*X*</sub>.

Conversely, when a parameter or member of a parameter for an entry point has a `builtin` attribute,
the corresponding builtin must be an input for the entry point's shader stage.

A <dfn noexport>built-in output value</dfn> is used by the shader to convey
control information to later processing steps in the pipeline.
The set of built-in outputs are listed in [[#builtin-values]].

A built-in output for stage *S* with name *Y* and type *T*<sub>*Y*</sub> is set via the [=return value=] for an
[=entry point=] for [=shader stage=] *S*, in one of two ways:

1. The entry point [=return type=] has attribute `builtin(`*Y*`)` and is of type *T*<sub>*Y*</sub>.
2. The entry point [=return type=] has structure type, where one of the structure members has attribute `builtin(`*Y*`)` and is of type *T*<sub>*Y*</sub>.

Conversely, when the return type or member of a return type for an entry point has a `builtin` attribute,
the corresponding builtin must be an output for the entry point's shader stage.

Note: The `position` built-in is both an output of a vertex shader, and an input to the fragement shader.

#### User-defined Inputs and Outputs #### {#user-defined-inputs-outputs}

User-defined data can be passed as input to the start of a pipeline, passed
between stages of a pipeline or output from the end of a pipeline.
User-defined IO must not be passed to [=compute=] shader entry points.
User-defined IO must be of [=numeric scalar=] or [=numeric vector=] type,
or of a structure type whose members are numeric scalars or vectors.
All user-defined IO must be assigned locations (See [[#input-output-locations]]).

#### Interpolation #### {#interpolation}

Authors can control how user-defined IO data is interpolated through the use of
the [=attribute/interpolate=] attribute.
WGSL offers two aspects of interpolation to control: the type of
interpolation, and the sampling of the interpolation.

The <dfn noexport>interpolation type</dfn> must be one of:
* `perspective` - Values are interpolated in a perspective correct manner.
* `linear` - Values are interpolated in a linear, non-perspective correct manner.
* `flat` - Values are not interpolated.
    Interpolation sampling is not used with `flat` interpolation.

The <dfn noexport>interpolation sampling</dfn> must be one of:
* `center` - Interpolation is performed at the center of the pixel.
* `centroid` - Interpolation is performed at a point that lies within all the
    samples covered by the fragment within the current primitive.
    This value is the same for all samples in the primitive.
* `sample` - Interpolation is performed per sample.
    The [=fragment=] shader is invoked once per sample when this attribute is
    applied.

For user-defined IO of scalar or vector floating-point type:
* If the interpolation attribute is not specified, then `@interpolate(perspective, center)` is assumed.
* If the interpolation attribute is specified with an interpolation type:
    * If the interpolation type is `flat`, then interpolation sampling must not be specified.
    * If the interpolation type is `perspective` or `linear`, then:
         * Any interpolation sampling is valid.
         * If interpolation sampling is not specified, `center` is assumed.

User-defined IO of scalar or vector integer type must always be specified as
`@interpolate(flat)`.

Interpolation attributes must match between [=vertex=] outputs and [=fragment=]
inputs with the same [=attribute/location=] assignment within the same [=pipeline=].

#### Input-output Locations #### {#input-output-locations}

Each location can store a value up to 16 bytes in size.
The byte size of a type is defined using the *SizeOf* column in [[#alignment-and-size]].
For example, a four-component vector of floating-point values occupies a single location.

Locations are specified via the [=attribute/location=] attribute.

Every user-defined input and output must have a fully specified set of
locations.
Each structure member in the entry point IO must be one of either a built-in value
(see [[#builtin-inputs-outputs]]), or assigned a location.

Locations must not overlap within each of the following sets:
* Members within a structure type.
    This applies to any structure, not just those used in pipeline inputs or outputs.
* An entry point's pipeline inputs,
    i.e. locations for its formal parameters, or for the members of its formal parameters of structure type.

Note: Location numbering is distinct between inputs and outputs:
Location numbers for an entry point's pipeline inputs do not conflict with location numbers for the entry point's pipeline outputs.

Note: No additional rule is required to prevent location overlap within an entry point's outputs.
When the output is a structure, the first rule above prevents overlap.
Otherwise, the output is a scalar or a vector, and can have only a single location assigned to it.

Note: The number of available locations for an entry point is defined by the WebGPU API.

<div class='example wgsl applying location attribute' heading='Applying location attributes'>
  <xmp>
    struct A {
      @location(0) x: f32,
      // Despite locations being 16-bytes, x and y cannot share a location
      @location(1) y: f32
    }

    // in1 occupies locations 0 and 1.
    // in2 occupies location 2.
    // The return value occupies location 0.
    @stage(fragment)
    fn fragShader(in1: A, @location(2) in2: f32) -> @location(0) vec4<f32> {
     // ...
    }
  </xmp>
</div>

User-defined IO can be mixed with built-in values in the same structure. For example,

<div class='example wgsl mixing builtins and user-defined IO' heading='Mixing builtins and user-defined IO'>
  <xmp>
    // Mixed builtins and user-defined inputs.
    struct MyInputs {
      @location(0) x: vec4<f32>,
      @builtin(front_facing) y: bool,
      @location(1) @interpolate(flat) z: u32
    }

    struct MyOutputs {
      @builtin(frag_depth) x: f32,
      @location(0) y: vec4<f32>
    }

    @stage(fragment)
    fn fragShader(in1: MyInputs) -> MyOutputs {
      // ...
    }
  </xmp>
</div>

<div class='example wgsl invalid locations' heading='Invalid location assignments'>
  <xmp>
    struct A {
      @location(0) x: f32,
      // Invalid, x and y cannot share a location.
      @location(0) y: f32
    }

    struct B {
      @location(0) x: f32
    }

    struct C {
      // Invalid, structures with user-defined IO cannot be nested.
      b: B
    }

    struct D {
      x: vec4<f32>
    }

    @stage(fragment)
    // Invalid, location cannot be applied to a structure type.
    fn fragShader1(@location(0) in1: D) {
      // ...
    }

    @stage(fragment)
    // Invalid, in1 and in2 cannot share a location.
    fn fragShader2(@location(0) in1: f32, @location(0) in2: f32) {
      // ...
    }

    @stage(fragment)
    // Invalid, location cannot be applied to a structure.
    fn fragShader3(@location(0) in1: vec4<f32>) -> @location(0) D {
      // ...
    }
  </xmp>
</div>

### Resource Interface ### {#resource-interface}

A <dfn noexport>resource</dfn> is an object,
other than a [[#pipeline-inputs-outputs|pipeline input or output]],
which provides access to data external to a [=shader stage=].
Resources are shared by all invocations of the shader.

There are four kinds of resources:

* [=uniform buffers=]
* [=storage buffers=]
* textures
* samplers

The <dfn noexport>resource interface of a shader</dfn> is the set of module-scope
resource variables [=statically accessed=] by
[=functions in a shader stage|functions in the shader stage=].

Each resource variable must be declared with both [=attribute/group=] and [=attribute/binding=]
attributes.
Together with the shader's stage, these identify the binding address
of the resource on the shader's pipeline.
See [[WebGPU#pipeline-layout|WebGPU &sect; GPUPipelineLayout]].

Bindings must not alias within a shader stage:
two different variables in the resource interface of a given
shader must not have the same group and binding values, when considered as a pair of values.

### Resource Layout Compatibility ### {#resource-layout-compatibility}

WebGPU requires that a shader's resource interface match the [[WebGPU#pipeline-layout|layout of the pipeline]]
using the shader.

Each WGSL variable in a resource interface must be bound to a WebGPU resource with
a compatible
[[WebGPU#binding-resource-type|resource type]] and
[[WebGPU#binding-type|binding type]],
where compatibility is defined by the following table.
<table class='data'>
  <caption>WebGPU binding type compatibility</caption>
  <thead>
    <tr><th>WGSL resource
        <th>WebGPU<br>[[WebGPU#binding-resource-type|Resource type]]
        <th colspan=2>WebGPU [[WebGPU#binding-type|Binding type]]
  </thead>
  <tr><td>[=uniform buffer=]
      <td rowspan=3>[[WebGPU#dictdef-gpubufferbinding|GPUBufferBinding]]
      <td rowspan=3>GPUBufferBindingType
      <td>[[WebGPU#dom-gpubufferbindingtype-uniform|uniform]]
  <tr><td>[=storage buffer=] with [=access/read_write=] access
      <td>[[WebGPU#dom-gpubufferbindingtype-storage|storage]]
  <tr><td>[=storage buffer=] with [=access/read=] access
      <td>[[WebGPU#dom-gpubufferbindingtype-read-only-storage|read-only-storage]]
  <tr><td rowspan=2>sampler
      <td rowspan=3>[[WebGPU#gpusampler|GPUSampler]]
      <td rowspan=3>GPUSamplerBindingType
      <td>[[WebGPU#dom-gpusamplerbindingtype-filtering|filtering]]
  <tr>
      <td>[[WebGPU#dom-gpusamplerbindingtype-non-filtering|non-filtering]]
  <tr><td>sampler_comparison
      <td>[[WebGPU#dom-gpusamplerbindingtype-comparison|comparison]]
  <tr><td rowspan=5>sampled texture
      <td rowspan=5>[[WebGPU#gputextureview|GPUTextureView]]
      <td rowspan=5>GPUTextureSampleType
      <td>[[WebGPU#dom-gputexturesampletype-float|float]]
  <tr>
      <td>[[WebGPU#dom-gputexturesampletype-unfilterable-float|unfilterable-float]]
  <tr>
      <td>[[WebGPU#dom-gputexturesampletype-sint|sint]]
  <tr>
      <td>[[WebGPU#dom-gputexturesampletype-uint|uint]]
  <tr>
      <td>[[WebGPU#dom-gputexturesampletype-depth|depth]]
  <tr><td>[=write-only storage texture=]
      <td>[[WebGPU#gputextureview|GPUTextureView]]
      <td>GPUStorageTextureAccess
      <td>[[WebGPU#dom-gpustoragetextureaccess-write-only|write-only]]
</table>

See the [[WebGPU#abstract-opdef-validating-gpuprogrammablestage|WebGPU API]]
specification for interface validation requirements.

# Language Extensions # {#language-extensions}

The WGSL language is expected to evolve over time.

An <dfn noexport>extension</dfn> is a named grouping for a coherent
set of modifications to a particular version of the WGSL specification, consisting of any combination of:
* Addition of new concepts and behaviours via new syntax, including:
    * declarations, statements, attributes, and built-in functions.
* Removal of restrictions in the current specification or in previously published extensions.
* Syntax for reducing the set of permissible behaviours.
* Syntax for limiting the features available to a part of the program.
* A description of how the extension interacts with the existing specification, and optionally with other extensions.

Hypothetically, extensions could be used to:
* Add numeric scalar types, such as 16-bit integers.
* Add syntax to constrain floating point rounding mode.
* Add syntax to signal that a shader does not use atomic types.
* Add new kinds of statements.
* Add new built-in functions.
* Add constraints on how shader invocations execute.
* Add new shader stages.

## Enable Directive ## {#enable-directive-section}

An <dfn noexport>enable directive</dfn> indicates that the functionality
described by a particular named
[=extension=] may be used.
The grammar rules imply that all enable directives must appear before any [=declarations=].

The directive uses an [=identifier=], [=keyword=], or [=reserved word=] to name the extension.

If the name is an identifier, the directive does not
create a [=scope=] for the identifier.
Use of the identifier by the directive does not conflict with the
use of that identifier as the name in any [=declaration=].

<div class='syntax' noexport='true'>
  <dfn for=syntax>enable_directive</dfn> :

    | [=syntax/enable=] [=syntax/ident=] [=syntax/semicolon=]
</div>

Note: The grammar rule includes the terminating semicolon token,
ensuring the additional functionality is usable only after that semicolon.
Therefore any WGSL implementation can parse the entire `enable` directive.
When an implementation encounters an enable directive for an unsupported extension,
the implementation can issue a clear diagnostic.

<div class='example wgsl using extensions' heading="Using hypothetical extensions">
  <xmp>
    // Enable a hypothetical IEEE-754 binary16 floating point extension.
    enable f16;
    enable f16; // A redundant enable directive is ok.
    // Enable a hypothetical extension adding syntax for controlling
    // the rounding mode on f16 arithmetic.
    enable rounding_mode_f16;

    // Assuming the f16 extension enables use of the f16 type:
    //    - as function return value
    //    - as the type for let declaration
    //    - as a type constructor, with an i32 argument
    //    - as operands to the division operator: /
    fn halve_it(x: f16) -> f16 {
       let two: f16 = f16(2);
       return x / two;
    }

    @round_to_even_f16 // Attribute enabled by the rounding_mode_f16 extension
    fn triple_it(x: f16) -> f16 {
       return x * f16(3); // Uses round-to-even.
    }
  </xmp>
</div>

## Extensions list

<table class='data'>
  <caption>Extension identifier</caption>
  <thead>
    <tr><th>Identifier
        <th>WebGPU extension name
        <th>Description
  </thead>
  <tr><td>`f16`
      <td>`"fp16-in-shader-and-buffer"`
      <td>Keyword `f16` is valid if and only if this extension is enabled. Otherwise, using `f16` keyword will result in shader-creation error.
</table>

# WGSL Program # {#wgsl-program}

A WGSL program is a sequence of optional [=directives=] followed by [=module scope=] [=declarations=].

<div class='syntax' noexport='true'>
  <dfn for=syntax>translation_unit</dfn> :

    | [=syntax/global_directive=] * [=syntax/global_decl=] *
</div>

<div class='syntax' noexport='true'>
  <dfn for=syntax>global_decl</dfn> :

    | [=syntax/semicolon=]

    | [=syntax/global_variable_decl=] [=syntax/semicolon=]

    | [=syntax/global_constant_decl=] [=syntax/semicolon=]

    | [=syntax/type_alias_decl=] [=syntax/semicolon=]

    | [=syntax/struct_decl=]

    | [=syntax/function_decl=]
</div>

## Limits ## {#limits}

A program must satisfy the following limits:

<table class='data'>
  <caption>Quantifiable shader complexity limits</caption>
  <thead>
    <tr><th>Limit<th>Maximum value
  </thead>
    <tr><td>Number of members in a [=structure=] type<td>16383
    <tr><td>[=Nesting depth=] of a [=composite=] type<td>255
    <tr><td>Number of [=formal parameter|parameters=] for a function<td>255
    <tr><td>Number of case selector values in a [=statement/switch=] statement<td>16383
</table>

# Execution # {#execution}

[[#technical-overview]] describes how a shader is invoked and partitioned into [=invocations=].
This section describes further constraints on how invocations execute,
individually and collectively.

## Program Order Within an Invocation ## {#program-order}

Each statement in a WGSL program may be executed zero or more times during
execution.
For a given invocation, each execution of a given statement represents a unique
<dfn noexport>dynamic statement instance</dfn>.

When a statement includes an expression, the statement’s semantics determines:
* Whether the expression is evaluated as part of statement execution.
* The relative ordering of evaluation between independent expressions in the statement.

Expression nesting defines data dependencies which must be satisfied to
complete evaluation.
That is, a nested expression must be evaluated before the enclosing expression
can be evaluated.
The order of evaluation for operands of an expression is left-to-right in
WGSL.
For example, `foo() + bar()` must evaluate `foo()` before `bar()`.
See [[#expressions]].

Statements in a WGSL program are executed in control flow order.
See [[#statements]] and [[#function-calls]].

## Uniformity ## {#uniformity}

### Terminology and concepts ### {#uniformity-concepts}

The following definitions are merely informative, trying to give an intuition for what the analysis in the next subsection is computing.
The analysis is what actually defines these concepts, and when a program is valid or breaks the uniformity rules.

For a given group of invocations:
- If all invocations in a given scope execute as if they are executing in lockstep at a given
    point in the program, that point is said to have <dfn noexport>uniform control flow</dfn>.
    - For a [=compute shader stage=], the scope of uniform control flow is all invocations
        in the same [=compute shader stage/workgroup=].
    - For other shader stages, the scope of uniform control flow is all invocations for that
        [=entry point=] in the same [=draw command=].
- If an expression is executed in uniform control flow, and all invocations compute the
    same value, it is said to be a <dfn noexport>uniform value</dfn>.
- If invocations hold the same value for a local variable at every point where it is live,
    it is said to be a <dfn noexport>uniform variable</dfn>.

### Uniformity analysis overview ### {#uniformity-overview}

Some functions (e.g. barriers and derivatives) are only safe to call in [=uniform control flow=].
In this section we specify an analysis that verifies that these functions are only called in such a context.

<div class="note">Note: This analysis has the following desirable properties:
      - Sound (meaning that it rejects every program that would break the uniformity requirements of builtins)
      - Linear time complexity (in the number of tokens in the program)
      - Refactoring a piece of code into a function, or inlining a function, cannot make a shader invalid if it was valid before the transformation
      - If the analysis refuses a program, it provides a straightforward chain of implications that can be used by the user agent to craft a good error message
</div>

The analysis analyzes each function, verifying that there is a context where it is safe to call this function. It rejects the program as invalid if there is no such context.

At the same time, it computes metadata about the function to help analyze its callers in turn.
This means that the call graph must first be built, and functions must be analyzed from the leaves upwards, i.e. from functions that call no function outside the standard library toward the entry point.
This way, whenever a function is analyzed, the metadata for all of its callees has already been computed.
There is no risk of being trapped in a cycle, as recurrence is forbidden in the language.

Note: another way of saying the same thing is that we do a topological sort of functions ordered by the "is a (possibly indirect) callee of" partial order, and analyze them in that order.

### Analyzing the uniformity requirements of a function ### {#uniformity-function}

Each function is analyzed in two phases.

The first phase walks over the syntax of the function, building a directed graph along the way based on the rules in the following subsections.
The second phase explores that graph, resulting in either rejecting the program, or computing the constraints on calling this function.

<div class="note">Note: apart from two special nodes RequiredToBeUniform and MayBeNonUniform, all nodes can be understood as having one of the following meanings:
        - A specific point of the program must be executed in [=uniform control flow=]
        - An expression must be a [=uniform value=]
        - A variable must be a [=uniform variable=]

        An edge can be understood as an implication from the statement corresponding to its source node to the statement corresponding to its target node.

        To express that something must always be uniform (e.g. the control flow at the call site of a derivative), we add an edge from RequiredToBeUniform to the corresponding node.
        One way to understand this, is that RequiredToBeUniform corresponds to the proposition True, so that RequiredToBeUniform -> X is the same as saying that X is true.

        Reciprocally, to express that we cannot ensure the uniformity of something (e.g. a variable which holds the thread id), we add an edge from the corresponding node to MayBeNonUniform.
        One way to understand this, is that MayBeNonUniform corresponds to the proposition False, so that X -> MayBeNonUniform is the same as saying that X is false.

        A consequence of this interpretation is that every node reachable from RequiredToBeUniform corresponds to something which must be uniform for the program to be valid, and every node from which cannotBeUniform is reachable corresponds to something whose uniformity we cannot guarantee. It follows that we have a uniformity violation (and thus reject the program) if there is any path from RequiredToBeUniform to MayBeNonUniform.
</div>

In more detail, here is what we compute for each function:

* A tag about the control-flow in which the function can be called: one of {AlwaysRequiredToBeUniform, RequiredToBeUniformForControlFlowAfter}
* A tag for each parameter of the function: one of {AlwaysRequiredToBeUniform, RequiredToBeUniformForControlFlowAfter, RequiredToBeUniformForReturnValue, NoRestriction}
* A tag for the function as a whole: one of {ControlFlowMayBeNonUniformAfter, ReturnValueMayBeNonUniform, NoRestriction}

Here is the algorithm for computing this data for a given function:

* Create nodes called "RequiredToBeUniform", "MayBeNonUniform", "CF_start", "CF_return", and if the function is non-void a node called "Value_return"
* Create one node for each parameter of the function which we'll call "arg_i"
* Walk over the syntax of the function, adding nodes and edges to the graph following the rules of the next sections ([[#uniformity-statements]], [[#uniformity-function-calls]], [[#uniformity-expressions]]), using CF_start as the starting control-flow for the function's body.
* Look at which nodes are reachable from "RequiredToBeUniform"
    * If this set includes the node "MayBeNonUniform", then reject the program.
    * If this set includes "CF_start", then the control-flow in which the function can be called is AlwaysRequiredToBeUniform.
    * Otherwise it is RequiredToBeUniformForControlFlowAfter
    * For each "arg_i" in this set, the corresponding parameter is AlwaysRequiredToBeUniform
    * Remove from the graph all nodes that have been visited
* Look at which nodes are reachable from "CF_return"
    * If this set includes "MayBeNonUniform", then the function is ControlFlowMayBeNonUniformAfter
    * For each "arg_i" in this set, the corresponding parameter is RequiredToBeUniformForControlFlowAfter
    * Remove from the graph all nodes that have been visited
* If "Value_return" exists, look at which nodes are reachable from it
    * If this set includes "MayBeNonUniform", then the function is ReturnValueMayBeNonUniform
    * For each "arg_i" in this set, the corresponding parameter is RequiredToBeUniformForReturnValue
* If the function has not been assigned a tag, then it is NoRestriction.
* For each parameter, if it has not been assigned a tag, then it is NoRestriction.

Note: The entire graph can be destroyed at this point. The tags listed above are all that we need to remember to analyze callers of this function.

### Uniformity rules for statements ### {#uniformity-statements}

The rules for analyzing statements take as argument both the statement itself and the node corresponding to control flow at the beginning of it (which we'll note "CF" below) and return both of the following:

* A node corresponding to control flow at the exit of it
* A set of new nodes and edges to add to the graph

In the table below, `(CF1, S) => CF2` means "run the analysis on S starting with control flow CF1, apply the required changes to the graph, and name the resulting control flow CF2".
Similarly, `(CF1, E) => (CF2, V)` means "run the analysis on expression E, starting with control flow CF1, apply the required changes to the graph, and name the resulting control flow node CF2 and the resulting value node V" (see next section for the analysis of expressions).

We have a similar set of rules for expressions in left-value positions, that we denote by `LValue: (CF, E) => (CF, L)`. Instead of computing the node which corresponds to the uniformity of the value, it computes the node which corresponds to the uniformity of the variable we are addressing.

When several edges have to be created we use `X -> {Y, Z}` as a short-hand for `X -> Y, X -> Z`.

<table class='data'>
  <caption>Uniformity rules for statements</caption>
  <thead>
    <tr><th>Statement<th>New nodes<th>Recursive analyses<th>Resulting control flow node<th>New edges
  </thead>
  <tr><td class="nowrap">{*s*}
      <td>
      <td class="nowrap">(*CF*, *s*) => *CF'*
      <td>*CF'*
      <td>
  <tr><td class="nowrap">*s1* *s2*,<br>
        with Next in behavior of *s1*

        Note: *s1* often ends in a semicolon.

      <td>
      <td class="nowrap">(*CF*, *s1*) => *CF1*<br>
          (*CF1*, *s2*) => *CF2*
      <td>*CF2*
      <td>
  <tr><td class="nowrap">*s1* *s2*,<br>
        without Next in behavior of *s1*

        Note: *s1* often ends in a semicolon.

      <td>
      <td>(*CF*, *s1*) => *CF1*<br>

      Note: *s2* is statically unreachable and not recursively analyzed.
      *s2* does not contribute to the uniformity analysis.
      <td>*CF1*
      <td>
  <tr><td class="nowrap">if *e* *s1* else *s2*<br>, with behavior {Next}
      <td>
      <td rowspan=2 class="nowrap">(*CF*, *e*) => (*CF'*, *V*)<br>
          (*V*, *s1*) => *CF1*<br>
          (*V*, *s2*) => *CF2*
      <td>*CF*
      <td>
  <tr><td class="nowrap">if *e* *s1* else *s2*<br>, with another behavior
      <td>*CFend*
      <td>*CFend*
      <td class="nowrap">*CFend* -> {*CF1*, *CF2*}
  <tr><td class="nowrap">loop {*s1* continuing {*s2*}}<br>, with behavior {Next}
      <td rowspan=2>*CF'*
      <td rowspan=2 class="nowrap">(*CF'*, *s1*) => *CF1*<br>
          (*CF1*, *s2*) => *CF2*
      <td>*CF*
      <td rowspan=2 class="nowrap">*CF'* -> {*CF2*, *CF*}
  <tr><td class="nowrap">loop {*s1* continuing {*s2*}}<br>, with another behavior
      <td>*CF'*
  <tr><td class="nowrap">loop {*s1*}, with behavior {Next}
      <td rowspan=2>*CF'*
      <td rowspan=2 class="nowrap">(*CF'*, *s1*) => *CF1*
      <td>*CF*
      <td rowspan=2 class="nowrap">*CF'* -> {*CF1*, *CF*}
  <tr><td class="nowrap">loop {*s1*}, with another behavior
      <td>*CF'*
  <tr><td class="nowrap">switch *e* case _: *s_1* .. case _: *s_n*<br>, with behavior {Next}
      <td>
      <td rowspan=2 class="nowrap">(*CF*, *e*) => (*CF'*, *V*)<br>
        (*V*, *s_1*) => *CF_1*<br>
        ...<br>
        if *s_(n-1)* may fallthrough, (*CF_(n-1)*, *s_n*) => *CF_n*<br>
        else (*V*, *s_n*) => *CF_n*
      <td>*CF*
      <td>
  <tr><td class="nowrap">switch *e* case _: *s_1* .. case _: *s_n*<br>, with another behavior
      <td>*CFend*
      <td>*CFend*
      <td class="nowrap">*CFend* -> {*CF_1*, ..., *CF_n*}
  <tr><td class="nowrap">var x: T;
      <td rowspan=2>
      <td rowspan=2>
      <td rowspan=2>*CF*
      <td rowspan=2>
  <tr><td class="nowrap">break;
  <tr><td class="nowrap">break if *e*;
      <td>
      <td class="nowrap">(*CF*, *e*) => (*CF'*, *V*)
      <td>*CF'*
      <td>
  <tr><td class="nowrap">continue;
      <td rowspan=3>
      <td rowspan=3>
      <td rowspan=3>*CF*
      <td rowspan=3>
  <tr><td class="nowrap">fallthrough;
  <tr><td class="nowrap">discard;
  <tr><td class="nowrap">return;
      <td>
      <td>
      <td>*CF*
      <td>*CF_return* -> *CF*
  <tr><td class="nowrap">return *e*;
      <td>
      <td class="nowrap">(*CF*, *e*) => (*CF'*, *V*)
      <td>*CF'*
      <td>*CF_return* -> *CF'*<br>
          *Value_return* -> *V*
  <tr><td class="nowrap">*e2* = *e1*;
      <td>
      <td class="nowrap">(*CF*, *e1*) => (*CF1*, *V1*)<br>
          LValue: (*CF1*, *e2*) => (*CF2*, *L2*)
      <td>*CF2*
      <td>*L2* -> *V1*
  <tr><td class="nowrap">_ = *e*
      <td>
      <td class="nowrap">(*CF*, *e*) => (*CF'*, *V*)
      <td>*CF'*
      <td>
  <tr><td class="nowrap">let x = *e*;
      <td rowspan=2>
      <td rowspan=2 class="nowrap">(*CF*, *e*) => (*CF'*, V)
      <td rowspan=2>*CF'*
      <td rowspan=2>
  <tr><td class="nowrap">var x = *e*;
</table>

Analysis of [[#for-statement|for]] and [[#while-statement|while]] loops follows
from their respective desugaring translations to [[#loop-statement|loop]] statements.

In [[#switch-statement|switch]], a `default` block is treated exactly like a case block with regards to uniformity.

Note: If the set of behaviors (see [[#behaviors]]) for an if, switch, or loop statement is {Next}, this means that we either did not diverge within the statement, or we reconverged, so we pick the node corresponding to control flow at the start of the statement as the node corresponding to control flow at the exit of the statement.

### Uniformity rules for function calls ### {#uniformity-function-calls}

The most complex rule is for function calls:
- For each argument, apply the corresponding expression rule, with the control flow at the exit of the previous argument (using the control flow at the beginning of the function call for the first argument). Name the corresponding value nodes "arg_i" and the corresponding control flow nodes "CF_i"
- Create two new nodes, named "Result" and "CF_after"
- If the control-flow at the start of the function was tagged AlwaysRequiredToBeUniform, then add an edge from RequiredToBeUniform to the last CF_i
- Otherwise add an edge from CF_after to the last CF_i
- If the function was tagged ControlFlowMayBeNonUniformAfter, then add an edge from CF_after to MayBeNonUniform
- Else if it was tagged ReturnValueMayBeNonUniform, then add an edge from Result to MayBeNonUniform
- Add an edge from Result to CF_after
- For each argument *i*:
    - If the corresponding parameter was tagged AlwaysRequiredToBeUniform, then add an edge from RequiredToBeUniform to arg_i
    - Else if it was tagged RequiredToBeUniformForControlFlowAfter, then add an edge from CF_after to arg_i
    - Else if it was tagged RequiredToBeUniformForReturnValue, then add an edge from Result to arg_i

Note: Notice that this rule only requires adding a number of edges bounded by 3 + the number of parameters of the functions, independently of how complex the implementation of the function might be. This is key to the linear complexity of the overall algorithm.

Most built-in functions have tags of:
- for the control-flow in which they can be called: RequiredToBeUniformForControlFlowAfter
- for the function as a whole: NoRestriction
- for each parameter: RequiredToBeUniformForReturnValue

Here is the list of exceptions:
- All functions in [[#sync-builtin-functions]] are AlwaysRequiredToBeUniform
- All functions in [[#derivative-builtin-functions]], [[#texturesample]], [[#texturesamplebias]], and [[#texturesamplecompare]] are AlwaysRequiredToBeUniform and ReturnValueMayBeNonUniform

### Uniformity rules for expressions ### {#uniformity-expressions}

The rules for analyzing expressions take as argument both the expression itself and the node corresponding to control flow at the beginning of it (which we'll note "CF" below) and return the following:

* A node corresponding to control flow at the exit of it
* A node corresponding to its value
* A set of new nodes and edges to add to the graph

<table class='data'>
  <caption>Uniformity rules for expressions (in normal rvalue position)</caption>
  <thead>
    <tr><th>Expression<th>New nodes<th>Recursive analyses<th>Resulting control flow node, value node<th>New edges
  </thead>
  <tr><td class="nowrap">*e1* || *e2*
      <td rowspan=2>
      <td rowspan=2 class="nowrap">(*CF*, *e1*) => (*CF1*, *V1*)<br>
          (*V1*, *e2*) => (*CF2*, *V2*)
      <td rowspan=2 class="nowrap">*CF2*, *V2*
      <td rowspan=2>
  <tr><td class="nowrap">*e1* && *e2*
  <tr><td class="nowrap">Literal
      <td>
      <td>
      <td class="nowrap">*CF*, *CF*
      <td>
   <tr><td>reference to function-scope variable, let-declaration, or non-built-in parameter "x"
      <td>*Result*
      <td class="nowrap">*X* is the node corresponding to "x"
      <td class="nowrap">*CF*, *Result*
      <td class="nowrap">*Result* -> {*CF*, *X*}
   <tr><td class="nowrap">reference to uniform built-in value "x"
      <td>
      <td>
      <td class="nowrap">*CF*, *CF*
      <td>
   <tr><td class="nowrap">reference to non-uniform built-in value "x"
      <td>
      <td>
      <td class="nowrap">*CF*, *MayBeNonUniform*
      <td>
   <tr><td class="nowrap">reference to read-only module-scope variable "x"
      <td>
      <td>
      <td class="nowrap">*CF*, *CF*
      <td>
   <tr><td class="nowrap">reference to non-read-only module-scope variable "x"
      <td>
      <td>
      <td class="nowrap">*CF*, *MayBeNonUniform*
      <td>
   <tr><td class="nowrap">*op* *e*,<br> where *op* is a unary operator
      <td rowspan=2>
      <td rowspan=2 class="nowrap">(*CF*, *e*) => (*CF'*, *V*)
      <td rowspan=2 class="nowrap">*CF'*, *V*
      <td rowspan=2>
   <tr><td class="nowrap">*e*.field
   <tr><td>*e1* *op* *e2*,<br> where *op* is a non-short-circuiting binary operator
      <td rowspan=2> *Result*
      <td rowspan=2 class="nowrap">(*CF*, *e1*) => (*CF1*, *V1*)<br>
          (*CF1*, *e2*) => (*CF2*, *V2*)
      <td rowspan=2 class="nowrap">*CF2*, *Result*
      <td rowspan=2 class="nowrap">*Result* -> {*V1*, *V2*}
   <tr><td class="nowrap">e1[e2]
</table>

The following built-in input variables are considered uniform:
- workgroup_id
- num_workgroups

All other ones (see [[#builtin-values]]) are considered non-uniform.

<table class='data'>
  <caption>Uniformity rules for expressions in lvalue positions</caption>
  <thead>
    <tr><th>Expression<th>New nodes<th>Recursive analyses<th>Resulting control flow node, variable node<th>New edges
  </thead>
  <tr><td>reference to function-scope variable, let-declaration, or parameter "x"
      <td>
      <td class="nowrap">*X* is the node corresponding to "x"
      <td class="nowrap">*CF*, *X*
      <td>
  <tr><td class="nowrap">reference to module-scope variable "x"
      <td>
      <td>
      <td class="nowrap">*CF*, *MayBeNonUniform*
      <td>
  <tr><td class="nowrap">*e*.field
      <td>
      <td class="nowrap">LValue: (*CF*, *e*) => (*CF1*, *L1*)
      <td class="nowrap">*CF1*, *L1*
      <td>
  <tr><td class="nowrap">*e1*[*e2*]
      <td>
      <td class="nowrap">LValue: (*CF*, *e1*) => (*CF1*, *L1*)<br>
          (*CF1*, *e2*) => (*CF2*, *V2*)
      <td class="nowrap">*CF2*, *L1*
      <td class="nowrap">*L1* -> *V2*
</table>

### Annotating the uniformity of every point in the control-flow ### {#uniformity-optional-diagnosis-mode}

This entire subsection is non-normative.

If implementers want to provide developers with a diagnostic mode that shows for each point in the control-flow of the entire shader whether it is uniform or not (and thus whether it would be valid to call a function that requires uniformity there), we suggest the following:
- Run the (mandatory, normative) analysis described in the previous subsections, keeping the graph for every function.
- Reverse all edges in all of those graphs
- Go through each function, starting with the entry point and never visiting a function before having visited all of its callers:
    - Add an edge from MayBeNonUniform to every argument that was non-uniform in at least one caller
    - Add an edge from MayBeNonUniform to CF_start if the function was called in non-uniform control-flow in at least one caller
    - Look at which nodes are reachable from MayBeNonUniform. Every node visited is an expression or point in the control-flow whose uniformity cannot be proven by the analysis

Any node which is not visited by these reachability analyses can be proven to be uniform by the analysis (and so it would be safe to call a derivative or similar function there).

Note: The bottom-up analysis is still required, as it lets us know what edges to add to the graphs when encountering calls.

## Compute Shaders and Workgroups ## {#compute-shader-workgroups}

A <dfn noexport for="compute shader stage">workgroup</dfn> is a set of invocations which
concurrently execute a [=compute shader stage=] [=entry point=],
and share access to shader variables in the [=address spaces/workgroup=] address space.

The <dfn noexport>workgroup grid</dfn> for a compute shader is the set of points
with integer coordinates *(i,j,k)* with:

*  0 &leq; i &lt; workgroup_size_x
*  0 &leq; j &lt; workgroup_size_y
*  0 &leq; k &lt; workgroup_size_z

where *(workgroup_size_x, workgroup_size_y, workgroup_size_z)* is
the value specified for the [=attribute/workgroup_size=] attribute of the
entry point.

There is exactly one invocation in a workgroup for each point in the workgroup grid.

An invocation's <dfn noexport>local invocation ID</dfn> is the coordinate
triple for the invocation's corresponding workgroup grid point.

When an invocation has [=local invocation ID=] (i,j,k), then its
<dfn noexport>local invocation index</dfn> is

  i +
  (j * workgroup_size_x) +
  (k * workgroup_size_x * workgroup_size_y)

<p algorithm="local index range">Note that if a workgroup has |W| invocations,
then each invocation |I| the workgroup has a unique local invocation index |L|(|I|)
such that 0 &le; |L|(|I|) &lt; |W|,
and that entire range is covered.</p>

A compute shader begins execution when a WebGPU implementation
removes a dispatch command from a queue and begins the specified work on the GPU.
The dispatch command specifies a <dfn noexport>dispatch size</dfn>,
which is an integer triple *(group_count_x, group_count_y, group_count_z)*
indicating the number of workgroups to be executed, as described in the following.

The <dfn noexport>compute shader grid</dfn> for a particular dispatch
is the set of points with integer coordinates *(CSi,CSj,CSk)* with:

*  0 &leq; CSi &lt; workgroup_size_x &times; group_count_x
*  0 &leq; CSj &lt; workgroup_size_y &times; group_count_y
*  0 &leq; CSk &lt; workgroup_size_z &times; group_count_z

where *workgroup_size_x*,
*workgroup_size_y*, and
*workgroup_size_z* are as above for the compute shader entry point.

The work to be performed by a compute shader dispatch is to execute exactly one
invocation of the entry point for each point in the compute shader grid.

An invocation's <dfn noexport>global invocation ID</dfn> is the coordinate
triple for the invocation's corresponding compute shader grid point.

The invocations are organized into workgroups, so that each invocation
*(CSi, CSj, CSk)* is identified with the workgroup grid point

   ( *CSi* mod workgroup_size_x ,
     *CSj* mod workgroup_size_y ,
     *CSk* mod workgroup_size_z )

in <dfn noexport>workgroup ID</dfn>

   ( &lfloor; *CSi* &div; workgroup_size_x &rfloor;,
     &lfloor; *CSj* &div; workgroup_size_y &rfloor;,
     &lfloor; *CSk* &div; workgroup_size_z &rfloor;).

WebGPU provides no guarantees about:

* Whether invocations from different workgroups execute concurrently.
    That is, you cannot assume more than one workgroup executes at a time.
* Whether, once invocations from a workgroup begin executing, that other workgroups
    are blocked from execution.
    That is, you cannot assume that only one workgroup executes at a time.
    While a workgroup is executing, the implementation may choose to
    concurrently execute other workgroups as well, or other queued but unblocked work.
* Whether invocations from one particular workgroup begin executing before
    the invocations of another workgroup.
    That is, you cannot assume that workgroups are launched in a particular order.

## Collective Operations ## {#collective-operations}

### Barriers ### {#barrier}

A barrier is a [[#sync-builtin-functions|synchronization built-in function]]
that orders memory operations in a program.
A <dfn noexport>control barrier</dfn> is executed by all invocations in the
same [=compute shader stage/workgroup=] as if it were executed concurrently.
As such, control barriers must only be executed in [=uniform control flow=] in a
[=compute shader stage|compute=] shader.

### Derivatives ### {#derivatives}

A <dfn noexport>partial derivative</dfn> is the rate of change of a value along an axis.

Fragment shader invocations operating on neighbouring fragments (in screen-space coordinates)
collaborate to compute approximate partial derivatives.
These neighbouring fragments are referred to as a <dfn noexport>quad</dfn>.

Partial derivatives of the *fragment coordinate* are computed implicitly as part
of operation of the following built-in functions:
* [[#texturesample|textureSample]],
* [[#texturesamplebias|textureSampleBias]], and
* [[#texturesamplecompare|textureSampleCompare]].

For these, the derivatives help determine the mip levels of texels to be sampled, or in the case of
`textureSampleCompare`, sampled and compared against a reference value.

Partial derivatives of *invocation-specified* values are computed by the
built-in functions described in [[#derivative-builtin-functions]]:
* dpdx, dpdxCoarse, and dpdxFine compute partial derivatives along the x axis.
* dpdy, dpdyCoarse, and dpdyFine compute partial derivatives along the y axis.
* fwidth, fwidthCoarse, and fwidthFine compute the Manhattan metric over the associated x and y partial derivatives.

Because neighbouring invocations must collaborate to compute derivatives,
these functions must only be invoked in [=uniform control flow=] in a fragment shader.

## Floating Point Evaluation ## {#floating-point-evaluation}

WGSL follows the [[!IEEE-754|IEEE-754]] standard for floating point computation with
the following exceptions:
* No floating point exceptions are generated.
* Signaling NaNs may not be generated.
    Any signaling NaN may be converted to a quiet NaN.
* Implementations may assume that NaNs, infinities are not present
    * Note: This means some functions (e.g. `min` and `max`)
        may not return the expected result due to optimizations about the presence
        of NaNs and infinities.
* Implementations may ignore the sign of a zero.
    That is, a zero with a positive sign may behave like a zero a with a negative sign, and vice versa.
* No rounding mode is specified.
* Implementations may flush denormalized value on the input and/or output of
    any operation listed in [[#floating-point-accuracy]].
    * Other operations are required to preserve denormalized numbers.
* The accuracy of operations is given in [[#floating-point-accuracy]].

### Floating Point Accuracy ### {#floating-point-accuracy}

<div algorithm="correctly rounded">
Let |x| be the exact real-valued or infinite result of an operation when computed with unbounded precision.
The <dfn>correctly rounded</dfn> result of the operation for floating point type |T| is:
* |x|, when |x| is in |T|,
* Otherwise:
    * the smallest value in |T| greater than |x|, or
    * the largest value in |T| less than |x|.

</div>

That is, the result may be rounded up or down:
WGSL does not specify a rounding mode.

Note: Floating point types include positive and negative infinity, so
the correctly rounded result may be finite or infinite.

The units in the last place, <dfn noexport>ULP</dfn>, for a floating point
number `x` is the minimum distance between two non-equal floating point numbers
`a` and `b` such that `a` &le; `x` &le; `b` (i.e. `ulp(x) =
min`<sub>`a,b`</sub>`|b - a|`).

In the following tables, the accuracy of an operation is provided among five
possibilities:
* Correct result (for non-floating point return values)
* [=Correctly rounded=]
* A relative error bound expressed as [=ULP=]
* A function that the accuracy is <dfn noexport>inherited from</dfn>.
    That is, the accuracy is equal to implementing the operation in terms of the derived function.
* An absolute error bound

For any accuracy values specified over a range, the accuracy is undefined for
results outside that range.

If an allowable return value for any operation is greater in magnitude than the
largest representable finite floating-point value, then that operation may additionally
return either the infinity with the same sign or the largest finite
value with the same sign.

<table class='data'>
  <caption>Accuracy of expressions</caption>
  <thead>
    <tr><th>Expression<th>Accuracy for f32<th>Accuracy for f16
  </thead>

  <tr><td>`x + y`<td colspan=2>Correctly rounded
  <tr><td>`x - y`<td colspan=2>Correctly rounded
  <tr><td>`x * y`<td colspan=2>Correctly rounded
  <tr><td>`x / y`<td>2.5 ULP for `|y|` in the range [2<sup>-126</sup>, 2<sup>126</sup>]<td>2.5 ULP for `|y|` in the range [2<sup>-14</sup>, 2<sup>14</sup>]
  <tr><td>`x % y`<td colspan=2>Derived from `x - y * trunc(x/y)`
  <tr><td>`-x`<td colspan=2>Correctly rounded

  <tr><td>`x == y`<td colspan=2>Correct result
  <tr><td>`x != y`<td colspan=2>Correct result
  <tr><td>`x < y`<td colspan=2>Correct result
  <tr><td>`x <= y`<td colspan=2>Correct result
  <tr><td>`x > y`<td colspan=2>Correct result
  <tr><td>`x >= y`<td colspan=2>Correct result
</table>

<table class='data'>
  <caption>Accuracy of built-in functions</caption>
  <thead>
    <tr><th>Built-in Function<th>Accuracy for f32<th>Accuracy for f16
  </thead>

  <tr><td>`abs(x)`<td colspan=2>Correctly rounded
  <tr><td>`acos(x)`<td colspan=2>Inherited from `atan2(sqrt(1.0 - x * x), x)`
  <tr><td>`acosh(x)`<td colspan=2>Inherited from `log(x + sqrt(x * x - 1.0))`
  <tr><td>`asin(x)`<td colspan=2>Inherited from `atan2(x, sqrt(1.0 - x * x))`
  <tr><td>`asinh(x)`<td colspan=2>Inherited from `log(x + sqrt(x * x + 1.0))`
  <tr><td>`atan(x)`<td>4096 ULP<td>5 ULP
  <tr><td>`atan2(y, x)`<td>4096 ULP<td>5 ULP
  <tr><td>`atanh(x)`<td colspan=2>Inherited from `log( (1.0 + x) / (1.0 - x) ) * 0.5`
  <tr><td>`ceil(x)`<td colspan=2>Correctly rounded
  <tr><td>`clamp(x,low,high)`<td colspan=2>Correctly rounded
  <tr><td>`cos(x)`<td>Absolute error &le; 2<sup>-11</sup> inside the range of [-&pi;, &pi;]<td>Absolute error &le; 2<sup>-7</sup> inside the range of [-&pi;, &pi;]
  <tr><td>`cosh(x)`<td colspan=2>Inherited from `(exp(x) - exp(-x)) * 0.5`
  <tr><td>`cross(x, y)`<td colspan=2>Inherited from `(x[i] * y[j] - x[j] * y[i])`
  <tr><td>`degrees(x)`<td colspan=2>Inherited from `x * 57.295779513082322865`
  <tr><td>`distance(x, y)`<td colspan=2>Inherited from `length(x - y)`
  <tr><td>`exp(x)`<td>`3 + 2 * |x|` ULP<td>`1 + 2 * |x|` ULP
  <tr><td>`exp2(x)`<td>`3 + 2 * |x|` ULP<td>`1 + 2 * |x|` ULP
  <tr><td class="nowrap">`faceForward(x, y, z)`<td colspan=2>Inherited from `select(-x, x, dot(z, y) < 0.0)`
  <tr><td>`floor(x)`<td colspan=2>Correctly rounded
  <tr><td>`fma(x, y, z)`<td colspan=2>Inherited from `x * y + z`
  <tr><td>`fract(x)`<td colspan=2>Correctly rounded
  <tr><td>`frexp(x)`<td colspan=2>Correctly rounded
  <tr><td>`inverseSqrt(x)`<td colspan=2>2 ULP
  <tr><td>`ldexp(x, y)`<td colspan=2>Correctly rounded
  <tr><td>`length(x)`<td colspan=2>Inherited from `sqrt(dot(x, x))`
  <tr><td>`log(x)`<td colspan=2>3 ULP outside the range [0.5, 2.0].<br>Absolute error &lt; 2<sup>-21</sup> inside the range [0.5, 2.0]
  <tr><td>`log2(x)`<td colspan=2>3 ULP outside the range [0.5, 2.0].<br>Absolute error &lt; 2<sup>-21</sup> inside the range [0.5, 2.0]
  <tr><td>`max(x, y)`<td colspan=2>Correctly rounded
  <tr><td>`min(x, y)`<td colspan=2>Correctly rounded
  <tr><td>`mix(x, y, z)`<td colspan=2>Inherited from `x * (1.0 - z) + y * z`
  <tr><td>`modf(x)`<td colspan=2>Correctly rounded
  <tr><td>`normalize(x)`<td colspan=2>Inherited from `x / length(x)`
  <tr><td>`pow(x, y)`<td colspan=2>Inherited from `exp2(y * log2(x))`
  <tr><td>`radians(x)`<td colspan=2>Inherited from `x * 0.017453292519943295474`
  <tr><td>`reflect(x, y)`<td colspan=2>Inherited from `x - 2.0 * dot(x, y) * y`
  <tr><td>`refract(x, y, z)`<td colspan=2>Inherited from `z * x - (z * dot(y, x) + sqrt(k)) * y`,<br>where `k = 1.0 - z * z * (1.0 - dot(y, x) * dot(y, x))`<br>If `k < 0.0` the result is precisely 0.0
  <tr><td>`round(x)`<td colspan=2>Correctly rounded
  <tr><td>`sign(x)`<td colspan=2>Correctly rounded
  <tr><td>`sin(x)`<td>Absolute error &le; 2<sup>-11</sup> inside the range [-&pi;, &pi;]<td>Absolute error &le; 2<sup>-7</sup> inside the range [-&pi;, &pi;]
  <tr><td>`sinh(x)`<td colspan=2>Inherited from `(exp(x) - exp(-x)) * 0.5`
  <tr><td>`smoothStep(low, high, x)`<td colspan=2>Inherited from `t * t * (3.0 - 2.0 * t)`,<br>where `t = clamp((x - low) / (high - low), 0.0, 1.0)`
  <tr><td>`sqrt(x)`<td colspan=2>Inherited from `1.0 / inverseSqrt(x)`
  <tr><td>`step(edge, x)`<td colspan=2>Correctly rounded
  <tr><td>`tan(x)`<td colspan=2>Inherited from `sin(x) / cos(x)`
  <tr><td>`tanh(x)`<td colspan=2>Inherited from `sinh(x) / cosh(x)`
  <tr><td>`trunc(x)`<td colspan=2>Correctly rounded

</table>

<dfn noexport>Reassociation</dfn> is the reordering of operations in an
expression such that the answer is the same if computed exactly. For example:
* `(a + b) + c` reassociates to `a + (b + c)`
* `(a - b) + c` reassociates to `(a + c) - b`
* `(a * b) / c` reassociates to `(a / c) * b`

However, the result may not be the same when computed in floating point.
The reassociated result may be inaccurate due to approximation, or may trigger
an overflow or NaN when computing intermediate results.

An implementation may reassociate operations.

An implementation may fuse operations if the transformed expression is
at least as accurate as the original formulation.
For example, some fused multiply-add implementations can be more accurate
than performing a multiply followed by an addition.

### Floating Point Conversion ### {#floating-point-conversion}

In this section, a floating point type may be any of:
* The [=f32=] and [=f16=] type in WGSL.
* A hypothetical type corresponding to a binary format defined by the [[!IEEE-754|IEEE-754]]
    floating point standard.

Note: Recall that the [=f32=] WGSL type corresponds to the IEEE-754 binary32 format, and the [=f16=] WGSL type corresponds to the IEEE-754 binary16 format.

When converting a floating point scalar value to an integral type:
* If the original value is exactly representable in the destination type, then the result is that value.
* Otherwise, the original value is rounded toward zero.
    * If the rounded value is exactly representable in the destination type, the result is that value.
    * Otherwise, the result is the value in the destination type that is closest to the rounded value.

Note: In other words, floating point to integer conversion rounds toward zero, then saturates.

Note: The result in the overflow case may not yield the value with the maximum magnitude in the target type, because
that value may not be exactly representable in the original floating point type.
For example, the maximum value in [=u32=] is 4294967295, but 4294967295.0 is not exactly representable in `f32`.
For any real number |x| with 4294967040 &leq; |x| &leq; 4294967295,
the f32 value nearest to |x| is either larger than 429467295 or rounds down to 4294967040.
Therefore the maximum u32 value resulting from a floating point conversion is 4294967040u.

When converting a value to a floating point type:
* If the original value is exactly representable in the destination type, then the result is that value.
    * If the original value is zero and of integral type, then the resulting value has a zero sign bit.
* Otherwise, the original value is not exactly representable.
    * If the original value is different from but lies between two adjacent values representable in the destination type,
         then the result is one of those two values.
         WGSL does not specify whether the larger or smaller representable
         value is chosen, and different instances of such a conversion may choose differently.
    * Otherwise, if the original value lies outside the range of the destination type.
         * This does not occur when the original types is one of [=i32=] or [=u32=] and the destination type is [=f32=].
         * This does not occur when the source type is a floating point type with fewer exponent and mantissa bits.
         * If the source type is a floating point type with more mantissa bits than the destination type, then:
             * The extra mantissa bits of the source value may be discarded (treated as if they are 0).
                 * If the resulting value is the maximum normal value of the destination type, then that is the result.
             * Otherwise the result is the infinity value with the same sign as the source value.
    * Otherwise, if the original value is a NaN for the source type, then the result is a NaN in the destination type.

NOTE: An integer value may lie between two adjacent representable floating point values.
In particular, the [=f32=] type uses 23 explicit fractional bits.
Additionally, when the floating point value is in the normal range (the exponent is neither extreme value), then the mantissa is
the set of fractional bits together with an extra 1-bit at the most significant position at bit position 23.
Then, for example, integers 2<sup>28</sup> and 1+2<sup>28</sup> both map to the same floating point value: the difference in the
least significant 1 bit is not representable by the floating point format.
This kind of collision occurs for pairs of adjacent integers with a magnitude of at least 2<sup>25</sup>.

Issue: Check behaviour of the f32 to f16 conversion for numbers just beyond the max normal f16 values.
I've written what an NVIDIA GPU does.  See https://github.com/google/amber/pull/918 for an executable test case.

# Memory Model # {#memory-model}

In general, WGSL follows the [[!VulkanMemoryModel|Vulkan Memory Model]].
The remainder of this section describes how WGSL programs map to the
Vulkan Memory Model.

Note: The Vulkan Memory Model is a textual version of a [formal Alloy
model](https://github.com/KhronosGroup/Vulkan-MemoryModel/blob/master/alloy/spirv.als).

## Memory Operation ## {#memory-operation}

In WGSL, a [=read access=] is equivalent to a memory read operation in
the Vulkan Memory Model.
A WGSL, a [=write access=] is equivalent to a memory write operation in
the Vulkan Memory Model.

A [=read access=] occurs when an invocation executes one of the following:
* An evaluation of the [=Load Rule=]
* Any [[#texture-builtin-functions|texture builtin function]] except:
    * [[#texturedimensions|textureDimensions]]
    * [[#texturestore|textureStore]]
    * [[#texturenumlayers|textureNumLayers]]
    * [[#texturenumlevels|textureNumLevels]]
    * [[#texturenumsamples|textureNumSamples]]
* Any atomic built-in function except [[#atomic-store|atomicStore]]

A [=write access=] occurs when an invocation executes one of the following:
* An [=statement/assignment=] statement
* A [[#texturestore|textureStore]] built-in function
* Any atomic built-in function except [[#atomic-load|atomicLoad]]
    * [[#atomic-rmw|atomicCompareExchangeWeak]] only performs a write if the
        `exchanged` member of the returned result is `true`

[[#atomic-rmw|Atomic read-modify-write]] built-in functions perform a single
memory operation that is both a [=read access=] and a [=write access=].

Read and write accesses do not occur under any other circumstances.
Read and write accesses are collectively known as [=memory model memory
operation|memory operations=] in the Vulkan Memory Model.

A memory operation accesses exactly the set of [=memory location|locations=]
associated with the particular [=memory view=] used in the operation.  For
example, a memory read that accesses a [=u32=] from a struct containing
multiple members, only reads the memory locations associated with that u32
member.

<div class='example wgsl memory locations accessed' heading="Accessing memory locations">
  <xmp>
    struct S {
      a : f32,
      b : u32,
      c : f32
    }

    @group(0) @binding(0)
    var<storage> v : S;

    fn foo() {
      let x = v.b; // Does not access memory locations for v.a or v.c.
    }
  </xmp>
</div>

## Memory Model Reference ## {#memory-model-reference}

Each module-scope variable in WGSL forms a unique [=memory model
reference=] for the lifetime of a given entry point.
Each function-scope variable in WGSL forms a unique [=memory model
reference=] for the lifetime of the variable.

## Scoped Operations ## {#scoped-operations}

When an invocation performs a scoped operation, it will affect one or two sets
of invocations.
These sets are the memory scope and the execution scope.  The <dfn
noexport>memory scope</dfn> specifies the set of invocations that will see any
updates to memory contents affected by the operation.
For [[#sync-builtin-functions|synchronization built-in functions]], this also
means that all affected memory operations program ordered before the function
are visible to affected operations program ordered after the function.
The <dfn noexport>execution scope</dfn> specifies the set of invocations which
may participate in an operation (see [[#collective-operations]]).

[[#atomic-builtin-functions|Atomic built-in functions]] map to [=memory model atomic
operation|atomic operations=] whose memory [=memory model scope|scope=] is:
* `Workgroup` if the atomic pointer is in the [=address spaces/workgroup=]
    address space
* `QueueFamily` if the atomic pointer is in the [=address spaces/storage=]
    address space

[[#sync-builtin-functions|Synchronization built-in functions]] map to control
barriers whose execution and memory [=memory model scope|scopes=] are
`Workgroup`.

Implicit and explicit derivatives have an implicit [=quad=] execution scope.

Note: If the Vulkan memory model is not enabled in generated shaders, `Device`
scope should be used instead of `QueueFamily`.

## Memory Semantics ## {#memory-semantics}

All [[#atomic-builtin-functions|Atomic built-in functions]] use `Relaxed`
[=memory model memory semantics|memory semantics=] and, thus, no address space
semantics.

[[#sync-builtin-functions|workgroupBarrier]] uses `AcquireRelease` [=memory
model memory semantics|memory semantics=] and `WorkgroupMemory` semantics.
[[#sync-builtin-functions|storageBarrier]] uses `AcquireRelease` [=memory model
memory semantics|memory semantics=] and `UniformMemory` semantics.

Note: A combined `workgroupBarrier` and `storageBarrier` uses `AcquireRelease`
ordering semantics and both `WorkgroupMemory` and `UniformMemory` memory
semantics.

Note: No atomic or synchronization built-in functions use `MakeAvailable` or
`MakeVisible` semantics.

## Private vs Non-private ## {#private-vs-non-private}

All non-atomic [=read accesses=] in the [=address spaces/storage=] or
[=address spaces/workgroup=] address spaces are considered
[=memory model non-private|non-private=] and correspond to read operations with
`NonPrivatePointer | MakePointerVisible` memory operands with the `Workgroup`
scope.

All non-atomic [=write accesses=] in the [=address spaces/storage=] or
[=address spaces/workgroup=] address spaces are considered
[=memory model non-private|non-private=] and correspond to write operations
with `NonPrivatePointer | MakePointerAvailable` memory operands with the
`Workgroup` scope.

Issue: https://github.com/gpuweb/gpuweb/issues/1621

# Keyword and Token Summary # {#grammar}

## Keyword Summary ## {#keyword-summary}

### Type-defining Keywords ### {#type-defining-keywords}

<div class='syntax' noexport='true'>
  <dfn for=syntax>array</dfn> :

    | `'array'`
</div>
<div class='syntax' noexport='true'>
  <dfn for=syntax>atomic</dfn> :

    | `'atomic'`
</div>
<div class='syntax' noexport='true'>
  <dfn for=syntax>bool</dfn> :

    | `'bool'`
</div>
<div class='syntax' noexport='true'>
  <dfn for=syntax>float32</dfn> :

    | `'f32'`
</div>
<div class='syntax' noexport='true'>
  <dfn for=syntax>float16</dfn> :

    | `'f16'`
</div>
<div class='syntax' noexport='true'>
  <dfn for=syntax>int32</dfn> :

    | `'i32'`
</div>
<div class='syntax' noexport='true'>
  <dfn for=syntax>mat2x2</dfn> :

    | `'mat2x2'`
</div>
<div class='syntax' noexport='true'>
  <dfn for=syntax>mat2x3</dfn> :

    | `'mat2x3'`
</div>
<div class='syntax' noexport='true'>
  <dfn for=syntax>mat2x4</dfn> :

    | `'mat2x4'`
</div>
<div class='syntax' noexport='true'>
  <dfn for=syntax>mat3x2</dfn> :

    | `'mat3x2'`
</div>
<div class='syntax' noexport='true'>
  <dfn for=syntax>mat3x3</dfn> :

    | `'mat3x3'`
</div>
<div class='syntax' noexport='true'>
  <dfn for=syntax>mat3x4</dfn> :

    | `'mat3x4'`
</div>
<div class='syntax' noexport='true'>
  <dfn for=syntax>mat4x2</dfn> :

    | `'mat4x2'`
</div>
<div class='syntax' noexport='true'>
  <dfn for=syntax>mat4x3</dfn> :

    | `'mat4x3'`
</div>
<div class='syntax' noexport='true'>
  <dfn for=syntax>mat4x4</dfn> :

    | `'mat4x4'`
</div>
<div class='syntax' noexport='true'>
  <dfn for=syntax>override</dfn> :

    | `'override'`
</div>
<div class='syntax' noexport='true'>
  <dfn for=syntax>pointer</dfn> :

    | `'ptr'`
</div>
<div class='syntax' noexport='true'>
  <dfn for=syntax>sampler</dfn> :

    | `'sampler'`
</div>
<div class='syntax' noexport='true'>
  <dfn for=syntax>sampler_comparison</dfn> :

    | `'sampler_comparison'`
</div>
<div class='syntax' noexport='true'>
  <dfn for=syntax>struct</dfn> :

    | `'struct'`
</div>
<div class='syntax' noexport='true'>
  <dfn for=syntax>texture_1d</dfn> :

    | `'texture_1d'`
</div>
<div class='syntax' noexport='true'>
  <dfn for=syntax>texture_2d</dfn> :

    | `'texture_2d'`
</div>
<div class='syntax' noexport='true'>
  <dfn for=syntax>texture_2d_array</dfn> :

    | `'texture_2d_array'`
</div>
<div class='syntax' noexport='true'>
  <dfn for=syntax>texture_3d</dfn> :

    | `'texture_3d'`
</div>
<div class='syntax' noexport='true'>
  <dfn for=syntax>texture_cube</dfn> :

    | `'texture_cube'`
</div>
<div class='syntax' noexport='true'>
  <dfn for=syntax>texture_cube_array</dfn> :

    | `'texture_cube_array'`
</div>
<div class='syntax' noexport='true'>
  <dfn for=syntax>texture_multisampled_2d</dfn> :

    | `'texture_multisampled_2d'`
</div>
<div class='syntax' noexport='true'>
  <dfn for=syntax>texture_storage_1d</dfn> :

    | `'texture_storage_1d'`
</div>
<div class='syntax' noexport='true'>
  <dfn for=syntax>texture_storage_2d</dfn> :

    | `'texture_storage_2d'`
</div>
<div class='syntax' noexport='true'>
  <dfn for=syntax>texture_storage_2d_array</dfn> :

    | `'texture_storage_2d_array'`
</div>
<div class='syntax' noexport='true'>
  <dfn for=syntax>texture_storage_3d</dfn> :

    | `'texture_storage_3d'`
</div>
<div class='syntax' noexport='true'>
  <dfn for=syntax>texture_depth_2d</dfn> :

    | `'texture_depth_2d'`
</div>
<div class='syntax' noexport='true'>
  <dfn for=syntax>texture_depth_2d_array</dfn> :

    | `'texture_depth_2d_array'`
</div>
<div class='syntax' noexport='true'>
  <dfn for=syntax>texture_depth_cube</dfn> :

    | `'texture_depth_cube'`
</div>
<div class='syntax' noexport='true'>
  <dfn for=syntax>texture_depth_cube_array</dfn> :

    | `'texture_depth_cube_array'`
</div>
<div class='syntax' noexport='true'>
  <dfn for=syntax>texture_depth_multisampled_2d</dfn> :

    | `'texture_depth_multisampled_2d'`
</div>
<div class='syntax' noexport='true'>
  <dfn for=syntax>uint32</dfn> :

    | `'u32'`
</div>
<div class='syntax' noexport='true'>
  <dfn for=syntax>vec2</dfn> :

    | `'vec2'`
</div>
<div class='syntax' noexport='true'>
  <dfn for=syntax>vec3</dfn> :

    | `'vec3'`
</div>
<div class='syntax' noexport='true'>
  <dfn for=syntax>vec4</dfn> :

    | `'vec4'`
</div>

### Other Keywords ### {#other-keywords}

<div class='syntax' noexport='true'>
  <dfn for=syntax>bitcast</dfn> :

    | `'bitcast'`
</div>
<div class='syntax' noexport='true'>
  <dfn for=syntax>break</dfn> :

    | `'break'`
</div>
<div class='syntax' noexport='true'>
  <dfn for=syntax>case</dfn> :

    | `'case'`
</div>
<div class='syntax' noexport='true'>
  <dfn for=syntax>continue</dfn> :

    | `'continue'`
</div>
<div class='syntax' noexport='true'>
  <dfn for=syntax>continuing</dfn> :

    | `'continuing'`
</div>
<div class='syntax' noexport='true'>
  <dfn for=syntax>default</dfn> :

    | `'default'`
</div>
<div class='syntax' noexport='true'>
  <dfn for=syntax>discard</dfn> :

    | `'discard'`
</div>
<div class='syntax' noexport='true'>
  <dfn for=syntax>else</dfn> :

    | `'else'`
</div>
<div class='syntax' noexport='true'>
  <dfn for=syntax>enable</dfn> :

    | `'enable'`
</div>
<div class='syntax' noexport='true'>
  <dfn for=syntax>fallthrough</dfn> :

    | `'fallthrough'`
</div>
<div class='syntax' noexport='true'>
  <dfn for=syntax>false</dfn> :

    | `'false'`
</div>
<div class='syntax' noexport='true'>
  <dfn for=syntax>fn</dfn> :

    | `'fn'`
</div>
<div class='syntax' noexport='true'>
  <dfn for=syntax>for</dfn> :

    | `'for'`
</div>
<div class='syntax' noexport='true'>
  <dfn for=syntax>function</dfn> :

    | `'function'`
</div>
<div class='syntax' noexport='true'>
  <dfn for=syntax>if</dfn> :

    | `'if'`
</div>
<div class='syntax' noexport='true'>
  <dfn for=syntax>let</dfn> :

    | `'let'`
</div>
<div class='syntax' noexport='true'>
  <dfn for=syntax>loop</dfn> :

    | `'loop'`
</div>
<div class='syntax' noexport='true'>
  <dfn for=syntax>private</dfn> :

    | `'private'`
</div>
<div class='syntax' noexport='true'>
  <dfn for=syntax>return</dfn> :

    | `'return'`
</div>
<div class='syntax' noexport='true'>
  <dfn for=syntax>storage</dfn> :

    | `'storage'`
</div>
<div class='syntax' noexport='true'>
  <dfn for=syntax>switch</dfn> :

    | `'switch'`
</div>
<div class='syntax' noexport='true'>
  <dfn for=syntax>true</dfn> :

    | `'true'`
</div>
<div class='syntax' noexport='true'>
  <dfn for=syntax>type</dfn> :

    | `'type'`
</div>
<div class='syntax' noexport='true'>
  <dfn for=syntax>uniform</dfn> :

    | `'uniform'`
</div>
<div class='syntax' noexport='true'>
  <dfn for=syntax>var</dfn> :

    | `'var'`
</div>
<div class='syntax' noexport='true'>
  <dfn for=syntax>while</dfn> :

    | `'while'`
</div>
<div class='syntax' noexport='true'>
  <dfn for=syntax>workgroup</dfn> :

    | `'workgroup'`
</div>

## Reserved Words ## {#reserved-words}

A <dfn>reserved word</dfn> is a [=token=] which is reserved for future use.
A WGSL program must not contain a reserved word.

The following are reserved words:

<div class='syntax' noexport='true'>
  <dfn for=syntax>_reserved</dfn> :

    | `'AppendStructuredBuffer'`   <!-- HLSL -->

    | `'BlendState'`   <!-- HLSL -->

    | `'Buffer'`   <!-- HLSL -->

    | `'ByteAddressBuffer'`   <!-- HLSL -->

    | `'CompileShader'`   <!-- HLSL -->

    | `'ComputeShader'`   <!-- HLSL -->

    | `'ConsumeStructuredBuffer'`   <!-- HLSL -->

    | `'DepthStencilState'`   <!-- HLSL -->

    | `'DepthStencilView'`   <!-- HLSL -->

    | `'DomainShader'`   <!-- HLSL -->

    | `'GeometryShader'`   <!-- HLSL -->

    | `'Hullshader'`   <!-- HLSL -->

    | `'InputPatch'`   <!-- HLSL -->

    | `'LineStream'`   <!-- HLSL -->

    | `'NULL'`   <!-- HLSL -->

    | `'OutputPatch'`   <!-- HLSL -->

    | `'PixelShader'`   <!-- HLSL -->

    | `'PointStream'`   <!-- HLSL -->

    | `'RWBuffer'`   <!-- HLSL -->

    | `'RWByteAddressBuffer'`   <!-- HLSL -->

    | `'RWStructuredBuffer'`   <!-- HLSL -->

    | `'RWTexture1D'`   <!-- HLSL -->

    | `'RWTexture1DArray'`   <!-- HLSL -->

    | `'RWTexture2D'`   <!-- HLSL -->

    | `'RWTexture2DArray'`   <!-- HLSL -->

    | `'RWTexture3D'`   <!-- HLSL -->

    | `'RasterizerState'`   <!-- HLSL -->

    | `'RenderTargetView'`   <!-- HLSL -->

    | `'SamplerComparisonState'`   <!-- HLSL -->

    | `'SamplerState'`   <!-- HLSL -->

    | `'Self'`   <!-- Rust -->

    | `'StructuredBuffer'`   <!-- HLSL -->

    | `'Texture1D'`   <!-- HLSL -->

    | `'Texture1DArray'`   <!-- HLSL -->

    | `'Texture2D'`   <!-- HLSL -->

    | `'Texture2DArray'`   <!-- HLSL -->

    | `'Texture2DMS'`   <!-- HLSL -->

    | `'Texture2DMSArray'`   <!-- HLSL -->

    | `'Texture3D'`   <!-- HLSL -->

    | `'TextureCube'`   <!-- HLSL -->

    | `'TextureCubeArray'`   <!-- HLSL -->

    | `'TriangleStream'`   <!-- HLSL -->

    | `'VertexShader'`   <!-- HLSL -->

    | `'abstract'`   <!-- Rust -->

    | `'active'`   <!-- GLSL(reserved) -->

    | `'alignas'`   <!-- C++ -->

    | `'alignof'`   <!-- C++ -->

    | `'as'`   <!-- ECMAScript2022 Rust -->

    | `'asm'`   <!-- C++ HLSL GLSL(reserved) WGSL -->

    | `'asm_fragment'`   <!-- HLSL -->

    | `'async'`   <!-- ECMAScript2022 -->

    | `'atomic_uint'`   <!-- GLSL -->

    | `'attribute'`   <!-- GLSL -->

    | `'auto'`   <!-- C++ -->

    | `'await'`   <!-- ECMAScript2022 -->

    | `'become'`   <!-- Rust -->

    | `'bf16'`   <!-- WGSL -->

    | `'bool1'`   <!-- HLSL -->

    | `'bool1x1'`   <!-- HLSL -->

    | `'bool1x2'`   <!-- HLSL -->

    | `'bool1x3'`   <!-- HLSL -->

    | `'bool1x4'`   <!-- HLSL -->

    | `'bool2'`   <!-- HLSL -->

    | `'bool2x1'`   <!-- HLSL -->

    | `'bool2x2'`   <!-- HLSL -->

    | `'bool2x3'`   <!-- HLSL -->

    | `'bool2x4'`   <!-- HLSL -->

    | `'bool3'`   <!-- HLSL -->

    | `'bool3x1'`   <!-- HLSL -->

    | `'bool3x2'`   <!-- HLSL -->

    | `'bool3x3'`   <!-- HLSL -->

    | `'bool3x4'`   <!-- HLSL -->

    | `'bool4'`   <!-- HLSL -->

    | `'bool4x1'`   <!-- HLSL -->

    | `'bool4x2'`   <!-- HLSL -->

    | `'bool4x3'`   <!-- HLSL -->

    | `'bool4x4'`   <!-- HLSL -->

    | `'box'`   <!-- Rust -->

    | `'buffer'`   <!-- GLSL -->

    | `'bvec2'`   <!-- GLSL -->

    | `'bvec3'`   <!-- GLSL -->

    | `'bvec4'`   <!-- GLSL -->

    | `'cast'`   <!-- GLSL(reserved) -->

    | `'catch'`   <!-- C++ ECMAScript2022 -->

    | `'cbuffer'`   <!-- HLSL -->

    | `'centroid'`   <!-- HLSL GLSL -->

    | `'char'`   <!-- C++ -->

    | `'char16_t'`   <!-- C++ -->

    | `'char32_t'`   <!-- C++ -->

    | `'char8_t'`   <!-- C++ -->

    | `'class'`   <!-- C++ ECMAScript2022 HLSL GLSL(reserved) -->

    | `'co_await'`   <!-- C++ -->

    | `'co_return'`   <!-- C++ -->

    | `'co_yield'`   <!-- C++ -->

    | `'coherent'`   <!-- GLSL -->

    | `'column_major'`   <!-- HLSL -->

    | `'common'`   <!-- GLSL(reserved) -->

    | `'compile'`   <!-- HLSL -->

    | `'compile_fragment'`   <!-- HLSL -->

    | `'concept'`   <!-- C++ -->

    | `'const'`   <!-- C++ ECMAScript2022 Rust HLSL GLSL WGSL -->

    | `'const_cast'`   <!-- C++ -->

    | `'consteval'`   <!-- C++ -->

    | `'constexpr'`   <!-- C++ -->

    | `'constinit'`   <!-- C++ -->

    | `'crate'`   <!-- Rust -->

    | `'debugger'`   <!-- ECMAScript2022 -->

    | `'decltype'`   <!-- C++ -->

    | `'delete'`   <!-- C++ ECMAScript2022 -->

    | `'demote'`   <!-- WGSL -->

    | `'demote_to_helper'`   <!-- WGSL -->

    | `'dmat2'`   <!-- GLSL -->

    | `'dmat2x2'`   <!-- GLSL -->

    | `'dmat2x3'`   <!-- GLSL -->

    | `'dmat2x4'`   <!-- GLSL -->

    | `'dmat3'`   <!-- GLSL -->

    | `'dmat3x2'`   <!-- GLSL -->

    | `'dmat3x3'`   <!-- GLSL -->

    | `'dmat3x4'`   <!-- GLSL -->

    | `'dmat4'`   <!-- GLSL -->

    | `'dmat4x2'`   <!-- GLSL -->

    | `'dmat4x3'`   <!-- GLSL -->

    | `'dmat4x4'`   <!-- GLSL -->

    | `'do'`   <!-- C++ ECMAScript2022 Rust HLSL GLSL WGSL -->

    | `'double'`   <!-- C++ HLSL GLSL -->

    | `'dvec2'`   <!-- GLSL -->

    | `'dvec3'`   <!-- GLSL -->

    | `'dvec4'`   <!-- GLSL -->

    | `'dword'`   <!-- HLSL -->

    | `'dynamic_cast'`   <!-- C++ -->

    | `'enum'`   <!-- C++ ECMAScript2022 Rust GLSL(reserved) WGSL -->

    | `'explicit'`   <!-- C++ -->

    | `'export'`   <!-- C++ C++ ECMAScript2022 HLSL -->

    | `'extends'`   <!-- ECMAScript2022 -->

    | `'extern'`   <!-- C++ Rust HLSL GLSL(reserved) -->

    | `'external'`   <!-- GLSL(reserved) -->

    | `'f64'`   <!-- WGSL -->

    | `'filter'`   <!-- GLSL(reserved) -->

    | `'final'`   <!-- Rust -->

    | `'finally'`   <!-- ECMAScript2022 -->

    | `'fixed'`   <!-- GLSL(reserved) -->

    | `'flat'`   <!-- GLSL -->

    | `'float'`   <!-- C++ HLSL HLSL GLSL -->

    | `'float1'`   <!-- HLSL -->

    | `'float1x1'`   <!-- HLSL -->

    | `'float1x2'`   <!-- HLSL -->

    | `'float1x3'`   <!-- HLSL -->

    | `'float1x4'`   <!-- HLSL -->

    | `'float2'`   <!-- HLSL -->

    | `'float2x1'`   <!-- HLSL -->

    | `'float2x2'`   <!-- HLSL -->

    | `'float2x3'`   <!-- HLSL -->

    | `'float2x4'`   <!-- HLSL -->

    | `'float3'`   <!-- HLSL -->

    | `'float3x1'`   <!-- HLSL -->

    | `'float3x2'`   <!-- HLSL -->

    | `'float3x3'`   <!-- HLSL -->

    | `'float3x4'`   <!-- HLSL -->

    | `'float4'`   <!-- HLSL -->

    | `'float4x1'`   <!-- HLSL -->

    | `'float4x2'`   <!-- HLSL -->

    | `'float4x3'`   <!-- HLSL -->

    | `'float4x4'`   <!-- HLSL -->

    | `'friend'`   <!-- C++ -->

    | `'from'`   <!-- ECMAScript2022 -->

    | `'fvec2'`   <!-- GLSL(reserved) -->

    | `'fvec3'`   <!-- GLSL(reserved) -->

    | `'fvec4'`   <!-- GLSL(reserved) -->

    | `'fxgroup'`   <!-- HLSL -->

    | `'get'`   <!-- ECMAScript2022 -->

    | `'goto'`   <!-- C++ GLSL(reserved) -->

    | `'groupshared'`   <!-- HLSL -->

    | `'half'`   <!-- HLSL GLSL(reserved) -->

    | `'handle'`   <!-- WGSL -->

    | `'highp'`   <!-- GLSL -->

    | `'hvec2'`   <!-- GLSL(reserved) -->

    | `'hvec3'`   <!-- GLSL(reserved) -->

    | `'hvec4'`   <!-- GLSL(reserved) -->

    | `'i16'`   <!-- WGSL -->

    | `'i64'`   <!-- WGSL -->

    | `'i8'`   <!-- WGSL -->

    | `'iimage1D'`   <!-- GLSL -->

    | `'iimage1DArray'`   <!-- GLSL -->

    | `'iimage2D'`   <!-- GLSL -->

    | `'iimage2DArray'`   <!-- GLSL -->

    | `'iimage2DMS'`   <!-- GLSL -->

    | `'iimage2DMSArray'`   <!-- GLSL -->

    | `'iimage2DRect'`   <!-- GLSL -->

    | `'iimage3D'`   <!-- GLSL -->

    | `'iimageBuffer'`   <!-- GLSL -->

    | `'iimageCube'`   <!-- GLSL -->

    | `'iimageCubeArray'`   <!-- GLSL -->

    | `'image1D'`   <!-- GLSL -->

    | `'image1DArray'`   <!-- GLSL -->

    | `'image2D'`   <!-- GLSL -->

    | `'image2DArray'`   <!-- GLSL -->

    | `'image2DMS'`   <!-- GLSL -->

    | `'image2DMSArray'`   <!-- GLSL -->

    | `'image2DRect'`   <!-- GLSL -->

    | `'image3D'`   <!-- GLSL -->

    | `'imageBuffer'`   <!-- GLSL -->

    | `'imageCube'`   <!-- GLSL -->

    | `'imageCubeArray'`   <!-- GLSL -->

    | `'impl'`   <!-- Rust -->

    | `'implements'`   <!-- ECMAScript2022 -->

    | `'import'`   <!-- C++ ECMAScript2022 -->

    | `'in'`   <!-- ECMAScript2022 Rust HLSL GLSL -->

    | `'inline'`   <!-- C++ HLSL GLSL(reserved) -->

    | `'inout'`   <!-- HLSL GLSL -->

    | `'input'`   <!-- GLSL(reserved) -->

    | `'instanceof'`   <!-- ECMAScript2022 -->

    | `'int'`   <!-- C++ HLSL HLSL GLSL -->

    | `'int1'`   <!-- HLSL -->

    | `'int1x1'`   <!-- HLSL -->

    | `'int1x2'`   <!-- HLSL -->

    | `'int1x3'`   <!-- HLSL -->

    | `'int1x4'`   <!-- HLSL -->

    | `'int2'`   <!-- HLSL -->

    | `'int2x1'`   <!-- HLSL -->

    | `'int2x2'`   <!-- HLSL -->

    | `'int2x3'`   <!-- HLSL -->

    | `'int2x4'`   <!-- HLSL -->

    | `'int3'`   <!-- HLSL -->

    | `'int3x1'`   <!-- HLSL -->

    | `'int3x2'`   <!-- HLSL -->

    | `'int3x3'`   <!-- HLSL -->

    | `'int3x4'`   <!-- HLSL -->

    | `'int4'`   <!-- HLSL -->

    | `'int4x1'`   <!-- HLSL -->

    | `'int4x2'`   <!-- HLSL -->

    | `'int4x3'`   <!-- HLSL -->

    | `'int4x4'`   <!-- HLSL -->

    | `'interface'`   <!-- ECMAScript2022 HLSL GLSL(reserved) -->

    | `'invariant'`   <!-- GLSL -->

    | `'isampler1D'`   <!-- GLSL -->

    | `'isampler1DArray'`   <!-- GLSL -->

    | `'isampler2D'`   <!-- GLSL -->

    | `'isampler2DArray'`   <!-- GLSL -->

    | `'isampler2DMS'`   <!-- GLSL -->

    | `'isampler2DMSArray'`   <!-- GLSL -->

    | `'isampler2DRect'`   <!-- GLSL -->

    | `'isampler3D'`   <!-- GLSL -->

    | `'isamplerBuffer'`   <!-- GLSL -->

    | `'isamplerCube'`   <!-- GLSL -->

    | `'isamplerCubeArray'`   <!-- GLSL -->

    | `'isubpassInput'`   <!-- GLSL -->

    | `'isubpassInputMS'`   <!-- GLSL -->

    | `'itexture1D'`   <!-- GLSL -->

    | `'itexture1DArray'`   <!-- GLSL -->

    | `'itexture2D'`   <!-- GLSL -->

    | `'itexture2DArray'`   <!-- GLSL -->

    | `'itexture2DMS'`   <!-- GLSL -->

    | `'itexture2DMSArray'`   <!-- GLSL -->

    | `'itexture2DRect'`   <!-- GLSL -->

    | `'itexture3D'`   <!-- GLSL -->

    | `'itextureBuffer'`   <!-- GLSL -->

    | `'itextureCube'`   <!-- GLSL -->

    | `'itextureCubeArray'`   <!-- GLSL -->

    | `'ivec2'`   <!-- GLSL -->

    | `'ivec3'`   <!-- GLSL -->

    | `'ivec4'`   <!-- GLSL -->

    | `'layout'`   <!-- GLSL -->

    | `'line'`   <!-- HLSL -->

    | `'lineadj'`   <!-- HLSL -->

    | `'linear'`   <!-- HLSL -->

    | `'long'`   <!-- C++ GLSL(reserved) -->

    | `'lowp'`   <!-- GLSL -->

    | `'macro'`   <!-- Rust -->

    | `'macro_rules'`   <!-- Rust -->

    | `'mat'`   <!-- WGSL -->

    | `'mat2'`   <!-- GLSL -->

    | `'mat3'`   <!-- GLSL -->

    | `'mat4'`   <!-- GLSL -->

    | `'match'`   <!-- Rust -->

    | `'matrix'`   <!-- HLSL -->

    | `'mediump'`   <!-- GLSL -->

    | `'meta'`   <!-- ECMAScript2022 -->

    | `'min10float'`   <!-- HLSL HLSL -->

    | `'min10float1'`   <!-- HLSL -->

    | `'min10float1x1'`   <!-- HLSL -->

    | `'min10float1x2'`   <!-- HLSL -->

    | `'min10float1x3'`   <!-- HLSL -->

    | `'min10float1x4'`   <!-- HLSL -->

    | `'min10float2'`   <!-- HLSL -->

    | `'min10float2x1'`   <!-- HLSL -->

    | `'min10float2x2'`   <!-- HLSL -->

    | `'min10float2x3'`   <!-- HLSL -->

    | `'min10float2x4'`   <!-- HLSL -->

    | `'min10float3'`   <!-- HLSL -->

    | `'min10float3x1'`   <!-- HLSL -->

    | `'min10float3x2'`   <!-- HLSL -->

    | `'min10float3x3'`   <!-- HLSL -->

    | `'min10float3x4'`   <!-- HLSL -->

    | `'min10float4'`   <!-- HLSL -->

    | `'min10float4x1'`   <!-- HLSL -->

    | `'min10float4x2'`   <!-- HLSL -->

    | `'min10float4x3'`   <!-- HLSL -->

    | `'min10float4x4'`   <!-- HLSL -->

    | `'min12int'`   <!-- HLSL HLSL -->

    | `'min12int1'`   <!-- HLSL -->

    | `'min12int1x1'`   <!-- HLSL -->

    | `'min12int1x2'`   <!-- HLSL -->

    | `'min12int1x3'`   <!-- HLSL -->

    | `'min12int1x4'`   <!-- HLSL -->

    | `'min12int2'`   <!-- HLSL -->

    | `'min12int2x1'`   <!-- HLSL -->

    | `'min12int2x2'`   <!-- HLSL -->

    | `'min12int2x3'`   <!-- HLSL -->

    | `'min12int2x4'`   <!-- HLSL -->

    | `'min12int3'`   <!-- HLSL -->

    | `'min12int3x1'`   <!-- HLSL -->

    | `'min12int3x2'`   <!-- HLSL -->

    | `'min12int3x3'`   <!-- HLSL -->

    | `'min12int3x4'`   <!-- HLSL -->

    | `'min12int4'`   <!-- HLSL -->

    | `'min12int4x1'`   <!-- HLSL -->

    | `'min12int4x2'`   <!-- HLSL -->

    | `'min12int4x3'`   <!-- HLSL -->

    | `'min12int4x4'`   <!-- HLSL -->

    | `'min16float'`   <!-- HLSL HLSL -->

    | `'min16float1'`   <!-- HLSL -->

    | `'min16float1x1'`   <!-- HLSL -->

    | `'min16float1x2'`   <!-- HLSL -->

    | `'min16float1x3'`   <!-- HLSL -->

    | `'min16float1x4'`   <!-- HLSL -->

    | `'min16float2'`   <!-- HLSL -->

    | `'min16float2x1'`   <!-- HLSL -->

    | `'min16float2x2'`   <!-- HLSL -->

    | `'min16float2x3'`   <!-- HLSL -->

    | `'min16float2x4'`   <!-- HLSL -->

    | `'min16float3'`   <!-- HLSL -->

    | `'min16float3x1'`   <!-- HLSL -->

    | `'min16float3x2'`   <!-- HLSL -->

    | `'min16float3x3'`   <!-- HLSL -->

    | `'min16float3x4'`   <!-- HLSL -->

    | `'min16float4'`   <!-- HLSL -->

    | `'min16float4x1'`   <!-- HLSL -->

    | `'min16float4x2'`   <!-- HLSL -->

    | `'min16float4x3'`   <!-- HLSL -->

    | `'min16float4x4'`   <!-- HLSL -->

    | `'min16int'`   <!-- HLSL HLSL -->

    | `'min16int1'`   <!-- HLSL -->

    | `'min16int1x1'`   <!-- HLSL -->

    | `'min16int1x2'`   <!-- HLSL -->

    | `'min16int1x3'`   <!-- HLSL -->

    | `'min16int1x4'`   <!-- HLSL -->

    | `'min16int2'`   <!-- HLSL -->

    | `'min16int2x1'`   <!-- HLSL -->

    | `'min16int2x2'`   <!-- HLSL -->

    | `'min16int2x3'`   <!-- HLSL -->

    | `'min16int2x4'`   <!-- HLSL -->

    | `'min16int3'`   <!-- HLSL -->

    | `'min16int3x1'`   <!-- HLSL -->

    | `'min16int3x2'`   <!-- HLSL -->

    | `'min16int3x3'`   <!-- HLSL -->

    | `'min16int3x4'`   <!-- HLSL -->

    | `'min16int4'`   <!-- HLSL -->

    | `'min16int4x1'`   <!-- HLSL -->

    | `'min16int4x2'`   <!-- HLSL -->

    | `'min16int4x3'`   <!-- HLSL -->

    | `'min16int4x4'`   <!-- HLSL -->

    | `'min16uint'`   <!-- HLSL HLSL -->

    | `'min16uint1'`   <!-- HLSL -->

    | `'min16uint1x1'`   <!-- HLSL -->

    | `'min16uint1x2'`   <!-- HLSL -->

    | `'min16uint1x3'`   <!-- HLSL -->

    | `'min16uint1x4'`   <!-- HLSL -->

    | `'min16uint2'`   <!-- HLSL -->

    | `'min16uint2x1'`   <!-- HLSL -->

    | `'min16uint2x2'`   <!-- HLSL -->

    | `'min16uint2x3'`   <!-- HLSL -->

    | `'min16uint2x4'`   <!-- HLSL -->

    | `'min16uint3'`   <!-- HLSL -->

    | `'min16uint3x1'`   <!-- HLSL -->

    | `'min16uint3x2'`   <!-- HLSL -->

    | `'min16uint3x3'`   <!-- HLSL -->

    | `'min16uint3x4'`   <!-- HLSL -->

    | `'min16uint4'`   <!-- HLSL -->

    | `'min16uint4x1'`   <!-- HLSL -->

    | `'min16uint4x2'`   <!-- HLSL -->

    | `'min16uint4x3'`   <!-- HLSL -->

    | `'min16uint4x4'`   <!-- HLSL -->

    | `'mod'`   <!-- Rust -->

    | `'module'`   <!-- C++ -->

    | `'move'`   <!-- Rust -->

    | `'mut'`   <!-- Rust -->

    | `'mutable'`   <!-- C++ -->

    | `'namespace'`   <!-- C++ HLSL GLSL(reserved) -->

    | `'new'`   <!-- C++ ECMAScript2022 -->

    | `'nil'`   <!-- Smalltalk -->

    | `'noexcept'`   <!-- C++ -->

    | `'noinline'`   <!-- GLSL(reserved) -->

    | `'nointerpolation'`   <!-- HLSL -->

    | `'noperspective'`   <!-- HLSL GLSL -->

    | `'null'`   <!-- ECMAScript2022 WGSL -->

    | `'nullptr'`   <!-- C++ -->

    | `'of'`   <!-- ECMAScript2022 -->

    | `'operator'`   <!-- C++ -->

    | `'out'`   <!-- HLSL GLSL -->

    | `'output'`   <!-- GLSL(reserved) -->

    | `'package'`   <!-- ECMAScript2022 -->

    | `'packoffset'`   <!-- HLSL -->

    | `'partition'`   <!-- GLSL(reserved) -->

    | `'pass'`   <!-- HLSL -->

    | `'patch'`   <!-- GLSL -->

    | `'pixelfragment'`   <!-- HLSL -->

    | `'point'`   <!-- HLSL -->

    | `'precise'`   <!-- HLSL GLSL -->

    | `'precision'`   <!-- GLSL -->

    | `'premerge'`   <!-- WGSL -->

    | `'priv'`   <!-- Rust -->

    | `'protected'`   <!-- C++ ECMAScript2022 -->

    | `'pub'`   <!-- Rust -->

    | `'public'`   <!-- C++ ECMAScript2022 GLSL(reserved) -->

    | `'readonly'`   <!-- GLSL -->

    | `'ref'`   <!-- Rust -->

    | `'regardless'`   <!-- WGSL -->

    | `'register'`   <!-- C++ HLSL -->

    | `'reinterpret_cast'`   <!-- C++ -->

    | `'requires'`   <!-- C++ -->

    | `'resource'`   <!-- GLSL(reserved) -->

    | `'restrict'`   <!-- GLSL -->

    | `'row_major'`   <!-- HLSL -->

    | `'samper'`   <!-- HLSL -->

    | `'sample'`   <!-- HLSL GLSL -->

    | `'sampler1D'`   <!-- GLSL -->

    | `'sampler1DArray'`   <!-- GLSL -->

    | `'sampler1DArrayShadow'`   <!-- GLSL -->

    | `'sampler1DShadow'`   <!-- GLSL -->

    | `'sampler2D'`   <!-- GLSL -->

    | `'sampler2DArray'`   <!-- GLSL -->

    | `'sampler2DArrayShadow'`   <!-- GLSL -->

    | `'sampler2DMS'`   <!-- GLSL -->

    | `'sampler2DMSArray'`   <!-- GLSL -->

    | `'sampler2DRect'`   <!-- GLSL -->

    | `'sampler2DRectShadow'`   <!-- GLSL -->

    | `'sampler2DShadow'`   <!-- GLSL -->

    | `'sampler3D'`   <!-- GLSL -->

    | `'sampler3DRect'`   <!-- GLSL(reserved) -->

    | `'samplerBuffer'`   <!-- GLSL -->

    | `'samplerCube'`   <!-- GLSL -->

    | `'samplerCubeArray'`   <!-- GLSL -->

    | `'samplerCubeArrayShadow'`   <!-- GLSL -->

    | `'samplerCubeShadow'`   <!-- GLSL -->

    | `'samplerShadow'`   <!-- GLSL -->

    | `'self'`   <!-- Rust Smalltalk -->

    | `'set'`   <!-- ECMAScript2022 -->

    | `'shared'`   <!-- HLSL GLSL -->

    | `'short'`   <!-- C++ GLSL(reserved) -->

    | `'signed'`   <!-- C++ -->

    | `'sizeof'`   <!-- C++ GLSL(reserved) -->

    | `'smooth'`   <!-- GLSL -->

    | `'snorm'`   <!-- HLSL -->

    | `'stateblock'`   <!-- HLSL -->

    | `'stateblock_state'`   <!-- HLSL -->

    | `'static'`   <!-- C++ ECMAScript2022 Rust HLSL GLSL(reserved) -->

    | `'static_assert'`   <!-- C++ -->

    | `'static_cast'`   <!-- C++ -->

    | `'std'`   <!-- WGSL -->

    | `'string'`   <!-- HLSL -->

    | `'subpassInput'`   <!-- GLSL -->

    | `'subpassInputMS'`   <!-- GLSL -->

    | `'subroutine'`   <!-- GLSL -->

    | `'super'`   <!-- ECMAScript2022 Rust Smalltalk -->

    | `'superp'`   <!-- GLSL(reserved) -->

    | `'target'`   <!-- ECMAScript2022 -->

    | `'tbuffer'`   <!-- HLSL -->

    | `'technique'`   <!-- HLSL -->

    | `'technique10'`   <!-- HLSL -->

    | `'technique11'`   <!-- HLSL -->

    | `'template'`   <!-- C++ GLSL(reserved) -->

    | `'texture'`   <!-- HLSL HLSL -->

    | `'texture1D'`   <!-- GLSL -->

    | `'texture1DArray'`   <!-- GLSL -->

    | `'texture2D'`   <!-- GLSL -->

    | `'texture2DArray'`   <!-- GLSL -->

    | `'texture2DMS'`   <!-- GLSL -->

    | `'texture2DMSArray'`   <!-- GLSL -->

    | `'texture2DRect'`   <!-- GLSL -->

    | `'texture3D'`   <!-- GLSL -->

    | `'textureBuffer'`   <!-- GLSL -->

    | `'textureCube'`   <!-- GLSL -->

    | `'textureCubeArray'`   <!-- GLSL -->

    | `'this'`   <!-- C++ ECMAScript2022 GLSL(reserved) -->

    | `'thread_local'`   <!-- C++ -->

    | `'throw'`   <!-- C++ ECMAScript2022 -->

    | `'trait'`   <!-- Rust -->

    | `'triangle'`   <!-- HLSL -->

    | `'triangleadj'`   <!-- HLSL -->

    | `'try'`   <!-- C++ ECMAScript2022 -->

    | `'typedef'`   <!-- C++ HLSL GLSL(reserved) WGSL -->

    | `'typeid'`   <!-- C++ -->

    | `'typename'`   <!-- C++ -->

    | `'typeof'`   <!-- ECMAScript2022 Rust -->

    | `'u16'`   <!-- WGSL -->

    | `'u64'`   <!-- WGSL -->

    | `'u8'`   <!-- WGSL -->

    | `'uimage1D'`   <!-- GLSL -->

    | `'uimage1DArray'`   <!-- GLSL -->

    | `'uimage2D'`   <!-- GLSL -->

    | `'uimage2DArray'`   <!-- GLSL -->

    | `'uimage2DMS'`   <!-- GLSL -->

    | `'uimage2DMSArray'`   <!-- GLSL -->

    | `'uimage2DRect'`   <!-- GLSL -->

    | `'uimage3D'`   <!-- GLSL -->

    | `'uimageBuffer'`   <!-- GLSL -->

    | `'uimageCube'`   <!-- GLSL -->

    | `'uimageCubeArray'`   <!-- GLSL -->

    | `'uint'`   <!-- HLSL HLSL GLSL -->

    | `'uint1'`   <!-- HLSL -->

    | `'uint1x1'`   <!-- HLSL -->

    | `'uint1x2'`   <!-- HLSL -->

    | `'uint1x3'`   <!-- HLSL -->

    | `'uint1x4'`   <!-- HLSL -->

    | `'uint2'`   <!-- HLSL -->

    | `'uint2x1'`   <!-- HLSL -->

    | `'uint2x2'`   <!-- HLSL -->

    | `'uint2x3'`   <!-- HLSL -->

    | `'uint2x4'`   <!-- HLSL -->

    | `'uint3'`   <!-- HLSL -->

    | `'uint3x1'`   <!-- HLSL -->

    | `'uint3x2'`   <!-- HLSL -->

    | `'uint3x3'`   <!-- HLSL -->

    | `'uint3x4'`   <!-- HLSL -->

    | `'uint4'`   <!-- HLSL -->

    | `'uint4x1'`   <!-- HLSL -->

    | `'uint4x2'`   <!-- HLSL -->

    | `'uint4x3'`   <!-- HLSL -->

    | `'uint4x4'`   <!-- HLSL -->

    | `'union'`   <!-- C++ Rust GLSL(reserved) -->

    | `'unless'`   <!-- WGSL -->

    | `'unorm'`   <!-- HLSL -->

    | `'unsafe'`   <!-- Rust -->

    | `'unsigned'`   <!-- C++ HLSL GLSL(reserved) -->

    | `'unsized'`   <!-- Rust -->

    | `'usampler1D'`   <!-- GLSL -->

    | `'usampler1DArray'`   <!-- GLSL -->

    | `'usampler2D'`   <!-- GLSL -->

    | `'usampler2DArray'`   <!-- GLSL -->

    | `'usampler2DMS'`   <!-- GLSL -->

    | `'usampler2DMSArray'`   <!-- GLSL -->

    | `'usampler2DRect'`   <!-- GLSL -->

    | `'usampler3D'`   <!-- GLSL -->

    | `'usamplerBuffer'`   <!-- GLSL -->

    | `'usamplerCube'`   <!-- GLSL -->

    | `'usamplerCubeArray'`   <!-- GLSL -->

    | `'use'`   <!-- Rust -->

    | `'using'`   <!-- C++ GLSL(reserved) WGSL -->

    | `'usubpassInput'`   <!-- GLSL -->

    | `'usubpassInputMS'`   <!-- GLSL -->

    | `'utexture1D'`   <!-- GLSL -->

    | `'utexture1DArray'`   <!-- GLSL -->

    | `'utexture2D'`   <!-- GLSL -->

    | `'utexture2DArray'`   <!-- GLSL -->

    | `'utexture2DMS'`   <!-- GLSL -->

    | `'utexture2DMSArray'`   <!-- GLSL -->

    | `'utexture2DRect'`   <!-- GLSL -->

    | `'utexture3D'`   <!-- GLSL -->

    | `'utextureBuffer'`   <!-- GLSL -->

    | `'utextureCube'`   <!-- GLSL -->

    | `'utextureCubeArray'`   <!-- GLSL -->

    | `'uvec2'`   <!-- GLSL -->

    | `'uvec3'`   <!-- GLSL -->

    | `'uvec4'`   <!-- GLSL -->

    | `'varying'`   <!-- GLSL -->

    | `'vec'`   <!-- WGSL -->

    | `'vector'`   <!-- HLSL -->

    | `'vertexfragment'`   <!-- HLSL -->

    | `'virtual'`   <!-- C++ Rust -->

    | `'void'`   <!-- C++ ECMAScript2022 HLSL GLSL WGSL -->

    | `'volatile'`   <!-- C++ HLSL GLSL -->

    | `'wchar_t'`   <!-- C++ -->

    | `'wgsl'`   <!-- WGSL -->

    | `'where'`   <!-- Rust -->

    | `'with'`   <!-- ECMAScript2022 -->

    | `'writeonly'`   <!-- GLSL -->

    | `'yield'`   <!-- ECMAScript2022 Rust -->

</div>

## Syntactic Tokens ## {#syntactic-tokens}

A <dfn>syntactic token</dfn> is a sequence of special characters, used:
* to spell an expression operator, or
* as punctuation: to group, sequence, or separate other grammar elements.

<div class='syntax' noexport='true'>
  <dfn for=syntax>and</dfn> :

    | `'&'`
</div>
<div class='syntax' noexport='true'>
  <dfn for=syntax>and_and</dfn> :

    | `'&&'`
</div>
<div class='syntax' noexport='true'>
  <dfn for=syntax>arrow</dfn> :

    | `'->'`
</div>
<div class='syntax' noexport='true'>
  <dfn for=syntax>attr</dfn> :

    | `'@'`
</div>
<div class='syntax' noexport='true'>
  <dfn for=syntax>forward_slash</dfn> :

    | `'/'`
</div>
<div class='syntax' noexport='true'>
  <dfn for=syntax>bang</dfn> :

    | `'!'`
</div>
<div class='syntax' noexport='true'>
  <dfn for=syntax>bracket_left</dfn> :

    | `'['`
</div>
<div class='syntax' noexport='true'>
  <dfn for=syntax>bracket_right</dfn> :

    | `']'`
</div>
<div class='syntax' noexport='true'>
  <dfn for=syntax>brace_left</dfn> :

    | `'{'`
</div>
<div class='syntax' noexport='true'>
  <dfn for=syntax>brace_right</dfn> :

    | `'}'`
</div>
<div class='syntax' noexport='true'>
  <dfn for=syntax>colon</dfn> :

    | `':'`
</div>
<div class='syntax' noexport='true'>
  <dfn for=syntax>comma</dfn> :

    | `','`
</div>
<div class='syntax' noexport='true'>
  <dfn for=syntax>equal</dfn> :

    | `'='`
</div>
<div class='syntax' noexport='true'>
  <dfn for=syntax>equal_equal</dfn> :

    | `'=='`
</div>
<div class='syntax' noexport='true'>
  <dfn for=syntax>not_equal</dfn> :

    | `'!='`
</div>
<div class='syntax' noexport='true'>
  <dfn for=syntax>greater_than</dfn> :

    | `'>'`
</div>
<div class='syntax' noexport='true'>
  <dfn for=syntax>greater_than_equal</dfn> :

    | `'>='`
</div>
<div class='syntax' noexport='true'>
  <dfn for=syntax>shift_right</dfn> :

    | `'>>'`
</div>
<div class='syntax' noexport='true'>
  <dfn for=syntax>less_than</dfn> :

    | `'<'`
</div>
<div class='syntax' noexport='true'>
  <dfn for=syntax>less_than_equal</dfn> :

    | `'<='`
</div>
<div class='syntax' noexport='true'>
  <dfn for=syntax>shift_left</dfn> :

    | `'<<'`
</div>
<div class='syntax' noexport='true'>
  <dfn for=syntax>modulo</dfn> :

    | `'%'`
</div>
<div class='syntax' noexport='true'>
  <dfn for=syntax>minus</dfn> :

    | `'-'`
</div>
<div class='syntax' noexport='true'>
  <dfn for=syntax>minus_minus</dfn> :

    | `'--'`
</div>
<div class='syntax' noexport='true'>
  <dfn for=syntax>period</dfn> :

    | `'.'`
</div>
<div class='syntax' noexport='true'>
  <dfn for=syntax>plus</dfn> :

    | `'+'`
</div>
<div class='syntax' noexport='true'>
  <dfn for=syntax>plus_plus</dfn> :

    | `'++'`
</div>
<div class='syntax' noexport='true'>
  <dfn for=syntax>or</dfn> :

    | `'|'`
</div>
<div class='syntax' noexport='true'>
  <dfn for=syntax>or_or</dfn> :

    | `'||'`
</div>
<div class='syntax' noexport='true'>
  <dfn for=syntax>paren_left</dfn> :

    | `'('`
</div>
<div class='syntax' noexport='true'>
  <dfn for=syntax>paren_right</dfn> :

    | `')'`
</div>
<div class='syntax' noexport='true'>
  <dfn for=syntax>semicolon</dfn> :

    | `';'`
</div>
<div class='syntax' noexport='true'>
  <dfn for=syntax>star</dfn> :

    | `'*'`
</div>
<div class='syntax' noexport='true'>
  <dfn for=syntax>tilde</dfn> :

    | `'~'`
</div>
<div class='syntax' noexport='true'>
  <dfn for=syntax>underscore</dfn> :

    | `'_'`
</div>
<div class='syntax' noexport='true'>
  <dfn for=syntax>xor</dfn> :

    | `'^'`
</div>
<div class='syntax' noexport='true'>
  <dfn for=syntax>plus_equal</dfn> :

    | `'+='`
</div>
<div class='syntax' noexport='true'>
  <dfn for=syntax>minus_equal</dfn> :

    | `'-='`
</div>
<div class='syntax' noexport='true'>
  <dfn for=syntax>times_equal</dfn> :

    | `'*='`
</div>
<div class='syntax' noexport='true'>
  <dfn for=syntax>division_equal</dfn> :

    | `'/='`
</div>
<div class='syntax' noexport='true'>
  <dfn for=syntax>modulo_equal</dfn> :

    | `'%='`
</div>
<div class='syntax' noexport='true'>
  <dfn for=syntax>and_equal</dfn> :

    | `'&='`
</div>
<div class='syntax' noexport='true'>
  <dfn for=syntax>or_equal</dfn> :

    | `'|='`
</div>
<div class='syntax' noexport='true'>
  <dfn for=syntax>xor_equal</dfn> :

    | `'^='`
</div>
<div class='syntax' noexport='true'>
  <dfn for=syntax>shift_right_equal</dfn> :

    | `'>>='`
</div>
<div class='syntax' noexport='true'>
  <dfn for=syntax>shift_left_equal</dfn> :

    | `'<<='`
</div>

# Built-in Values # {#builtin-values}

The following table lists the available [=built-in input values=] and [=built-in output values=].

See [[#builtin-inputs-outputs]] for how to declare a built-in value.

<table class='data'>
  <caption>Built-in input and output values</caption>
  <thead>
    <tr><th>Name<th>Stage<th>Input or Output<th>Type<th>Description
  </thead>

  <tr><td>`vertex_index`
      <td>vertex
      <td>input
      <td>u32
      <td style="width:50%">Index of the current vertex within the current API-level draw command,
         independent of draw instancing.

         For a non-indexed draw, the first vertex has an index equal to the `firstVertex` argument
         of the draw, whether provided directly or indirectly.
         The index is incremented by one for each additional vertex in the draw instance.

         For an indexed draw, the index is equal to the index buffer entry for
         vertex, plus the `baseVertex` argument of the draw, whether provided directly or indirectly.

  <tr><td>`instance_index`
      <td>vertex
      <td>input
      <td>u32
      <td style="width:50%">Instance index of the current vertex within the current API-level draw command.

         The first instance has an index equal to the `firstInstance` argument of the draw,
         whether provided directly or indirectly.
         The index is incremented by one for each additional instance in the draw.

  <tr><td>`position`
      <td>vertex
      <td>output
      <td>vec4&lt;f32&gt;
      <td style="width:50%">Output position of the current vertex, using homogeneous coordinates.
      After homogeneous normalization (where each of the *x*, *y*, and *z* components
      are divided by the *w* component), the position is in the WebGPU normalized device
      coordinate space.
      See [[WebGPU#coordinate-systems|WebGPU &sect; Coordinate Systems]].

  <tr><td>`position`
      <td>fragment
      <td>input
      <td>vec4&lt;f32&gt;
      <td style="width:50%">Framebuffer position of the current fragment, using normalized homogeneous
      coordinates.
      (The *x*, *y*, and *z* components have already been scaled such that *w* is now 1.)
      See [[WebGPU#coordinate-systems|WebGPU &sect; Coordinate Systems]].

  <tr><td>`front_facing`
      <td>fragment
      <td>input
      <td>bool
      <td style="width:50%">True when the current fragment is on a front-facing primitive.
         False otherwise.
         See [[WebGPU#front-facing|WebGPU &sect; Front-facing]].

  <tr><td>`frag_depth`
      <td>fragment
      <td>output
      <td>f32
      <td style="width:50%">Updated depth of the fragment, in the viewport depth range.
      See [[WebGPU#coordinate-systems|WebGPU &sect; Coordinate Systems]].

  <tr><td>`local_invocation_id`
      <td>compute
      <td>input
      <td>vec3&lt;u32&gt;
      <td style="width:50%">The current invocation's [=local invocation ID=],
            i.e. its position in the [=workgroup grid=].

  <tr><td>`local_invocation_index`
      <td>compute
      <td>input
      <td>u32
      <td style="width:50%">The current invocation's [=local invocation index=], a linearized index of
          the invocation's position within the [=workgroup grid=].

  <tr><td>`global_invocation_id`
      <td>compute
      <td>input
      <td>vec3&lt;u32&gt;
      <td style="width:50%">The current invocation's [=global invocation ID=],
          i.e. its position in the [=compute shader grid=].

  <tr><td>`workgroup_id`
      <td>compute
      <td>input
      <td>vec3&lt;u32&gt;
      <td style="width:50%">The current invocation's [=workgroup ID=],
          i.e. the position of the workgroup in the [=workgroup grid=].

  <tr><td>`num_workgroups`
      <td>compute
      <td>input
      <td>vec3&lt;u32&gt;
      <td style="width:50%">The [=dispatch size=], `vec<u32>(group_count_x,
      group_count_y, group_count_z)`, of the compute shader
      [[WebGPU#dom-gpucomputepassencoder-dispatch|dispatched]] by the API.

  <tr><td>`sample_index`
      <td>fragment
      <td>input
      <td>u32
      <td style="width:50%">Sample index for the current fragment.
         The value is least 0 and at most `sampleCount`-1, where
         [[WebGPU#dom-gpurenderpipelinedescriptor-samplecount|sampleCount]]
         is the number of MSAA samples specified for the GPU render pipeline.
         <br>See [[WebGPU#render-pipeline|WebGPU &sect; GPURenderPipeline]].

  <tr><td>`sample_mask`
      <td>fragment
      <td>input
      <td>u32
      <td style="width:50%">Sample coverage mask for the current fragment.
         It contains a bitmask indicating which samples in this fragment are covered
         by the primitive being rendered.
         <br>See [[WebGPU#sample-masking|WebGPU &sect; Sample Masking]].

  <tr><td>`sample_mask`
      <td>fragment
      <td>output
      <td>u32
      <td style="width:50%">Sample coverage mask control for the current fragment.
         The last value written to this variable becomes the
         [[WebGPU#shader-output-mask|shader-output mask]].
         Zero bits in the written value will cause corresponding samples in
         the color attachments to be discarded.
         <br>See [[WebGPU#sample-masking|WebGPU &sect; Sample Masking]].
</table>

<div class='example wgsl global-scope' heading="Declaring built-in values">
  <xmp>
    struct VertexOutput {
      @builtin(position) my_pos: vec4<f32>
    }

    @stage(vertex)
    fn vs_main(
      @builtin(vertex_index) my_index: u32,
      @builtin(instance_index) my_inst_index: u32,
    ) -> VertexOutput {}

    struct FragmentOutput {
      @builtin(frag_depth) depth: f32,
      @builtin(sample_mask) mask_out: u32
    }

    @stage(fragment)
    fn fs_main(
      @builtin(front_facing) is_front: bool,
      @builtin(position) coord: vec4<f32>,
      @builtin(sample_index) my_sample_index: u32,
      @builtin(sample_mask) mask_in: u32,
    ) -> FragmentOutput {}

    @stage(compute)
    fn cs_main(
      @builtin(local_invocation_id) local_id: vec3<u32>,
      @builtin(local_invocation_index) local_index: u32,
      @builtin(global_invocation_id) global_id: vec3<u32>,
   ) {}
  </xmp>
</div>

# Built-in Functions # {#builtin-functions}

Certain functions are [=predeclared=], provided by the implementation, and
therefore always available for use in a WGSL program.
These are called <dfn noexport>built-in functions</dfn>.

A built-in function is a family of functions, all with the same name,
but distinguished by the number, order, and types of their [=formal parameters=].
Each of these distinct function variations is an [=overload=].

Note: Each [=user-defined function=] only has one [=overload=].

Each [=overload=] is described below via:
* Type parameterizations, if any.
* The built-in function name, a parenthesized list of [=formal parameters=], and optionally a [=return type=].
* The behaviour of this overload of the function.

Since a built-in function is always in scope, it is an error to attempt to redefine
one or to use the name of a built-in function as an [=identifier=] for any other
[=module scope|module-scope=] declaration.

When calling a built-in function, all arguments to the function are evaluated
before function evaluation begins.
See [[#function-calls]].

## Logical Built-in Functions ## {#logical-builtin-functions}

<table class='data'>
  <thead>
    <tr><th>Parameterization<td style="width:40%;">Overload<td>Description
  </thead>
  <tr algorithm="vector all">
    <td>
    <td>`all`(|e|: vec|N|&lt;bool&gt;) -> bool
    <td>Returns true if each component of |e| is true.

  <tr algorithm="scalar all">
    <td>|e|: bool
    <td>`all(`|e|`)`: bool
    <td>Returns |e|.

  <tr algorithm="vector any">
    <td>
    <td>`any`(|e|: vec|N|&lt;bool&gt;) -> bool
    <td>Returns true if any component of |e| is true.

  <tr algorithm="scalar any">
    <td>|e|: bool
    <td>`any(`|e|`)`: bool
    <td>Returns |e|.

  <tr algorithm="scalar select">
    <td>|T| is [=scalar=] or [=vector=]
    <td>`select`(|f|: |T|, |t|: |T|, |cond|: bool) -> |T|
    <td>Returns |t| when |cond| is true, and |f| otherwise.

  <tr algorithm="vector select">
    <td>|T| is [=scalar=]
    <td>`select`(|f|: vec|N|&lt;|T|&gt;, |t|: vec|N|&lt;|T|&gt;, |cond|: vec|N|&lt;bool&gt;) -> vec|N|&lt;|T|&gt;
    <td>[=Component-wise=] selection. Result component |i| is evaluated
        as `select(`|f|`[`|i|`], `|t|`[`|i|`], `|cond|`[`|i|`])`.
</table>

## Array Built-in Functions ## {#array-builtin-functions}
<table class='data'>
  <thead>
    <tr><th>Parameterization<th>Overload<th>Description
  </thead>
  <tr algorithm="runtime-sized array length">
    <td>
    <td>`arrayLength`(|e|: ptr&lt;storage,array&lt;|T|&gt;&gt; ) -> u32
        <td>Returns the number of elements in the [=runtime-sized=] array.
</table>

## Float Built-in Functions ## {#float-builtin-functions}

<table class='data'>
  <thead>
    <tr><th>Parameterization<th>Overload<th>Description
  </thead>
  <tr algorithm="float abs">
    <td>|T| is [FLOATING]
    <td class="nowrap">`abs(`|e|`:` |T| `) -> ` |T|
    <td>Returns the absolute value of |e| (e.g. |e| with a positive sign bit).
    [=Component-wise=] when |T| is a vector.

  <tr algorithm="acos">
    <td>|T| is [FLOATING]
    <td class="nowrap">`acos(`|e|`:` |T| `) -> ` |T|
    <td>Returns the arc cosine of |e|.
    [=Component-wise=] when |T| is a vector.

  <tr algorithm="acosh">
    <td>|T| is [FLOATING]
    <td class="nowrap">`acosh(`|e|`:` |T| `) -> ` |T|
    <td>Returns the hyperbolic arc cosine of |e|.
    The result is 0 when |e| &lt; 1.<br>
    Computes the non-negative functional inverse of `cosh`.<br>
    [=Component-wise=] when |T| is a vector.

    Note: The result is not mathematically meaningful when |e| &lt; 1.
  <tr algorithm="asin">
    <td>|T| is [FLOATING]
    <td class="nowrap">`asin(`|e|`:` |T| `) -> ` |T|
    <td>Returns the arc sine of |e|.
    [=Component-wise=] when |T| is a vector.

  <tr algorithm="asinh">
    <td>|T| is [FLOATING]
    <td class="nowrap">`asinh(`|e|`:` |T| `) -> ` |T|
    <td>Returns the hyperbolic arc sine of |e|.<br>
    Computes the functional inverse of `sinh`.<br>
    [=Component-wise=] when |T| is a vector.

  <tr algorithm="atan">
    <td>|T| is [FLOATING]
    <td class="nowrap">`atan(`|e|`:` |T| `) -> ` |T|
    <td>Returns the arc tangent of |e|.
    [=Component-wise=] when |T| is a vector.

  <tr algorithm="atanh">
    <td>|T| is [FLOATING]
    <td class="nowrap">`atanh(`|e|`:` |T| `) -> ` |T|
    <td>Returns the hyperbolic arc tangent of |e|.
    The result is 0 when `abs`(|e|) &ge; 1.<br>
    Computes the functional inverse of `tanh`.<br>
    [=Component-wise=] when |T| is a vector.

    Note: The result is not mathematically meaningful when `abs`(|e|) &ge; 1.<br>

  <tr algorithm="atan2">
    <td>|T| is [FLOATING]
    <td class="nowrap">`atan2(`|e1|`:` |T| `, `|e2|`:` |T| `) -> ` |T|
    <td>Returns the arc tangent of |e1| over |e2|.
    [=Component-wise=] when |T| is a vector.

  <tr algorithm="ceil">
    <td>|T| is [FLOATING]
    <td class="nowrap">`ceil(`|e|`:` |T| `) -> ` |T|
    <td>Returns the [=ceiling expression|ceiling=] of |e|.
    [=Component-wise=] when |T| is a vector.

  <tr algorithm="clamp">
    <td>|T| is [FLOATING]
    <td class="nowrap">`clamp(`|e|`:` |T| `,` |low|`:` |T| `,` |high|`:` |T|`) -> ` |T|
    <td>Returns either `min(max(`|e|`,`|low|`),`|high|`)`, or the median of the three values |e|, |low|, |high|.
    [=Component-wise=] when |T| is a vector.

  <tr algorithm="cos">
    <td>|T| is [FLOATING]
    <td class="nowrap">`cos(`|e|`:` |T| `) -> ` |T|
    <td>Returns the cosine of |e|.
    [=Component-wise=] when |T| is a vector.

  <tr algorithm="cosh">
    <td>|T| is [FLOATING]
    <td class="nowrap">`cosh(`|e|`:` |T| `) -> ` |T|
    <td>Returns the hyperbolic cosine of |e|.
    [=Component-wise=] when |T| is a vector

  <tr algorithm="vector case, cross">
    <td>|T| is f32 or f16
    <td class="nowrap">`cross(`|e1|`:` vec3<|T|> `, `|e2|`:` vec3<|T|>`) -> ` vec3<|T|>
    <td>Returns the cross product of |e1| and |e2|.

  <tr algorithm="degrees">
    <td>|T| is [FLOATING]
    <td class="nowrap">`degrees(`|e1|`:` |T| `) -> ` |T|
    <td>Converts radians to degrees, approximating |e1|&nbsp;&times;&nbsp;180&nbsp;&div;&nbsp;&pi;.
    [=Component-wise=] when |T| is a vector<br>

  <tr algorithm="distance">
    <td>|T| is [FLOATING]
    <td class="nowrap">`distance(`|e1|`:` |T| `, `|e2|`:` |T| `) -> ` f32
    <td>Returns the distance between |e1| and |e2| (e.g. `length(`|e1|` - `|e2|`)`).

  <tr algorithm="exp">
    <td>|T| is [FLOATING]
    <td class="nowrap">`exp(`|e1|`:` |T| `) -> ` |T|
    <td>Returns the natural exponentiation of |e1| (e.g. `e`<sup>|e1|</sup>).
    [=Component-wise=] when |T| is a vector.

  <tr algorithm="exp2">
    <td>|T| is [FLOATING]
    <td class="nowrap">`exp2(`|e|`:` |T| `) -> ` |T|
    <td>Returns 2 raised to the power |e| (e.g. `2`<sup>|e|</sup>).
    [=Component-wise=] when |T| is a vector.

  <tr algorithm="faceForward">
    <td>|T| is vec|N|&lt;f32&gt; or vec|N|&lt;f16&gt;
    <td class="nowrap">`faceForward(`|e1|`:` |T| `, `|e2|`:` |T| `, `|e3|`:` |T| `) -> ` |T|
    <td>Returns |e1| if `dot(`|e2|`,`|e3|`)` is negative, and `-`|e1| otherwise.

  <tr algorithm="floor">
    <td>|T| is [FLOATING]
    <td class="nowrap">`floor(`|e|`:` |T| `) -> ` |T|
    <td>Returns the [=floor expression|floor=] of |e|.
    [=Component-wise=] when |T| is a vector.

  <tr algorithm="fma">
    <td>|T| is [FLOATING]
    <td class="nowrap">`fma(`|e1|`:` |T| `, `|e2|`:` |T| `, `|e3|`:` |T| `) -> ` |T|
    <td>Returns |e1| `*` |e2| `+` |e3|.
    [=Component-wise=] when |T| is a vector.

  <tr algorithm="fract">
    <td>|T| is [FLOATING]
    <td class="nowrap">`fract(`|e|`:` |T| `) -> ` |T|
    <td>Returns the fractional part of |e|, computed as |e| `- floor(`|e|`)`.<br>
    [=Component-wise=] when |T| is a vector.

  <tr algorithm="scalar case, binary32, frexp">
    <td>|T| is f32
    <td class="nowrap">`frexp(`|e|`: `|T|`) -> __frexp_result`<br>
    <td>Splits |e| into a significand and exponent of the form `significand * 2`<sup>`exponent`</sup>.
    Returns the `__frexp_result` built-in structure, defined as if as follows:
    ```rust
struct __frexp_result {
  sig : f32, // significand part
  exp : i32  // exponent part
}
    ```
    The magnitude of the significand is in the range of [0.5, 1.0) or 0.

    Note: A value cannot be explicitly declared with the type `__frexp_result`, but a value may infer the type.

    <div class='example wgsl function-scope' heading='frexp usage'>
    <xmp>
     // Infers result type
     let sig_and_exp = frexp(1.5);
     // Sets fraction_direct to 0.75
     let fraction_direct = frexp(1.5).sig;
    </xmp>
    </div>

  <tr algorithm="scalar case, binary16, frexp">
    <td>|T| is f16
    <td class="nowrap">`frexp(`|e|`: `|T|`) -> __frexp_result_f16`<br>
    <td>Splits |e| into a significand and exponent of the form `significand * 2`<sup>`exponent`</sup>.
    Returns the `__frexp_result_f16` built-in structure, defined as if as follows:
    ```rust
struct __frexp_result_f16 {
  sig : f16, // significand part
  exp : i32  // exponent part
}
    ```
    The magnitude of the significand is in the range of [0.5, 1.0) or 0.

    Note: A value cannot be explicitly declared with the type `__frexp_result_f16`, but a value may infer the type.

  <tr algorithm="vector case, binary32, frexp">
    <td>|T| is vec|N|&lt;f32&gt;
    <td class="nowrap">`frexp(`|e|`: `|T|`) -> __frexp_result_vec`|N|<br>
    <td>Splits the components of |e| into a significand and exponent of the form `significand * 2`<sup>`exponent`</sup>.
    Returns the `__frexp_result_vec`|N| built-in structure, defined as if as follows:
    ```rust
struct __frexp_result_vecN {
  sig : vecN<f32>, // significand part
  exp : vecN<i32>  // exponent part
}
    ```
    The magnitude of each component of the significand is in the range of [0.5, 1.0) or 0.

    Note: A value cannot be explicitly declared with the type `__frexp_result_vec`|N|, but a value may infer the type.

  <tr algorithm="vector case, binary16, frexp">
    <td>|T| is vec|N|&lt;f16&gt;
    <td class="nowrap">`frexp(`|e|`: `|T|`) -> __frexp_result_vec`|N|`_f16`<br>
    <td>Splits the components of |e| into a significand and exponent of the form `significand * 2`<sup>`exponent`</sup>.
    Returns the `__frexp_result_vec`|N| built-in structure, defined as if as follows:
    ```rust
struct __frexp_result_vecN_f16 {
  sig : vecN<f16>, // significand part
  exp : vecN<i32>  // exponent part
}
    ```
    The magnitude of each component of the significand is in the range of [0.5, 1.0) or 0.

    Note: A value cannot be explicitly declared with the type `__frexp_result_vec`|N|`_f16`, but a value may infer the type.

  <tr algorithm="inverseSqrt">
    <td>|T| is [FLOATING]
    <td class="nowrap">`inverseSqrt(`|e|`:` |T| `) -> ` |T|
    <td>Returns the reciprocal of `sqrt(`|e|`)`.
    [=Component-wise=] when |T| is a vector.

  <tr algorithm="ldexp">
    <td>|T| is [FLOATING]<br>
        |I| is [SIGNEDINTEGRAL], where<br>
        |I| is a scalar if |T| is a scalar, or<br>
        a vector when |T| is a vector
    <td class="nowrap">`ldexp(`|e1|`:` |T| `, `|e2|`:` |I| `) -> ` |T|
    <td>Returns |e1| `* 2`<sup>|e2|</sup>.
    [=Component-wise=] when |T| is a vector.

  <tr algorithm="length">
    <td>|T| is [FLOATING]
    <td class="nowrap">`length(`|e|`:` |T| `) -> ` f32
    <td>Returns the length of |e| (e.g. `abs(`|e|`)` if |T| is a scalar, or `sqrt(`|e|`[0]`<sup>`2`</sup> `+` |e|`[1]`<sup>`2`</sup> `+ ...)` if |T| is a vector).

  <tr algorithm="log">
    <td>|T| is [FLOATING]
    <td class="nowrap">`log(`|e|`:` |T| `) -> ` |T|
    <td>Returns the natural logarithm of |e|.
    [=Component-wise=] when |T| is a vector.

  <tr algorithm="log2">
    <td>|T| is [FLOATING]
    <td class="nowrap">`log2(`|e|`:` |T| `) -> ` |T|
    <td>Returns the base-2 logarithm of |e|.
    [=Component-wise=] when |T| is a vector.

  <tr algorithm="max">
    <td>|T| is [FLOATING]
    <td class="nowrap">`max(`|e1|`:` |T| `, `|e2|`:` |T| `) -> ` |T|
    <td>Returns |e2| if |e1| is less than |e2|, and |e1| otherwise.
    If one operand is a NaN, the other is returned.
    If both operands are NaNs, a NaN is returned.
    [=Component-wise=] when |T| is a vector.

  <tr algorithm="min">
    <td>|T| is [FLOATING]
    <td class="nowrap">`min(`|e1|`:` |T| `, `|e2|`:` |T| `) -> ` |T|
    <td>Returns |e2| if |e2| is less than |e1|, and |e1| otherwise.
    If one operand is a NaN, the other is returned.
    If both operands are NaNs, a NaN is returned.
    [=Component-wise=] when |T| is a vector.

  <tr algorithm="mix all same type operands">
    <td>|T| is [FLOATING]
    <td class="nowrap">`mix(`|e1|`:` |T| `, `|e2|`:` |T| `, `|e3|`:` |T|`) -> ` |T|
    <td>Returns the linear blend of |e1| and |e2| (e.g. |e1|`*(1-`|e3|`)+`|e2|`*`|e3|).
    [=Component-wise=] when |T| is a vector.
    <br>

  <tr algorithm="vector mix with scalar blending factor">
    <td>|T1| is f32 or f16<br>|T2| is vec|N|&lt;|T|&gt;
    <td class="nowrap">`mix(`|e1|`:` |T2| `, `|e2|`:` |T2| `, `|e3|`:` |T1| `) -> ` |T2|
    <td>Returns the component-wise linear blend of |e1| and |e2|,
        using scalar blending factor |e3| for each component.<br>
        Same as `mix(`|e1|`, `|e2|`, `|T2|`(`|e3|`))`.

  <tr algorithm="scalar case, binary32, modf">
    <td>|T| is f32
    <td class="nowrap">`modf(`|e|`: `|T|`) -> __modf_result`<br>
    <td>Splits |e| into fractional and whole number parts.
    Returns the `__modf_result` built-in structure, defined as if as follows:
    ```rust
struct __modf_result {
  fract : f32, // fractional part
  whole : f32  // whole part
}
    ```

    Note: A value cannot be explicitly declared with the type `__modf_result`, but a value may infer the type.

    <div class='example wgsl function-scope' heading='modf usage'>
    <xmp>
     // Infers result type
     let fract_and_whole = modf(1.5);
     // Sets fract_direct to 0.5
     let fract_direct = modf(1.5).fract;
    </xmp>
    </div>

  <tr algorithm="scalar case, binary16, modf">
    <td>|T| is f16
    <td class="nowrap">`modf(`|e|`: `|T|`) -> __modf_result_f16`<br>
    <td>Splits |e| into fractional and whole number parts.
    Returns the `__modf_result_f16` built-in structure, defined as if as follows:
    ```rust
struct __modf_result_f16 {
  fract : f16, // fractional part
  whole : f16  // whole part
}
    ```

    Note: A value cannot be explicitly declared with the type `__modf_result_f16`, but a value may infer the type.

  <tr algorithm="vector case, binary32, modf">
    <td>|T| is vec|N|&lt;f32&gt;
    <td class="nowrap">`modf(`|e|`: `|T|`) -> __modf_result_vec`|N|<br>
    <td>Splits the components of |e| into fractional and whole number parts.
    Returns the `__modf_result_vec`|N| built-in structure, defined as if as follows:
    ```rust
struct __modf_result_vecN {
  fract : vecN<f32>, // fractional part
  whole : vecN<f32>  // whole part
}
    ```

    Note: A value cannot be explicitly declared with the type `__modf_result_vec`|N|, but a value may infer the type.

  <tr algorithm="vector case, binary16, modf">
    <td>|T| is vec|N|&lt;f16&gt;
    <td class="nowrap">`modf(`|e|`: `|T|`) -> __modf_result_vec`|N|`_f16`<br>
    <td>Splits the components of |e| into fractional and whole number parts.
    Returns the `__modf_result_vec`|N|`_f16` built-in structure, defined as if as follows:
    ```rust
struct __modf_result_vecN_f16 {
  fract : vecN<f16>, // fractional part
  whole : vecN<f16>  // whole part
}
    ```

    Note: A value cannot be explicitly declared with the type `__modf_result_vec`|N|`_f16`, but a value may infer the type.

  <tr algorithm="vector case, normalize">
    <td>|T| is f32 or f16
    <td class="nowrap">`normalize(`|e|`:` vec|N|<|T|> `) -> ` vec|N|<|T|>
    <td>Returns a unit vector in the same direction as |e|.

  <tr algorithm="pow">
    <td>|T| is [FLOATING]
    <td class="nowrap">`pow(`|e1|`:` |T| `, `|e2|`:` |T| `) -> ` |T|
    <td>Returns |e1| raised to the power |e2|.
    [=Component-wise=] when |T| is a vector.

  <tr algorithm="quantize to f16">
    <td>|T| is f32 or vec|N|&lt;f32&gt;
    <td class="nowrap">`quantizeToF16(`|e|`:` |T| `) -> ` |T|
    <td>Quantizes a 32-bit floating point value |e| as if |e| were converted to a [[!IEEE-754|IEEE 754]] binary16 value,
        and then converted back to a IEEE 754 binary32 value.<br>
        See [[#floating-point-conversion]].<br>
        [=Component-wise=] when |T| is a vector.<br>

        Note: The vec2&lt;f32&gt; case is the same as `unpack2x16float(pack2x16float(`|e|`))`.

  <tr algorithm="radians">
    <td>|T| is [FLOATING]
    <td class="nowrap">`radians(`|e1|`:` |T| `) -> ` |T|
    <td>Converts degrees to radians, approximating |e1|&nbsp;&times;&nbsp;&pi;&nbsp;&div;&nbsp;180.
    [=Component-wise=] when |T| is a vector<br>

  <tr algorithm="reflect">
    <td>|T| is vec|N|&lt;f32&gt; or vec|N|&lt;f16&gt;
    <td class="nowrap">`reflect(`|e1|`:` |T| `, `|e2|`:` |T| `) -> ` |T|
    <td>For the incident vector |e1| and surface orientation |e2|, returns the reflection direction
    |e1|`-2*dot(`|e2|`,`|e1|`)*`|e2|.

  <tr algorithm="refract">
    <td>|T1| is f32 or f16<br>|T2| is vec|N|&lt;|T1|&gt;
    <td class="nowrap">`refract(`|e1|`:` |T2| `, `|e2|`:` |T2| `, `|e3|`:` |T1| `) -> ` |T2|
    <td>For the incident vector |e1| and surface normal |e2|, and the ratio of indices of refraction |e3|,
    let `k = 1.0 - `|e3|` * `|e3|` * (1.0 - dot(`|e2|`, `|e1|`) * dot(`|e2|`, `|e1|`))`. If `k < 0.0`, returns the
    refraction vector 0.0, otherwise return the refraction vector
    |e3|` * `|e1|` - (`|e3|` * dot(`|e2|`, `|e1|`) + sqrt(k)) * `|e2|.

  <tr algorithm="round">
    <td>|T| is [FLOATING]
    <td class="nowrap">`round(`|e|`:` |T| `) -> ` |T|
    <td>Result is the integer |k| nearest to |e|, as a floating point value.<br>
        When |e| lies halfway between integers |k| and |k|+1,
        the result is |k| when |k| is even, and |k|+1 when |k| is odd.<br>
        [=Component-wise=] when |T| is a vector.

  <tr algorithm="float sign">
    <td>|T| is [FLOATING]
    <td class="nowrap">`sign(`|e|`:` |T| `) -> ` |T|
    <td>Returns the sign of |e|.
    [=Component-wise=] when |T| is a vector.

  <tr algorithm="sin">
    <td>|T| is [FLOATING]
    <td class="nowrap">`sin(`|e|`:` |T| `) -> ` |T|
    <td>Returns the sine of |e|.
    [=Component-wise=] when |T| is a vector.

  <tr algorithm="sinh">
    <td>|T| is [FLOATING]
    <td class="nowrap">`sinh(`|e|`:` |T| `) -> ` |T|
    <td>Returns the hyperbolic sine of |e|.
    [=Component-wise=] when |T| is a vector.

  <tr algorithm="smoothStep">
    <td>|T| is [FLOATING]
    <td class="nowrap">`smoothStep(`|low|`:` |T| `,` |high|`:` |T| `,` |x|`:` |T| `) -> ` |T|
    <td>Returns the smooth Hermite interpolation between 0 and 1.
    [=Component-wise=] when |T| is a vector.

    For scalar |T|, the result is
    |t| * |t| * (3.0 - 2.0 * |t|),
    where |t| = clamp((|x| - |low|) / (|high| - |low|), 0.0, 1.0).

  <tr algorithm="sqrt">
    <td>|T| is [FLOATING]
    <td class="nowrap">`sqrt(`|e|`:` |T| `) -> ` |T|
    <td>Returns the square root of |e|.
    [=Component-wise=] when |T| is a vector.

  <tr algorithm="step">
    <td>|T| is [FLOATING]
    <td class="nowrap">`step(`|edge|`:` |T| `, `|x|`:` |T| `) -> ` |T|
    <td>Returns 1.0 if |edge| &le; |x|, and 0.0 otherwise.
    [=Component-wise=] when |T| is a vector.

  <tr algorithm="tan">
    <td>|T| is [FLOATING]
    <td class="nowrap">`tan(`|e|`:` |T| `) -> ` |T|
    <td>Returns the tangent of |e|.
    [=Component-wise=] when |T| is a vector.

  <tr algorithm="tanh">
    <td>|T| is [FLOATING]
    <td class="nowrap">`tanh(`|e|`:` |T| `) -> ` |T|
    <td>Returns the hyperbolic tangent of |e|.
    [=Component-wise=] when |T| is a vector.

  <tr algorithm="trunc">
    <td>|T| is [FLOATING]
    <td class="nowrap">`trunc(`|e|`:` |T| `) -> ` |T|
    <td>Returns the nearest whole number whose absolute value is less than or equal to |e|.
    [=Component-wise=] when |T| is a vector.
</table>

## Integer Built-in Functions ## {#integer-builtin-functions}

<table class='data'>
  <thead>
    <tr><th>Parameterization<th>Overload<th>Description
  </thead>
  <tr algorithm="signed abs">
    <td>|T| is [SIGNEDINTEGRAL]
    <td class="nowrap">`abs`(|e|: |T| ) -> |T|
    <td>The absolute value of |e|.
        [=Component-wise=] when |T| is a vector.
        If |e| evaluates to the largest negative value, then the result is |e|.

  <tr algorithm="scalar case, unsigned abs">
    <td>|T| is [UNSIGNEDINTEGRAL]
    <td class="nowrap">`abs`(|e|: |T| ) -> |T|
    <td>Result is |e|.  This is provided for symmetry with `abs` for signed integers.
    [=Component-wise=] when |T| is a vector.

  <tr algorithm="unsigned clamp">
    <td>|T| is [UNSIGNEDINTEGRAL]
    <td class="nowrap">`clamp(`|e|`:` |T| `,` |low|`:` |T|`,` |high|`:` |T|`) ->` |T|
    <td>Returns `min(max(`|e|`,`|low|`),`|high|`)`.
    [=Component-wise=] when |T| is a vector.

  <tr algorithm="signed clamp">
    <td>|T| is [SIGNEDINTEGRAL]
    <td class="nowrap">`clamp(`|e|`:` |T| `,` |low|`:` |T|`,` |high|`:` |T|`) ->` |T|
    <td>Returns `min(max(`|e|`,`|low|`),`|high|`)`.
    [=Component-wise=] when |T| is a vector.

  <tr algorithm="count leading zeroes">
    <td>|T| is [INTEGRAL]
    <td class="nowrap">`countLeadingZeros(`|e|`:` |T| `) ->` |T|
    <td>The number of consecutive 0 bits starting from the most significant bit
        of |e|, when |T| is a scalar type.<br>
        [=Component-wise=] when |T| is a vector.<br>
        Also known as "clz" in some languages.<br>

  <tr algorithm="count 1 bits">
    <td>|T| is [INTEGRAL]
    <td class="nowrap">`countOneBits(`|e|`:` |T| `) ->` |T|
    <td>The number of 1 bits in the representation of |e|.<br>
        Also known as "population count".<br>
        [=Component-wise=] when |T| is a vector.

  <tr algorithm="count trailing zeroes">
    <td>|T| is [INTEGRAL]
    <td class="nowrap">`countTrailingZeros(`|e|`:` |T| `) ->` |T|
    <td>The number of consecutive 0 bits starting from the least significant bit
        of |e|, when |T| is a scalar type.<br>
        [=Component-wise=] when |T| is a vector.<br>
        Also known as "ctz" in some languages.<br>

  <tr algorithm="signed find most significant one bit">
    <td>|T| is [SIGNEDINTEGRAL]
    <td class="nowrap">`firstLeadingBit(`|e|`:` |T| `) ->` |T|
    <td>For scalar |T|, the result is:
        <ul>
        <li>-1 if |e| is 0 or -1.
        <li>Otherwise the position of the most significant bit in
            |e| that is different from |e|'s sign bit.
        </ul>

        Note: Since signed integers use twos-complement representation,
        the sign bit appears in the most significant bit position.

        [=Component-wise=] when |T| is a vector.<br>

  <tr algorithm="unsigned find most significant one bit">
    <td>|T| is [UNSIGNEDINTEGRAL]
    <td class="nowrap">`firstLeadingBit(`|e|`:` |T| `) ->` |T|
    <td>For scalar |T|, the result is:
        <ul>
        <li>|T|(-1) if |e| is zero.
        <li>Otherwise the position of the most significant 1
            bit in |e|.
        </ul>
        [=Component-wise=] when |T| is a vector.<br>

  <tr algorithm="find least significant one bit">
    <td>|T| is [INTEGRAL]
    <td class="nowrap">`firstTrailingBit(`|e|`:` |T| `) ->` |T|
    <td>For scalar |T|, the result is:
        <ul>
        <li>|T|(-1) if |e| is zero.
        <li>Otherwise the position of the least significant 1
            bit in |e|.
        </ul>
        [=Component-wise=] when |T| is a vector.

  <tr algorithm="signed extract bits">
    <td>|T| is [SIGNEDINTEGRAL]
    <td class="nowrap">`extractBits(`<br>&nbsp;|e|`:` |T|`,`<br>&nbsp;|offset|`: u32,`<br>&nbsp;|count|` : u32) ->` |T|
    <td>Reads bits from an integer, with sign extension.

    When |T| is a scalar type, then:
    <ul>
    <li>|w| is the bit width of |T|
    <li>|o| = min(|offset|,|w|)
    <li>|c| = min(|count|, |w| - |o|)
    <li>The result is 0 if |c| is 0.
    <li>Otherwise, bits 0..|c|-1 of the result are copied from bits
       |o|..|o|+|c|-1 of |e|.
       Other bits of the result are the same as bit |c|-1 of the result.
    </ul>
    [=Component-wise=] when |T| is a vector.

  <tr algorithm="unsigned extract bits">
    <td>|T| is [UNSIGNEDINTEGRAL]
    <td class="nowrap">`extractBits(`<br>&nbsp;|e|`:` |T|`,`<br>&nbsp;|offset|`: u32,`<br>&nbsp;|count|` : u32) ->` |T|
    <td>Reads bits from an integer, without sign extension.

    When |T| is a scalar type, then:
    <ul>
    <li>|w| is the bit width of |T|
    <li>|o| = min(|offset|,|w|)
    <li>|c| = min(|count|, |w| - |o|)
    <li>The result is 0 if |c| is 0.
    <li>Otherwise, bits 0..|c|-1 of the result are copied from bits
       |o|..|o|+|c|-1 of |e|.
       Other bits of the result are 0.
    </ul>
    [=Component-wise=] when |T| is a vector.

  <tr algorithm="insert bits">
    <td>|T| is [INTEGRAL]
    <td class="nowrap">`insertBits(`<br>&nbsp;|e|`:` |T|`,`<br>&nbsp;|newbits|`:`|T|`,`<br>&nbsp;|offset|`: u32,`<br>&nbsp;|count|` : u32) ->` |T|
    <td>Sets bits in an integer.

    When |T| is a scalar type, then:
    <ul>
    <li>|w| is the bit width of |T|
    <li>|o| = min(|offset|,|w|)
    <li>|c| = min(|count|, |w| - |o|)
    <li>The result is |e| if |c| is 0.
    <li>Otherwise,
       bits |o|..|o|+|c|-1 of the result are copied from bits 0..|c|-1 of |newbits|.
       Other bits of the result are copied from |e|.
    </ul>
    [=Component-wise=] when |T| is a vector.

  <tr algorithm="unsigned max">
    <td>|T| is [UNSIGNEDINTEGRAL]
    <td class="nowrap">`max(`|e1|`:` |T| `, `|e2|`:` |T|`) ->` |T|
    <td>Returns |e2| if |e1| is less than |e2|, and |e1| otherwise.
    [=Component-wise=] when |T| is a vector.

  <tr algorithm="signed max">
    <td>|T| is [SIGNEDINTEGRAL]
    <td class="nowrap">`max(`|e1|`:` |T| `, `|e2|`:` |T|`) ->` |T|
    <td>Returns |e2| if |e1| is less than |e2|, and |e1| otherwise.
    [=Component-wise=] when |T| is a vector.

  <tr algorithm="unsigned min">
    <td>|T| is [UNSIGNEDINTEGRAL]
    <td class="nowrap">`min(`|e1|`:` |T| `, `|e2|`:` |T|`) ->` |T|
    <td>Returns |e1| if |e1| is less than |e2|, and |e2| otherwise.
    [=Component-wise=] when |T| is a vector.

  <tr algorithm="signed min">
    <td>|T| is [SIGNEDINTEGRAL]
    <td class="nowrap">`min(`|e1|`:` |T| `, `|e2|`:` |T|`) ->` |T|
    <td>Returns |e1| if |e1| is less than |e2|, and |e2| otherwise.
    [=Component-wise=] when |T| is a vector.

  <tr algorithm="bit reversal">
    <td>|T| is [INTEGRAL]
    <td class="nowrap">`reverseBits(`|e|`:` |T| `) ->`  |T|
    <td>Reverses the bits in |e|:  The bit at position |k| of the result equals the
        bit at position 31-|k| of |e|.<br>
        [=Component-wise=] when |T| is a vector.
</table>

## Matrix Built-in Functions ## {#matrix-builtin-functions}
<table class='data'>
  <thead>
    <tr><th>Parameterization<th>Overload<th>Description
  </thead>
  <tr algorithm="determinant">
    <td>|T| is f32 or f16
    <td class="nowrap">`determinant(`|e|`:` mat|N|x|N|<|T|> `) -> ` |T|
    <td>Returns the determinant of |e|.
  <tr algorithm="transpose">
    <td>|T| is f32 or f16
    <td class="nowrap">`transpose(`|e|`:` mat|M|x|N|<|T|> `) -> ` mat|N|x|M|<|T|>
    <td>Returns the transpose of |e|.
</table>

## Vector Built-in Functions ## {#vector-builtin-functions}

<table class='data'>
  <thead>
    <tr><th>Parameterization<td>Overload<td>Description
  </thead>
  <tr algorithm="float dot"><td>|T| is f32 or f16
    <td>`dot(`|e1|`: vecN<`|T|`>, `|e2|`: vecN<`|T|`>) ->` |T|
    <td>Returns the dot product of |e1| and |e2|.
  <tr algorithm="signed dot"><td>|T| is i32
    <td>`dot(`|e1|`: vecN<`|T|`>, `|e2|`: vecN<`|T|`>) ->` |T|
    <td>Returns the dot product of |e1| and |e2|.
  <tr algorithm="unsigned dot"><td>|T| is u32
    <td>`dot(`|e1|`: vecN<`|T|`>, `|e2|`: vecN<`|T|`>) ->` |T|
    <td>Returns the dot product of |e1| and |e2|.
</table>

## Derivative Built-in Functions ## {#derivative-builtin-functions}

See [[#derivatives]].

These functions:
* Must only be used in a [=fragment=] shader stage.
* Must only be invoked in [=uniform control flow=].

<table class='data'>
  <thead>
    <tr><th>Parameterization<th>Overload<th>Description
  </thead>
  <tr algorithm="dpdx">
  <td rowspan=9>|T| is f32 or vecN&lt;f32&gt;
    <td>`dpdx(`|e|`: `|T|`) ->` |T|
    <td>Partial derivative of |e| with respect to window x coordinates.
    The result is the same as either `dpdxFine(`|e|`)` or `dpdxCoarse(`|e|`)`.
  <tr algorithm="dpdxCoarse">
    <td>`dpdxCoarse(`|e|`: `|T|`) -> `|T|
    <td>Returns the partial derivative of |e| with respect to window x coordinates using local differences.
    This may result in fewer unique positions that `dpdxFine(`|e|`)`.
  <tr algorithm="dpdxFine">
    <td>`dpdxFine(`|e|`: `|T|`) -> `|T|
    <td>Returns the partial derivative of |e| with respect to window x coordinates.
  <tr algorithm="dpdy">
    <td>`dpdy(`|e|`: `|T|`) -> `|T|
    <td>Partial derivative of |e| with respect to window y coordinates.
    The result is the same as either `dpdyFine(`|e|`)` or `dpdyCoarse(`|e|`)`.
  <tr algorithm="dpdyCoarse">
    <td>`dpdyCoarse(`|e|`: `|T|`) -> `|T|
    <td>Returns the partial derivative of |e| with respect to window y coordinates using local differences.
    This may result in fewer unique positions that `dpdyFine(`|e|`)`.
  <tr algorithm="dpdyFine">
    <td>`dpdyFine(`|e|`: `|T|`) -> `|T|
    <td>Returns the partial derivative of |e| with respect to window y coordinates.
  <tr algorithm="fwidth">
    <td>`fwidth(`|e|`: `|T|`) -> `|T|
    <td>Returns `abs(dpdx(`|e|`)) + abs(dpdy(`|e|`))`.
  <tr algorithm="fwidthCoarse">
    <td>`fwidthCoarse(`|e|`: `|T|`) -> `|T|
    <td>Returns `abs(dpdxCoarse(`|e|`)) + abs(dpdyCoarse(`|e|`))`.
  <tr algorithm="fwidthFine">
    <td>`fwidthFine(`|e|`: `|T|`) -> `|T|
    <td>Returns `abs(dpdxFine(`|e|`)) + abs(dpdyFine(`|e|`))`.
</table>

## Texture Built-in Functions ## {#texture-builtin-functions}

In this section, texture types are shown with the following parameters:
* |T|, a sampled type.
* <var ignore>F</var>, a [=texel format=].
* <var ignore>A</var>, an [=access mode=].

Parameter values must be valid for the respective texture types.

### `textureDimensions` ### {#texturedimensions}

Returns the dimensions of a texture, or texture's mip level in texels.

```rust
textureDimensions(t: texture_1d<T>) -> i32
textureDimensions(t: texture_1d<T>, level: i32) -> i32
textureDimensions(t: texture_2d<T>) -> vec2<i32>
textureDimensions(t: texture_2d<T>, level: i32) -> vec2<i32>
textureDimensions(t: texture_2d_array<T>) -> vec2<i32>
textureDimensions(t: texture_2d_array<T>, level: i32) -> vec2<i32>
textureDimensions(t: texture_3d<T>) -> vec3<i32>
textureDimensions(t: texture_3d<T>, level: i32) -> vec3<i32>
textureDimensions(t: texture_cube<T>) -> vec2<i32>
textureDimensions(t: texture_cube<T>, level: i32) -> vec2<i32>
textureDimensions(t: texture_cube_array<T>) -> vec2<i32>
textureDimensions(t: texture_cube_array<T>, level: i32) -> vec2<i32>
textureDimensions(t: texture_multisampled_2d<T>)-> vec2<i32>
textureDimensions(t: texture_depth_2d) -> vec2<i32>
textureDimensions(t: texture_depth_2d, level: i32) -> vec2<i32>
textureDimensions(t: texture_depth_2d_array) -> vec2<i32>
textureDimensions(t: texture_depth_2d_array, level: i32) -> vec2<i32>
textureDimensions(t: texture_depth_cube) -> vec2<i32>
textureDimensions(t: texture_depth_cube, level: i32) -> vec2<i32>
textureDimensions(t: texture_depth_cube_array) -> vec2<i32>
textureDimensions(t: texture_depth_cube_array, level: i32) -> vec2<i32>
textureDimensions(t: texture_depth_multisampled_2d)-> vec2<i32>
textureDimensions(t: texture_storage_1d<F,A>) -> i32
textureDimensions(t: texture_storage_2d<F,A>) -> vec2<i32>
textureDimensions(t: texture_storage_2d_array<F,A>) -> vec2<i32>
textureDimensions(t: texture_storage_3d<F,A>) -> vec3<i32>
textureDimensions(t: texture_external) -> vec2<i32>
```

**Parameters:**

<table class='data'>
  <tr><td>`t`<td>
  The [sampled](#sampled-texture-type),
  [multisampled](#multisampled-texture-type), [depth](#texture-depth),
  [storage](#texture-storage), or [external](#external-texture-type) texture.
  <tr><td>`level`<td>
  The mip level, with level 0 containing a full size version of the texture.<br>
  If omitted, the dimensions of level 0 are returned.
</table>

**Returns:**

The dimensions of the texture in texels.

For textures based on cubes, the results are the dimensions of each face of the cube.
Cube faces are square, so the x and y components of the result are equal.

If `level` is outside the range `[0, textureNumLevels(t))` then any valid value
for the return type may be returned.

### `textureGather` ### {#texturegather}

A <dfn noexport>texture gather</dfn> operation reads from a 2D, 2D array, cube, or cube array texture,
computing a four-component vector as follows:
* Find the four texels that would be used in a sampling operation with linear filtering,
    from [=mip level=] 0:
    * Use the specified coordinate, array index (when present), and offset (when present).
    * The texels are adjacent, forming a square, when considering their texture space coordinates (*u*,*v*).
    * Selected texels at the texture edge, cube face edge, or cube corners are handled
        as in ordinary texture sampling.
* For each texel, read one channel and convert it into a scalar value.
    * For non-depth textures, a zero-based `component` parameter specifies the channel to use.
        * If the texture format supports the specified channel, i.e. has more than `component` channels:
             * Yield scalar value `v[component]` when the texel value is `v`.
        * Otherwise:
             * Yield 0.0 when `component` is 1 or 2.
             * Yield 1.0 when `component` is 3 (the alpha channel).
    * For depth textures, yield the texel value. (Depth textures only have one channel.)
* Yield the four-component vector, arranging scalars produced by the previous step into components
    according to the relative coordinates of the texels, as follows:
    * <table>
        <thead class='data'><td>Result component<td>Relative texel coordinate</thead>
        <tr><td>x<td>(*u*<sub>min</sub>,*v*<sub>max</sub>)
        <tr><td>y<td>(*u*<sub>max</sub>,*v*<sub>max</sub>)
        <tr><td>z<td>(*u*<sub>max</sub>,*v*<sub>min</sub>)
        <tr><td>w<td>(*u*<sub>min</sub>,*v*<sub>min</sub>)
        </table>

TODO: The four texels are the "sample footprint" that should be described by the WebGPU spec.
https://github.com/gpuweb/gpuweb/issues/2343

```rust
textureGather(component: i32, t: texture_2d<T>, s: sampler, coords: vec2<f32>) -> vec4<T>
textureGather(component: i32, t: texture_2d<T>, s: sampler, coords: vec2<f32>, offset: vec2<i32>) -> vec4<T>
textureGather(component: i32, t: texture_2d_array<T>, s: sampler, coords: vec2<f32>, array_index: i32) -> vec4<T>
textureGather(component: i32, t: texture_2d_array<T>, s: sampler, coords: vec2<f32>, array_index: i32, offset: vec2<i32>) -> vec4<T>
textureGather(component: i32, t: texture_cube<T>, s: sampler, coords: vec3<f32>) -> vec4<T>
textureGather(component: i32, t: texture_cube_array<T>, s: sampler, coords: vec3<f32>, array_index: i32) -> vec4<T>
textureGather(t: texture_depth_2d, s: sampler, coords: vec2<f32>) -> vec4<f32>
textureGather(t: texture_depth_2d, s: sampler, coords: vec2<f32>, offset: vec2<i32>) -> vec4<f32>
textureGather(t: texture_depth_2d_array, s: sampler, coords: vec2<f32>, array_index: i32) -> vec4<f32>
textureGather(t: texture_depth_2d_array, s: sampler, coords: vec2<f32>, array_index: i32, offset: vec2<i32>) -> vec4<f32>
textureGather(t: texture_depth_cube, s: sampler, coords: vec3<f32>) -> vec4<f32>
textureGather(t: texture_depth_cube_array, s: sampler, coords: vec3<f32>, array_index: i32) -> vec4<f32>
```

**Parameters:**

<table class='data'>
  <tr><td>`component`<td>
  Only applies to non-depth textures.
  <br>The index of the channel to read from the selected texels.
  <br>When provided, the `component` expression must be either:
    * a `const_expression` expression (e.g. `1`).<br>
    * a name of a [=module scope|module-scope=] [=let declaration=]
  Its value must be at least 0 and at most 3.
  Values outside of this range will result in a [=shader-creation error=].
  <tr><td>`t`<td>
  The [sampled](#sampled-texture-type) or [depth](#texture-depth) texture to read from.
  <tr><td>`s`<td>
  The [sampler type](#sampler-type).
  <tr><td>`coords`<td>
  The texture coordinates.
  <tr><td>`array_index`<td>
  The 0-based texture array index.
  <tr><td>`offset`<td>
  The optional texel offset applied to the unnormalized texture coordinate
  before sampling the texture. This offset is applied before applying any
  texture wrapping modes.<br>
  The `offset` expression must be either:
    * a `const_expression` expression (e.g. `vec2<i32>(1, 2)`).<br>
    * a name of a [=module scope|module-scope=] [=let declaration=]
  Each `offset` component must be at least `-8` and at most `7`. Values outside
  of this range will result in a [=shader-creation error=].
</table>

**Returns:**

A four component vector with components extracted from the specified channel from the selected texels, as described above.

<div class='example wgsl global-scope' heading="Gather components from texels in 2D texture">
  <xmp>
    @group(0) @binding(0) var t: texture_2d<f32>;
    @group(0) @binding(1) var dt: texture_depth_2d;
    @group(0) @binding(2) var s: sampler;

    fn gather_x_components(c: vec2<f32>) -> vec4<f32> {
      return textureGather(0,t,s,c);
    }
    fn gather_y_components(c: vec2<f32>) -> vec4<f32> {
      return textureGather(1,t,s,c);
    }
    fn gather_z_components(c: vec2<f32>) -> vec4<f32> {
      return textureGather(2,t,s,c);
    }
    fn gather_depth_components(c: vec2<f32>) -> vec4<f32> {
      return textureGather(dt,s,c);
    }
  </xmp>
</div>

### `textureGatherCompare` ### {#texturegathercompare}

A <dfn noexport>texture gather compare</dfn> operation performs a depth comparison on four texels in a depth
texture and collects the results into a single vector, as follows:

* Find the four texels that would be used in a depth sampling operation with linear filtering,
    from [=mip level=] 0:
    * Use the specified coordinate, array index (when present), and offset (when present).
    * The texels are adjacent, forming a square, when considering their texture space coordinates (*u*,*v*).
    * Selected texels at the texture edge, cube face edge, or cube corners are handled
        as in ordinary texture sampling.
* For each texel, perform a comparison against the depth reference value,
    yielding a 0.0 or 1.0 value, as controlled by the comparison sampler parameters.
* Yield the four-component vector where the components are the comparison results with the texels with
       relative texel coordinates as follows:
    * <table>
        <thead class='data'><td>Result component<td>Relative texel coordinate</thead>
        <tr><td>x<td>(*u*<sub>min</sub>,*v*<sub>max</sub>)
        <tr><td>y<td>(*u*<sub>max</sub>,*v*<sub>max</sub>)
        <tr><td>z<td>(*u*<sub>max</sub>,*v*<sub>min</sub>)
        <tr><td>w<td>(*u*<sub>min</sub>,*v*<sub>min</sub>)
        </table>

```rust
textureGatherCompare(t: texture_depth_2d, s: sampler_comparison, coords: vec2<f32>, depth_ref: f32) -> vec4<f32>
textureGatherCompare(t: texture_depth_2d, s: sampler_comparison, coords: vec2<f32>, depth_ref: f32, offset: vec2<i32>) -> vec4<f32>
textureGatherCompare(t: texture_depth_2d_array, s: sampler_comparison, coords: vec2<f32>, array_index: i32, depth_ref: f32) -> vec4<f32>
textureGatherCompare(t: texture_depth_2d_array, s: sampler_comparison, coords: vec2<f32>, array_index: i32, depth_ref: f32, offset: vec2<i32>) -> vec4<f32>
textureGatherCompare(t: texture_depth_cube, s: sampler_comparison, coords: vec3<f32>, depth_ref: f32) -> vec4<f32>
textureGatherCompare(t: texture_depth_cube_array, s: sampler_comparison, coords: vec3<f32>, array_index: i32, depth_ref: f32) -> vec4<f32>
```
**Parameters:**

<table class='data'>
  <tr><td>`t`<td>
  The [depth](#texture-depth) texture to read from.
  <tr><td>`s`<td>
  The [sampler comparison](#sampler-type).
  <tr><td>`coords`<td>
  The texture coordinates.
  <tr><td>`array_index`<td>
  The 0-based texture array index.
  <tr><td>`depth_ref`<td>
  The reference value to compare the sampled depth value against.
  <tr><td>`offset`<td>
  The optional texel offset applied to the unnormalized texture coordinate
  before sampling the texture. This offset is applied before applying any
  texture wrapping modes.<br>
  The `offset` expression must be either:
    * a `const_expression` expression (e.g. `vec2<i32>(1, 2)`).<br>
    * a name of a [=module scope|module-scope=] [=let declaration=]
  Each `offset` component must be at least `-8` and at most `7`. Values outside
  of this range will result in a [=shader-creation error=].
</table>

**Returns:**

A four component vector with comparison result for the selected texels, as described above.

<div class='example wgsl global-scope' heading="Gather depth comparison">
  <xmp>
    @group(0) @binding(0) var dt: texture_depth_2d;
    @group(0) @binding(1) var s: sampler;

    fn gather_depth_compare(c: vec2<f32>, depth_ref: f32) -> vec4<f32> {
      return textureGatherCompare(dt,s,c,depth_ref);
    }
  </xmp>
</div>

### `textureLoad` ### {#textureload}

Reads a single texel from a texture without sampling or filtering.

```rust
textureLoad(t: texture_1d<T>, coords: i32, level: i32) -> vec4<T>
textureLoad(t: texture_2d<T>, coords: vec2<i32>, level: i32) -> vec4<T>
textureLoad(t: texture_2d_array<T>, coords: vec2<i32>, array_index: i32, level: i32) -> vec4<T>
textureLoad(t: texture_3d<T>, coords: vec3<i32>, level: i32) -> vec4<T>
textureLoad(t: texture_multisampled_2d<T>, coords: vec2<i32>, sample_index: i32)-> vec4<T>
textureLoad(t: texture_depth_2d, coords: vec2<i32>, level: i32) -> f32
textureLoad(t: texture_depth_2d_array, coords: vec2<i32>, array_index: i32, level: i32) -> f32
textureLoad(t: texture_depth_multisampled_2d, coords: vec2<i32>, sample_index: i32)-> f32
textureLoad(t: texture_external, coords: vec2<i32>) -> vec4<f32>
```

**Parameters:**

<table class='data'>
  <tr><td>`t`<td>
  The [sampled](#sampled-texture-type),
  [multisampled](#multisampled-texture-type), [depth](#texture-depth),
  or [external](#external-texture-type) texture.
  <tr><td>`coords`<td>
  The 0-based texel coordinate.
  <tr><td>`array_index`<td>
  The 0-based texture array index.
  <tr><td>`level`<td>
  The mip level, with level 0 containing a full size version of the texture.
  <tr><td>`sample_index`<td>
  The 0-based sample index of the multisampled texture.
</table>

**Returns:**

The unfiltered texel data.

An out of bounds access occurs if:
* any element of `coords` is outside the range `[0, textureDimensions(t, level))`
    for the corresponding element, or
* `array_index` is outside the range `[0, textureNumLayers(t))`, or
* `level` is outside the range `[0, textureNumLevels(t))`

If an out of bounds access occurs, the built-in function returns one of:
* The data for some texel within bounds of the texture
* A vector (0,0,0,0) or (0,0,0,1) of the appropriate type for non-depth textures
* 0.0 for depth textures

### `textureNumLayers` ### {#texturenumlayers}

Returns the number of layers (elements) of an array texture.

```rust
textureNumLayers(t: texture_2d_array<T>) -> i32
textureNumLayers(t: texture_cube_array<T>) -> i32
textureNumLayers(t: texture_depth_2d_array) -> i32
textureNumLayers(t: texture_depth_cube_array) -> i32
textureNumLayers(t: texture_storage_2d_array<F,A>) -> i32
```

**Parameters:**

<table class='data'>
  <tr><td>`t`<td>
  The [sampled](#sampled-texture-type),
  [multisampled](#multisampled-texture-type), [depth](#texture-depth) or
  [storage](#texture-storage) array texture.
</table>

**Returns:**

If the number of layers (elements) of the array texture.


### `textureNumLevels` ### {#texturenumlevels}

Returns the number of mip levels of a texture.

```rust
textureNumLevels(t: texture_1d<T>) -> i32
textureNumLevels(t: texture_2d<T>) -> i32
textureNumLevels(t: texture_2d_array<T>) -> i32
textureNumLevels(t: texture_3d<T>) -> i32
textureNumLevels(t: texture_cube<T>) -> i32
textureNumLevels(t: texture_cube_array<T>) -> i32
textureNumLevels(t: texture_depth_2d) -> i32
textureNumLevels(t: texture_depth_2d_array) -> i32
textureNumLevels(t: texture_depth_cube) -> i32
textureNumLevels(t: texture_depth_cube_array) -> i32
```

**Parameters:**

<table class='data'>
  <tr><td>`t`<td>
  The [sampled](#sampled-texture-type) or [depth](#texture-depth) texture.
</table>

**Returns:**

If the number of mip levels for the texture.


### `textureNumSamples` ### {#texturenumsamples}

Returns the number samples per texel in a multisampled texture.

```rust
textureNumSamples(t: texture_multisampled_2d<T>) -> i32
textureNumSamples(t: texture_depth_multisampled_2d) -> i32
```

**Parameters:**

<table class='data'>
  <tr><td>`t`<td>
  The [multisampled](#multisampled-texture-type) texture.
</table>

**Returns:**

If the number of samples per texel in the multisampled texture.


### `textureSample` ### {#texturesample}

Samples a texture.

Must only be used in a [=fragment=] shader stage.
Must only be invoked in [=uniform control flow=].

```rust
textureSample(t: texture_1d<f32>, s: sampler, coords: f32) -> vec4<f32>
textureSample(t: texture_2d<f32>, s: sampler, coords: vec2<f32>) -> vec4<f32>
textureSample(t: texture_2d<f32>, s: sampler, coords: vec2<f32>, offset: vec2<i32>) -> vec4<f32>
textureSample(t: texture_2d_array<f32>, s: sampler, coords: vec2<f32>, array_index: i32) -> vec4<f32>
textureSample(t: texture_2d_array<f32>, s: sampler, coords: vec2<f32>, array_index: i32, offset: vec2<i32>) -> vec4<f32>
textureSample(t: texture_3d<f32>, s: sampler, coords: vec3<f32>) -> vec4<f32>
textureSample(t: texture_3d<f32>, s: sampler, coords: vec3<f32>, offset: vec3<i32>) -> vec4<f32>
textureSample(t: texture_cube<f32>, s: sampler, coords: vec3<f32>) -> vec4<f32>
textureSample(t: texture_cube_array<f32>, s: sampler, coords: vec3<f32>, array_index: i32) -> vec4<f32>
textureSample(t: texture_depth_2d, s: sampler, coords: vec2<f32>) -> f32
textureSample(t: texture_depth_2d, s: sampler, coords: vec2<f32>, offset: vec2<i32>) -> f32
textureSample(t: texture_depth_2d_array, s: sampler, coords: vec2<f32>, array_index: i32) -> f32
textureSample(t: texture_depth_2d_array, s: sampler, coords: vec2<f32>, array_index: i32, offset: vec2<i32>) -> f32
textureSample(t: texture_depth_cube, s: sampler, coords: vec3<f32>) -> f32
textureSample(t: texture_depth_cube_array, s: sampler, coords: vec3<f32>, array_index: i32) -> f32
```

**Parameters:**

<table class='data'>
  <tr><td>`t`<td>
  The [sampled](#sampled-texture-type), [depth](#texture-depth),
  or [external](#external-texture-type)
  texture to sample.
  <tr><td>`s`<td>
  The [sampler type](#sampler-type).
  <tr><td>`coords`<td>
  The texture coordinates used for sampling.
  <tr><td>`array_index`<td>
  The 0-based texture array index to sample.
  <tr><td>`offset`<td>
  The optional texel offset applied to the unnormalized texture coordinate
  before sampling the texture. This offset is applied before applying any
  texture wrapping modes.<br>
  The `offset` expression must be either:
    * a `const_expression` expression (e.g. `vec2<i32>(1, 2)`).<br>
    * a name of a [=module scope|module-scope=] [=let declaration=]
  Each `offset` component must be at least `-8` and at most `7`. Values outside
  of this range will result in a [=shader-creation error=].
</table>

**Returns:**

The sampled value.

### `textureSampleBias` ### {#texturesamplebias}

Samples a texture with a bias to the mip level.

Must only be used in a [=fragment=] shader stage.
Must only be invoked in [=uniform control flow=].

```rust
textureSampleBias(t: texture_2d<f32>, s: sampler, coords: vec2<f32>, bias: f32) -> vec4<f32>
textureSampleBias(t: texture_2d<f32>, s: sampler, coords: vec2<f32>, bias: f32, offset: vec2<i32>) -> vec4<f32>
textureSampleBias(t: texture_2d_array<f32>, s: sampler, coords: vec2<f32>, array_index: i32, bias: f32) -> vec4<f32>
textureSampleBias(t: texture_2d_array<f32>, s: sampler, coords: vec2<f32>, array_index: i32, bias: f32, offset: vec2<i32>) -> vec4<f32>
textureSampleBias(t: texture_3d<f32>, s: sampler, coords: vec3<f32>, bias: f32) -> vec4<f32>
textureSampleBias(t: texture_3d<f32>, s: sampler, coords: vec3<f32>, bias: f32, offset: vec3<i32>) -> vec4<f32>
textureSampleBias(t: texture_cube<f32>, s: sampler, coords: vec3<f32>, bias: f32) -> vec4<f32>
textureSampleBias(t: texture_cube_array<f32>, s: sampler, coords: vec3<f32>, array_index: i32, bias: f32) -> vec4<f32>
```

**Parameters:**

<table class='data'>
  <tr><td>`t`<td>
  The [texture](#sampled-texture-type) to sample.
  <tr><td>`s`<td>
  The [sampler type](#sampler-type).
  <tr><td>`coords`<td>
  The texture coordinates used for sampling.
  <tr><td>`array_index`<td>
  The 0-based texture array index to sample.
  <tr><td>`bias`<td>
  The bias to apply to the mip level before sampling.
  `bias` must be between `-16.0` and `15.99`.
  <tr><td>`offset`<td>
  The optional texel offset applied to the unnormalized texture coordinate
  before sampling the texture. This offset is applied before applying any
  texture wrapping modes.<br>
  The `offset` expression must be either:
    * a `const_expression` expression (e.g. `vec2<i32>(1, 2)`).<br>
    * a name of a [=module scope|module-scope=] [=let declaration=]
  Each `offset` component must be at least `-8` and at most `7`. Values outside
  of this range will result in a [=shader-creation error=].
</table>

**Returns:**

The sampled value.


### `textureSampleCompare` ### {#texturesamplecompare}

Samples a depth texture and compares the sampled depth values against a reference value.

Must only be used in a [=fragment=] shader stage.
Must only be invoked in [=uniform control flow=].

```rust
textureSampleCompare(t: texture_depth_2d, s: sampler_comparison, coords: vec2<f32>, depth_ref: f32) -> f32
textureSampleCompare(t: texture_depth_2d, s: sampler_comparison, coords: vec2<f32>, depth_ref: f32, offset: vec2<i32>) -> f32
textureSampleCompare(t: texture_depth_2d_array, s: sampler_comparison, coords: vec2<f32>, array_index: i32, depth_ref: f32) -> f32
textureSampleCompare(t: texture_depth_2d_array, s: sampler_comparison, coords: vec2<f32>, array_index: i32, depth_ref: f32, offset: vec2<i32>) -> f32
textureSampleCompare(t: texture_depth_cube, s: sampler_comparison, coords: vec3<f32>, depth_ref: f32) -> f32
textureSampleCompare(t: texture_depth_cube_array, s: sampler_comparison, coords: vec3<f32>, array_index: i32, depth_ref: f32) -> f32
```

**Parameters:**

<table class='data'>
  <tr><td>`t`<td>
  The [depth](#texture-depth) texture to sample.
  <tr><td>`s`<td>
  The [sampler comparision](#sampler-type) type.
  <tr><td>`coords`<td>
  The texture coordinates used for sampling.
  <tr><td>`array_index`<td>
  The 0-based texture array index to sample.
  <tr><td>`depth_ref`<td>
  The reference value to compare the sampled depth value against.
  <tr><td>`offset`<td>
  The optional texel offset applied to the unnormalized texture coordinate
  before sampling the texture. This offset is applied before applying any
  texture wrapping modes.<br>
  The `offset` expression must be either:
    * a `const_expression` expression (e.g. `vec2<i32>(1, 2)`).<br>
    * a name of a [=module scope|module-scope=] [=let declaration=]
  Each `offset` component must be at least `-8` and at most `7`. Values outside
  of this range will result in a [=shader-creation error=].
</table>

**Returns:**

A value in the range `[0.0..1.0]`.

Each sampled texel is compared against the reference value using the comparision
operator defined by the `sampler_comparison`, resulting in either a `0` or `1`
value for each texel.

If the sampler uses bilinear filtering then the returned value is
the filtered average of these values, otherwise the comparision result of a
single texel is returned.


### `textureSampleCompareLevel` ### {#texturesamplecomparelevel}

Samples a depth texture and compares the sampled depth values against a reference value.

```rust
textureSampleCompareLevel(t: texture_depth_2d, s: sampler_comparison, coords: vec2<f32>, depth_ref: f32) -> f32
textureSampleCompareLevel(t: texture_depth_2d, s: sampler_comparison, coords: vec2<f32>, depth_ref: f32, offset: vec2<i32>) -> f32
textureSampleCompareLevel(t: texture_depth_2d_array, s: sampler_comparison, coords: vec2<f32>, array_index: i32, depth_ref: f32) -> f32
textureSampleCompareLevel(t: texture_depth_2d_array, s: sampler_comparison, coords: vec2<f32>, array_index: i32, depth_ref: f32, offset: vec2<i32>) -> f32
textureSampleCompareLevel(t: texture_depth_cube, s: sampler_comparison, coords: vec3<f32>, depth_ref: f32) -> f32
textureSampleCompareLevel(t: texture_depth_cube_array, s: sampler_comparison, coords: vec3<f32>, array_index: i32, depth_ref: f32) -> f32
```

The `textureSampleCompareLevel` function is the same as `textureSampleCompare`, except that:

* `textureSampleCompareLevel` always samples texels from mip level 0.
    * The function does not compute derivatives.
    * There is no requirement for `textureSampleCompareLevel` to be invoked in [=uniform control flow=].
* `textureSampleCompareLevel` may be invoked in any shader stage.

### `textureSampleGrad` ### {#texturesamplegrad}

Samples a texture using explicit gradients.

```rust
textureSampleGrad(t: texture_2d<f32>, s: sampler, coords: vec2<f32>, ddx: vec2<f32>, ddy: vec2<f32>) -> vec4<f32>
textureSampleGrad(t: texture_2d<f32>, s: sampler, coords: vec2<f32>, ddx: vec2<f32>, ddy: vec2<f32>, offset: vec2<i32>) -> vec4<f32>
textureSampleGrad(t: texture_2d_array<f32>, s: sampler, coords: vec2<f32>, array_index: i32, ddx: vec2<f32>, ddy: vec2<f32>) -> vec4<f32>
textureSampleGrad(t: texture_2d_array<f32>, s: sampler, coords: vec2<f32>, array_index: i32, ddx: vec2<f32>, ddy: vec2<f32>, offset: vec2<i32>) -> vec4<f32>
textureSampleGrad(t: texture_3d<f32>, s: sampler, coords: vec3<f32>, ddx: vec3<f32>, ddy: vec3<f32>) -> vec4<f32>
textureSampleGrad(t: texture_3d<f32>, s: sampler, coords: vec3<f32>, ddx: vec3<f32>, ddy: vec3<f32>, offset: vec3<i32>) -> vec4<f32>
textureSampleGrad(t: texture_cube<f32>, s: sampler, coords: vec3<f32>, ddx: vec3<f32>, ddy: vec3<f32>) -> vec4<f32>
textureSampleGrad(t: texture_cube_array<f32>, s: sampler, coords: vec3<f32>, array_index: i32, ddx: vec3<f32>, ddy: vec3<f32>) -> vec4<f32>
```

**Parameters:**

<table class='data'>
  <tr><td>`t`<td>
  The [texture](#sampled-texture-type) to sample.
  <tr><td>`s`<td>
  The [sampler type](#sampler-type).
  <tr><td>`coords`<td>
  The texture coordinates used for sampling.
  <tr><td>`array_index`<td>
  The 0-based texture array index to sample.
  <tr><td>`ddx`<td>
  The x direction derivative vector used to compute the sampling locations.
  <tr><td>`ddy`<td>
  The y direction derivative vector used to compute the sampling locations.
  <tr><td>`offset`<td>
  The optional texel offset applied to the unnormalized texture coordinate
  before sampling the texture. This offset is applied before applying any
  texture wrapping modes.<br>
  The `offset` expression must be either:
    * a `const_expression` expression (e.g. `vec2<i32>(1, 2)`).<br>
    * a name of a [=module scope|module-scope=] [=let declaration=]
  Each `offset` component must be at least `-8` and at most `7`. Values outside
  of this range will result in a [=shader-creation error=].
</table>

**Returns:**

The sampled value.


### `textureSampleLevel` ### {#texturesamplelevel}

Samples a texture using an explicit mip level, or at mip level 0.

```rust
textureSampleLevel(t: texture_2d<f32>, s: sampler, coords: vec2<f32>, level: f32) -> vec4<f32>
textureSampleLevel(t: texture_2d<f32>, s: sampler, coords: vec2<f32>, level: f32, offset: vec2<i32>) -> vec4<f32>
textureSampleLevel(t: texture_2d_array<f32>, s: sampler, coords: vec2<f32>, array_index: i32, level: f32) -> vec4<f32>
textureSampleLevel(t: texture_2d_array<f32>, s: sampler, coords: vec2<f32>, array_index: i32, level: f32, offset: vec2<i32>) -> vec4<f32>
textureSampleLevel(t: texture_3d<f32>, s: sampler, coords: vec3<f32>, level: f32) -> vec4<f32>
textureSampleLevel(t: texture_3d<f32>, s: sampler, coords: vec3<f32>, level: f32, offset: vec3<i32>) -> vec4<f32>
textureSampleLevel(t: texture_cube<f32>, s: sampler, coords: vec3<f32>, level: f32) -> vec4<f32>
textureSampleLevel(t: texture_cube_array<f32>, s: sampler, coords: vec3<f32>, array_index: i32, level: f32) -> vec4<f32>
textureSampleLevel(t: texture_depth_2d, s: sampler, coords: vec2<f32>, level: i32) -> f32
textureSampleLevel(t: texture_depth_2d, s: sampler, coords: vec2<f32>, level: i32, offset: vec2<i32>) -> f32
textureSampleLevel(t: texture_depth_2d_array, s: sampler, coords: vec2<f32>, array_index: i32, level: i32) -> f32
textureSampleLevel(t: texture_depth_2d_array, s: sampler, coords: vec2<f32>, array_index: i32, level: i32, offset: vec2<i32>) -> f32
textureSampleLevel(t: texture_depth_cube, s: sampler, coords: vec3<f32>, level: i32) -> f32
textureSampleLevel(t: texture_depth_cube_array, s: sampler, coords: vec3<f32>, array_index: i32, level: i32) -> f32
textureSampleLevel(t: texture_external, s: sampler, coords: vec2<f32>) -> vec4<f32>
```

**Parameters:**

<table class='data'>
  <tr><td>`t`<td>
  The [sampled](#sampled-texture-type) or [depth](#texture-depth) texture to
  sample.
  <tr><td>`s`<td>
  The [sampler type](#sampler-type).
  <tr><td>`coords`<td>
  The texture coordinates used for sampling.
  <tr><td>`array_index`<td>
  The 0-based texture array index to sample.
  <tr><td>`level`<td>
  The mip level, with level 0 containing a full size version of the texture.
  For the functions where `level` is a `f32`, fractional values may interpolate
  between two levels if the format is filterable according to the
  [Texture Format Capabilities](https://gpuweb.github.io/gpuweb/#texture-format-caps).<br>
  When not specified, mip level 0 is sampled.
  <tr><td>`offset`<td>
  The optional texel offset applied to the unnormalized texture coordinate
  before sampling the texture. This offset is applied before applying any
  texture wrapping modes.<br>
  The `offset` expression must be either:
    * a `const_expression` expression (e.g. `vec2<i32>(1, 2)`).<br>
    * a name of a [=module scope|module-scope=] [=let declaration=]
  Each `offset` component must be at least `-8` and at most `7`. Values outside
  of this range will result in a [=shader-creation error=].
</table>

**Returns:**

The sampled value.


### `textureStore` ### {#texturestore}

Writes a single texel to a texture.

```rust
textureStore(t: texture_storage_1d<F,write>, coords: i32, value: vec4<T>)
textureStore(t: texture_storage_2d<F,write>, coords: vec2<i32>, value: vec4<T>)
textureStore(t: texture_storage_2d_array<F,write>, coords: vec2<i32>, array_index: i32, value: vec4<T>)
textureStore(t: texture_storage_3d<F,write>, coords: vec3<i32>, value: vec4<T>)
```

The channel format `T` depends on the storage texel format `F`.
[See the texel format table](#storage-texel-formats) for the mapping of texel
format to channel format.

**Parameters:**

<table class='data'>
  <tr><td>`t`<td>
  The [write-only storage texture](#texture-storage).
  <tr><td>`coords`<td>
  The 0-based texel coordinate.<br>
  <tr><td>`array_index`<td>
  The 0-based texture array index.
  <tr><td>`value`<td>
  The new texel value.<br>
</table>

**Note:**

An out-of-bounds access occurs if:
* any element of `coords` is outside the range `[0, textureDimensions(t))`
    for the corresponding element, or
* `array_index` is outside the range of `[0, textureNumLayers(t))`

If an out-of-bounds access occurs, the built-in function may do any of the following:
* not be executed
* store `value` to some in bounds texel

**TODO:**

<pre class='def'>
TODO(dsinclair): Need gather operations
</pre>

## Atomic Built-in Functions ## {#atomic-builtin-functions}

Atomic built-in functions can be used to read/write/read-modify-write atomic
objects. They are the only operations allowed on [[#atomic-types]].

All atomic built-in functions use a `relaxed` [[#memory-semantics|memory
ordering]].  This means synchronization and ordering guarantees only apply among
atomic operations acting on the same [=memory locations=].  No synchronization
or ordering guarantees apply between atomic and non-atomic memory accesses, or
between atomic accesses acting on different memory locations.

Atomic built-in functions `must` not be used in a [=vertex=] shader stage.

The address space `SC` of the `atomic_ptr` parameter in all atomic built-in
functions `must` be either [=address spaces/storage=] or [=address spaces/workgroup=].

The access mode `A` in all atomic built-in functions must be [=access/read_write=].

### Atomic Load ### {#atomic-load}

```rust
atomicLoad(atomic_ptr: ptr<SC, atomic<T>, A>) -> T
```

Returns the atomically loaded the value pointed to by `atomic_ptr`.
It does not [=atomic modification|modify=] the object.

### Atomic Store ### {#atomic-store}

```rust
atomicStore(atomic_ptr: ptr<SC, atomic<T>, A>, v: T)
```

Atomically stores the value `v` in the atomic object pointed to by `atomic_ptr`.

### Atomic Read-modify-write ### {#atomic-rmw}

```rust
atomicAdd(atomic_ptr: ptr<SC, atomic<T>, A>, v: T) -> T
atomicSub(atomic_ptr: ptr<SC, atomic<T>, A>, v: T) -> T
atomicMax(atomic_ptr: ptr<SC, atomic<T>, A>, v: T) -> T
atomicMin(atomic_ptr: ptr<SC, atomic<T>, A>, v: T) -> T
atomicAnd(atomic_ptr: ptr<SC, atomic<T>, A>, v: T) -> T
atomicOr(atomic_ptr: ptr<SC, atomic<T>, A>, v: T) -> T
atomicXor(atomic_ptr: ptr<SC, atomic<T>, A>, v: T) -> T
```
Each function performs the following steps atomically:

1. Load the original value pointed to by `atomic_ptr`.
2. Obtains a new value by performing the operation (e.g. max) from the function
    name with the value |v|.
3. Store the new value using `atomic_ptr`.

Each function returns the original value stored in the atomic object.

```rust
atomicExchange(atomic_ptr: ptr<SC, atomic<T>, A>, v: T) -> T
```

Atomically stores the value `v` in the atomic object pointed to
`atomic_ptr` and returns the original value stored in the atomic object.

```rust
atomicCompareExchangeWeak(atomic_ptr: ptr<SC, atomic<T>, A>, cmp: T, v: T) -> __atomic_compare_exchange_result<T>

struct __atomic_compare_exchange_result<T> {
  old_value : T; // old value stored in the atomic
  exchanged : bool; // true if the exchange was done
}
```

Note: A value cannot be explicitly declared with the type
`__atomic_compare_exchange_result`, but a value may infer the type.

Performs the following steps atomically:

1. Load the original value pointed to by `atomic_ptr`.
2. Compare the original value to the value `v` using an equality operation.
3. Store the value `v` `only if` the result of the equality comparison was `true`.

Returns a two member structure, where the first member, `old_value`, is the
original value of the atomic object and the second member, `exchanged`, is
whether or not the comparison succeeded.

Note: the equality comparison may spuriously fail on some implementations. That
is, the second component of the result vector may be `false` even if the first
component of the result vector equals `cmp`.

## Data Packing Built-in Functions ## {#pack-builtin-functions}

Data packing builtin functions can be used to encode values using data formats that
do not correspond directly to types in WGSL.
This enables a program to write many densely packed values to memory, which can
reduce a shader's memory bandwidth demand.

<table class='data'>
  <thead>
    <tr><td>Parameterization<td>Overload<td>Description
  </thead>
  <tr algorithm="packing 4x8snorm">
    <td>|T| is f32 or f16
    <td class="nowrap">`pack4x8snorm`(|e|: vec4&lt;|T|&gt;) -> u32
    <td>Converts four normalized floating point values to 8-bit signed integers, and then combines them
        into one `u32` value.<br>
        Component |e|[|i|] of the input is converted to an 8-bit twos complement integer value
        &lfloor; 0.5 + 127 &times; min(1, max(-1, |e|[|i|])) &rfloor; which is then placed in bits
        8 &times; |i| through
        8 &times; |i| + 7 of the result.

  <tr algorithm="packing 4x8unorm">
    <td>|T| is f32 or f16
    <td class="nowrap">`pack4x8unorm`(|e|: vec4&lt;|T|&gt;) -> u32
    <td>Converts four normalized floating point values to 8-bit unsigned integers, and then combines them
        into one `u32` value.<br>
        Component |e|[|i|] of the input is converted to an 8-bit unsigned integer value
        &lfloor; 0.5 + 255 &times; min(1, max(0, |e|[|i|])) &rfloor; which is then placed in bits
        8 &times; |i| through
        8 &times; |i| + 7 of the result.

  <tr algorithm="packing 2x16snorm">
    <td>|T| is f32 or f16
    <td class="nowrap">`pack2x16snorm`(|e|: vec2&lt;|T|&gt;) -> u32
    <td>Converts two normalized floating point values to 16-bit signed integers, and then combines them
        into one `u32` value.<br>
        Component |e|[|i|] of the input is converted to a 16-bit twos complement integer value
        &lfloor; 0.5 + 32767 &times; min(1, max(-1, |e|[|i|])) &rfloor; which is then placed in bits
        16 &times; |i| through
        16 &times; |i| + 15 of the result.

  <tr algorithm="packing 2x16unorm">
    <td>|T| is f32 or f16
    <td class="nowrap">`pack2x16unorm`(|e|: vec2&lt;|T|&gt;) -> u32
    <td>Converts two normalized floating point values to 16-bit unsigned integers, and then combines them
        into one `u32` value.<br>
        Component |e|[|i|] of the input is converted to a 16-bit unsigned integer value
        &lfloor; 0.5 + 65535 &times; min(1, max(0, |e|[|i|])) &rfloor; which is then placed in bits
        16 &times; |i| through
        16 &times; |i| + 15 of the result.

  <tr algorithm="binary32, packing 2x16float">
    <td>
    <td class="nowrap">`pack2x16float`(|e|: vec2&lt;f32&gt;) -> u32
    <td>Converts two f32 floating point values to half-precision floating point numbers, and then combines
        them into one `u32` value.<br>
        Component |e|[|i|] of the input is converted to a [[!IEEE-754|IEEE-754]] binary16 value, which is then
        placed in bits
        16 &times; |i| through
        16 &times; |i| + 15 of the result.
        See [[#floating-point-conversion]].

  <tr algorithm="binary16, packing 2x16float">
    <td>
    <td class="nowrap">`pack2x16float`(|e|: vec2&lt;f16&gt;) -> u32
    <td>Combines two f16 floating point numbers into one u32 value.<br>
        Component |e|[|i|] of the input is placed in bits
        16 &times; |i| through
        16 &times; |i| + 15 of the result.
</table>

## Data Unpacking Built-in Functions ## {#unpack-builtin-functions}

Data unpacking builtin functions can be used to decode values in
data formats that do not correspond directly to types in WGSL.
This enables a program to read many densely packed values from memory, which can
reduce a shader's memory bandwidth demand.

<table class='data'>
  <thead>
    <tr><td>Overload<td>Description
  </thead>
  <tr algorithm="unpacking 4x8snorm">
    <td class="nowrap">`unpack4x8snorm`(|e|: u32) -> vec4&lt;f32&gt;
    <td>Decomposes a 32-bit value into four 8-bit chunks, then reinterprets
        each chunk as a signed normalized floating point value.<br>
        Component |i| of the result is max(|v| &div; 127, -1), where |v| is the interpretation of
        bits 8&times;|i| through 8&times;|i|+7 of |e| as a twos-complement signed integer.

  <tr algorithm="unpacking 4x8unorm">
    <td class="nowrap">`unpack4x8unorm`(|e|: u32) -> vec4&lt;f32&gt;
    <td>Decomposes a 32-bit value into four 8-bit chunks, then reinterprets
        each chunk as an unsigned normalized floating point value.<br>
        Component |i| of the result is |v| &div; 255, where |v| is the interpretation of
        bits 8&times;|i| through 8&times;|i|+7 of |e| as an unsigned integer.

  <tr algorithm="unpacking 2x16snorm">
    <td class="nowrap">`unpack2x16snorm`(|e|: u32) -> vec2&lt;f32&gt;
    <td>Decomposes a 32-bit value into two 16-bit chunks, then reinterprets
        each chunk as a signed normalized floating point value.<br>
        Component |i| of the result is max(|v| &div; 32767, -1), where |v| is the interpretation of
        bits 16&times;|i| through 16&times;|i|+15 of |e| as a twos-complement signed integer.

  <tr algorithm="unpacking 2x16unorm">
    <td class="nowrap">`unpack2x16unorm`(|e|: u32) -> vec2&lt;f32&gt;
    <td>Decomposes a 32-bit value into two 16-bit chunks, then reinterprets
        each chunk as an unsigned normalized floating point value.<br>
        Component |i| of the result is |v| &div; 65535, where |v| is the interpretation of
        bits 16&times;|i| through 16&times;|i|+15 of |e| as an unsigned integer.

  <tr algorithm="unpacking 2x16float">
    <td class="nowrap">`unpack2x16float`(|e|: u32) -> vec2&lt;f32&gt;
    <td>Decomposes a 32-bit value into two 16-bit chunks, and reinterpets each chunk
        as a floating point value.<br>
        Component |i| of the result is the f32 representation of |v|,
        where |v| is the interpretation of bits 16&times;|i| through 16&times;|i|+15 of |e|
        as an [[!IEEE-754|IEEE-754]] binary16 value.
        See [[#floating-point-conversion]].
</table>

## Synchronization Built-in Functions ## {#sync-builtin-functions}

WGSL provides the following synchronization functions:

```rust
storageBarrier()
workgroupBarrier()
```

All synchronization functions execute a [=control barrier=] with
Acquire/Release [[#memory-semantics|memory ordering]].
That is, all synchronization functions, and affected memory and atomic
operations are ordered in [[#program-order|program order]] relative to the
synchronization function.
Additionally, the affected memory and atomic operations program-ordered before
the synchronization function must be visible to all other threads in the
workgroup before any affected memory or atomic operation program-ordered after
the synchronization function is executed by a member of the workgroup.
All synchronization functions use the `Workgroup` [=memory scope=].
All synchronization functions have a `Workgroup` [=execution scope=].
All synchronization functions must only be used in the [=compute=] shader
stage.

storageBarrier affects memory and atomic operations in the [=address spaces/storage=] address space.

workgroupBarrier affects memory and atomic operations in the [=address spaces/workgroup=] address space.
<|MERGE_RESOLUTION|>--- conflicted
+++ resolved
@@ -3986,13 +3986,8 @@
 
   <tr algorithm="vector conversion from bool to binary32 floating point">
      <td>|e|: vec|N|&lt;bool&gt;
-<<<<<<< HEAD
-     <td>`vec`|N|&lt;`u32`&gt;`(`|e|`)`: vec|N|&lt;u32&gt
-     <td>[=Component-wise=] conversion of a boolean vector to binary32 floating point.<br>
-=======
      <td>`vec`|N|&lt;`f32`&gt;`(`|e|`)`: vec|N|&lt;f32&gt
      <td>[=Component-wise=] conversion of a boolean vector to floating point.<br>
->>>>>>> edf869a0
          Component |i| of the result is `f32(`|e|`[`|i|`])`
 
   <tr algorithm="vector conversion from signed integer to binary32 floating point">
