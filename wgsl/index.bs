<pre class='metadata'>
Title: WebGPU Shading Language
Shortname: WGSL
Level: 1
Status: w3c/ED
Group: webgpu
URL: https://gpuweb.github.io/gpuweb/wgsl.html
Ignored Vars: i, e, e1, e2, e3, N, v, Stride, Offset, Align, Extent, S, T, T1

!Participate: <a href="https://github.com/gpuweb/gpuweb/issues/new?labels=wgsl">File an issue</a> (<a href="https://github.com/gpuweb/gpuweb/issues?q=is%3Aissue+is%3Aopen+label%3Awgsl">open issues</a>)

Editor: dan sinclair, Google http://www.google.com, dsinclair@google.com
Editor: Myles C. Maxfield, Apple Inc., mmaxfield@apple.com, w3cid 77180
Abstract: Shading language for WebGPU.
Markup Shorthands: markdown yes
Markup Shorthands: biblio yes
Markup Shorthands: idl no
</pre>

<style>
tr:nth-child(2n) {
  background-color: #b0b0b050;
}
thead {
  background-color: #b0b0b050;
  font-weight: bold;
}
.nowrap {
  white-space:nowrap;
}
</style>

<pre class=biblio>
{
  "WebGPU": {
    "authors": [
      "Dzmitry Malyshau",
      "Justin Fan",
      "Kai Ninomiya"
    ],
    "href": "https://gpuweb.github.io/gpuweb/",
    "title": "WebGPU",
    "status": "Editor's Draft",
    "publisher": "W3C",
    "deliveredBy": [
      "https://github.com/gpuweb/gpuweb"
    ]
  },
  "VulkanMemoryModel": {
    "authors": [
      "Jeff Bolz",
      "Alan Baker",
      "Tobias Hector",
      "David Neto",
      "Robert Simpson",
      "Brian Sumner"
    ],
    "href": "https://www.khronos.org/registry/vulkan/specs/1.2-extensions/html/vkspec.html#memory-model",
    "title": "Vulkan Memory Model",
    "publisher": "Khronos Group"
  },
  "Vulkan1.2ext": {
    "authors": [
      "The Khronos Vulkan Working Group"
    ],
    "href": "https://www.khronos.org/registry/vulkan/specs/1.2-extensions/html/vkspec.html",
    "title": "Vulkan 1.2 - A Specification (with all registered Vulkan extensions)",
    "publisher": "Khronos Group"
  }
}
</pre>

# Introduction # {#intro}

WebGPU Shader Language ([SHORTNAME]) is the shader language for [[!WebGPU]].
That is, an application using the WebGPU API uses [SHORTNAME] to express the programs, known as shaders,
that run on the GPU.

<div class='example'>
  <xmp highlight='rust'>
    [[location(0)]] var<out> gl_FragColor : vec4<f32>;
    [[stage(fragment)]]
    fn main() -> void {
        gl_FragColor = vec4<f32>(0.4, 0.4, 0.8, 1.0);
    }
  </xmp>
</div>


## Goals ## {#goals}

 * Trivially convertable to SPIR-V
 * Constructs are defined as normative references to their SPIR-V counterparts
 * All features in [SHORTNAME] are directly translatable to SPIR-V. (No polymorphism, no general pointers, no overloads, etc)
 * Features and semantics are exactly the ones of SPIR-V
 * Each item in this spec *must* provide the mapping to SPIR-V for the construct

## Technical Overview TODO ## {#technical-overview}

## Notation ## {#notation}

The <dfn noexport>floor expression</dfn> is defined over real numbers |x|:

* &lfloor;|x|&rfloor; = |k|, where |k| is the unique integer such that |k| &le; |x| &lt; |k|+1

The <dfn noexport>ceiling expression</dfn> is defined over real numbers |x|:

* &lceil;|x|&rceil; = |k|, where |k| is the unique integer such that |k|-1 &lt; |x| &le; |k|

The <dfn noexport>roundUp</dfn> function is defined for positive integers |k| and |n| as:

* roundUp(|k|, |n|) = &lceil;|n| &div; |k|&rceil; &times; |k|

# Textual structure TODO # {#textual-structure}

TODO: This is a stub.

A [SHORTNAME] program is text.
This specification does not prescribe a particular encoding for that text.

## Comments ## {#comments}

Comments begin with a `#` and continue to the end of the current line. There are no multi-line comments.

TODO: What indicates the end of a line?  (E.g. A line ends at the next linefeed or at the end of the program)

## Tokens TODO ## {#tokens}

## Literals TODO ## {#literals}

<table class='data'>
  <thead>
    <tr><th>Token<th>Definition
  </thead>
  <tr><td>`FLOAT_LITERAL`<td>`(-?[0-9]*.[0-9]+ | -?[0-9]+.[0-9]*)((e|E)(+|-)?[0-9]+)?`
  <tr><td>`INT_LITERAL`<td>`-?0x[0-9a-fA-F]+ | 0 | -?[1-9][0-9]*`
  <tr><td>`UINT_LITERAL`<td>`0x[0-9a-fA-F]+u | 0u | [1-9][0-9]*u`
  <tr><td>`STRING_LITERAL`<td>`"[^"]*"`
</table>

Note: literals are parsed greedy. This means that for statements like `a -5`
      this will *not* parse as `a` `minus` `5` but instead as `a` `-5` which
      may be unexpected. A space must be inserted after the `-` if the first
      expression is desired.

<pre class='def'>
const_literal
  : INT_LITERAL
  | UINT_LITERAL
  | FLOAT_LITERAL
  | TRUE
  | FALSE
</pre>


## Keywords TODO ## {#keywords}

TODO: *Stub*

See [[#keyword-summary]] for a list of keywords.

## Identifiers TODO ## {#identifiers}

<table class='data'>
  <thead>
    <tr><th>Token<th>Definition
  </thead>
  <tr><td>`IDENT`<td>`[a-zA-Z][0-9a-zA-Z_]*`
</table>

Note: literals are parsed greedy. This means that for statements like `a -5`
      this will *not* parse as `a` `minus` `5` but instead as `a` `-5` which
      may be unexpected. A space must be inserted after the `-` if the first
      expression is desired.

## Attributes TODO ## {#attributes}

## Declarations TODO ## {#declarations}

TODO: This is a stub.

(Forward Reference) A name can denote a value, a type, a function, or a variable.

### Scoping ### {#scoping}

A declaration introduces a name, given by an identifier token.
Scoping is the set of rules determining where that name may be used, in relation to
the position of the declaration in the program.
If a name may be used at a particular point in the program, then we say it is <dfn dfn noexport>in scope</dfn>.

Issue: (dneto) also lifetime.

There are multiple levels of scoping depending on how and where things are
declared.

A declaration must not introduce a name when that name is already in scope at the start
of the declaration.
That is, shadow names are not allowed in [SHORTNAME].


# Types # {#types}

Note: For the syntax of declaring types in [SHORTNAME] please see the [[#grammar]].
TODO(dneto): This note is probably editorially obsolete.

Programs calculate values. Each value in [SHORTNAME] belongs to exactly one *type*.
A type is a set of (mathematical) values.

We distinguish between the concept of a type and the syntax in [SHORTNAME] to denote that type.
In many cases the spelling of a type in this document is the same as its [SHORTNAME] syntax.
The spelling is different for structure types, or types containing structures.

## Type Checking ## {#type-checking}

Type checking is the process of mapping terms in the [SHORTNAME] source language to [[#types]].

Generally, we start by determining types for the smallest [SHORTNAME] source phrases, and then build up
via combining rules.

If we can derive a type for the whole [SHORTNAME] source program via the type rules, then we say
the program is *well-typed*.  Otherwise there is a type error and is not a valid
[SHORTNAME] program.


Issue: (dneto) complete

### Explanation for those familiar with formal type checking ### {#type-check-preamble}

Much of it can be bottom-up, like usual.

The interesting bit is that the type of a pointer expression is either straightforward pointer
type itself, or the pointee type, depending on its [[#pointer-evaluation]] context:

* In Indexing, Assigning (LValue), and Copying contexts, the pointer expression denotes a pointer value.
* In a Parameter context:
 * If the parameter type matches the pointer expression's straightforward pointer type, then the expression denotes that pointer type.
 * Otherwise the pointer expression denotes a value of the pointee type, being the value loaded (at that time) from the referenced storage.
* In a Reading (RValue) context, the pointer expression denotes a value of the pointee type.

### How to read type-checking rules ### {#type-check-how-to-read}

A *type assertion* is a mapping from some [SHORTNAME] source expression to an [SHORTNAME] type.
When this specification has

> *e* : *T*

we are saying the [SHORTNAME] expression *e* is of type *T*.
In the type rules, the [SHORTNAME] source expression will often have placeholders in *italics* that
represent sub-expressions in the grammar.

In the type checking tables, each row represents a type deduction rule:
If the conditions in the precondition column are satisfied, then
the type assertion in the conclusion column is also satisfied.

For convenience, we will use the following shorthands:

<table class='data'>
  <tr><td>*Scalar*<td>[=scalar=] types: one of bool, i32, u32, f32
  <tr><td>*BoolVec*<td>[[#vector-types]] with bool component
  <tr><td>*Int*<td>i32 or u32
  <tr><td>*IntVec*<td>[[#vector-types]] with an *Int* component
  <tr><td>*Integral*<td>*Int* or [[#vector-types]] with an *Int* component
  <tr><td>*SignedIntegral*<td>i32 or [[#vector-types]] with an i32 component
  <tr><td>*FloatVec*<td>[[#vector-types]] with f32 component
  <tr><td>*Floating*<td>f32 or *FloatVec*
  <tr><td>*Arity(T)*<td>number of components in [[#vector-types]] *T*
</table>



## Void Type ## {#void-type}

The <dfn noexport>void</dfn> type contains no values.

It is used where a type is required by the language but where no values are produced or consumed.
For example, it is used for the return type of a function which does not produce a value.

## Value Types ## {#value-types}

### Boolean Type ### {#bool-type}

The <dfn dfn noexport>bool</dfn> type contains the values true and false.

### Integer Types ### {#integer-types}

The <dfn dfn noexport>u32</dfn> type is the set of 32-bit unsigned integers.

The <dfn noexport>i32</dfn> type is the set of 32-bit signed integers.
It uses a two's complementation representation, with the sign bit in the most significant bit position.

### Floating Point Type ### {#floating-point-types}

The <dfn noexport>f32</dfn> type is the set of 32-bit floating point values of the IEEE 754 binary32 (single precision) format.
See [[#floating-point-evaluation]] for details.

### Scalar Types ### {#scalar-types}

The <dfn dfn noexport>scalar</dfn> types are [=bool=], [=i32=], [=u32=], and [=f32=].

The <dfn dfn noexport>numeric scalar</dfn> types are [=i32=], [=u32=], and [=f32=].

### Vector Types ### {#vector-types}
<table class='data'>
  <thead>
    <tr><th>Type<th>Description
  </thead>
  <tr><td>vec*N*<*T*><td>Vector of *N* elements of type *T*.
                          *N* must be in {2, 3, 4} and *T*
                          must be one of the [=scalar=] types.
                          We say *T* is the component type of the vector
</table>

A vector type is a <dfn dfn>numeric vector</dfn> type if its component type is a [=numeric scalar=].

<div class='example' heading='Vector'>
  <xmp highlight='rust'>
    vec2<f32>  # is a vector of two f32s.
  </xmp>
</div>

### Matrix Types ### {#matrix-types}
<table class='data'>
  <thead>
    <tr><th>Type<th>Description
  </thead>
  <tr><td>mat*N*x*M*<*T*><td>Matrix of *N* columns and *M* rows, where
                                *N* and *M* are both in {2, 3, 4}.
                                *T* must be *f32*.
</table>

<div class='example' heading='Matrix'>
  <xmp highlight='rust'>
    mat2x3<f32>  # is a 2 column, 3 row matrix of 32-bit floats.
  </xmp>
</div>

### Array Types ### {#array-types}
<table class='data'>
  <thead>
    <tr><th>Type<th>Description
  </thead>
  <tr><td>array<*E*,*N*><td>An *N*-element array of elements of type *E*.<br>
  <tr><td>array<*E*><td>A <dfn noexport>runtime-sized</dfn> array of elements of type *E*,
                       also known as a runtime array.
                       These may only appear in specific contexts.<br>
</table>

Restrictions on runtime-sized arrays:
* The last member of the structure type defining the [=store type=]
    for a variable in the [=storage classes/storage=] storage class may be a runtime-sized array.
* A runtime-sized array must not be used as the store type or contained within
    a store type in any other cases.
* The type of an expression must not be a runtime-sized array type.

Issue: (dneto): Complete description of `Array<E,N>`

### Structure Types ### {#struct-types}
<table class='data'>
  <thead>
    <tr><th>Type<th>Description
  </thead>
  <tr><td>struct<*T1*,...,*Tn*><td>An ordered tuple of *N* members of types
                                    *T1* through *Tn*, with *N* being an
                                    integer greater than 0.
</table>

<div class='example' heading="Structure">
  <xmp highlight='rust'>
    struct Data {
      a : i32;
      b : vec2<f32>;
    }
  </xmp>
</div>

<table class='data'>
  <caption>Structure attributes</caption>
  <thead>
    <tr><th>Attribute<th>Description
  </thead>

  <tr><td><dfn noexport>`block`</dfn>
      <td>Applies to a structure type.<br>
         Indicates this structure type represents the contents of a
         buffer resource occupying a single binding slot in the
         [=resource interface of a shader|shader's resource interface=].
         The `block` attribute must be applied to a structure type used
         as the [=store type=] of a [=uniform buffer=] or [=storage buffer=] variable.
</table>

A structure type with the [=block=] attribute must not be:
* the element type of an array type.
* the member type in another structure.

<pre class='def'>
struct_decl
  : decoration_list* STRUCT IDENT struct_body_decl
</pre>

<table class='data'>
  <thead>
    <tr><th>Struct decoration keys<th>Valid values<th>Note
  </thead>
  <tr><td>`block`<td><td>The block decoration takes no parameters
</table>

<pre class='def'>
struct_body_decl
  : BRACE_LEFT struct_member* BRACE_RIGHT

struct_member
  : decoration_list* variable_ident_decl SEMICOLON
</pre>

<table class='data'>
  <thead>
    <tr><th>Struct member decoration keys<th>Valid values<th>Note
  </thead>
  <tr><td>`offset`<td>non-negative i32 literal<td>
</table>

Note: Layout attributes are required if the structure type is used
to define a [=uniform buffer=] or a [=storage buffer=]. See [[#memory-layouts]].

<div class='example' heading='Structure'>
  <xmp>
    # Offset decorations
    struct my_struct {
      [[offset(0)]] a : f32;
      [[offset(4)]] b : vec4<f32>;
    };

                  OpName %my_struct "my_struct"
                  OpMemberName %my_struct 0 "a"
                  OpMemberDecorate %my_struct 0 Offset 0
                  OpMemberName %my_struct 1 "b"
                  OpMemberDecorate %my_struct 1 Offset 4
     %my_struct = OpTypeStruct %float %v4float

    # Runtime Array
    type RTArr = [[stride 16]] array<vec4<f32>>;
    [[block]] struct S {
      [[offset(0)]] a : f32;
      [[offset(4)]] b : f32;
      [[offset(16)]] data : RTArr;
    };

                  OpName %my_struct "my_struct"
                  OpMemberName %my_struct 0 "a"
                  OpMemberDecorate %my_struct 0 Offset 0
                  OpMemberName %my_struct 1 "b"
                  OpMemberDecorate %my_struct 1 Offset 4
                  OpMemberName %my_struct 2 "data"
                  OpMemberDecorate %my_struct 2 Offset 16
                  OpDecorate %rt_arr ArrayStride 16
        %rt_arr = OpTypeRuntimeArray %v4float
     %my_struct = OpTypeStruct %float %v4float %rt_arr
  </xmp>
</div>


## Memory TODO ## {#memory}

TODO: This section is a stub.

In [SHORTNAME], a value of [=storable=] type may be stored in memory, for later retrieval.

In general [SHORTNAME] follows the [[!VulkanMemoryModel|Vulkan Memory Model]]
with the following exceptions

 * No Acquire/Release semantics

### Memory Locations TODO ### {#memory-locations}

TODO: *This is a stub*

Memory consists of distinct locations.

### Storable Types ### {#storable-types}

The following types are <dfn dfn noexport>storable</dfn>:

* [[#scalar-types]]
* [[#vector-types]]
* [[#matrix-types]]
* [[#array-types]] if its element type is storable.
* [[#struct-types]] if all its members are storable.

### IO-shareable Types ### {#io-shareable-types}

The following types are <dfn dfn noexport>IO-shareable</dfn>:

* [=numeric scalar=] types
* [=numeric vector=] types
* [[#matrix-types]]
* [[#array-types]] if its element type is IO-shareable, and the array is not [=runtime-sized=]
* [[#struct-types]] if all its members are IO-shareable

The following kinds of values must be of IO-shareable type:

* Values read from or written to built-in variables.
* Values accepted as inputs from an upstream pipeline stage.
* Values written as output for downstream processing in the pipeline, or to an output attachment.

### Host-shareable Types ### {#host-shareable-types}

Host-shareable types are used to describe the contents of buffers which are shared between
the host and the GPU, or copied between host and GPU without format translation.
When used for this purpose, the type must be additionally decorated with layout attributes
as described in [[#memory-layouts]].
We will see in [[#module-scope-variables]] that the [=store type=] of [=uniform buffer=] and [=storage buffer=]
variables must be host-shareable.

The following types are <dfn dfn noexport>host-shareable</dfn>:

* [=numeric scalar=] types
* [=numeric vector=] types
* [[#matrix-types]]
* [[#array-types]] if the array type has a [=stride=] attribute and its element type is host-shareable
* [[#struct-types]] if each member is host-shareable and has an [=offset=] attribute

<table class='data'>
  <caption>Layout attributes, for host-shareable types</caption>
  <thead>
    <tr><th>Decoraton<th>Operand<th>Description
  </thead>

  <tr><td><dfn noexport>`stride`</dfn>
      <td>positive i32 literal
      <td>Applied to an array type.<br>
         The number of bytes from the start of one element of the array to the
         start of the next element.
  <tr><td><dfn noexport>`offset`</dfn>
      <td>non-negative i32 literal
      <td>Applied to a member of a structure type.<br>
         The number of bytes between the start of the structure and the location
         of this member.
</table>

Note: An [=IO-shareable=] type would also be host-shareable if it and its subtypes have
the approporate [=stride=] and [=offset=] attributes.
Additionally, a [=runtime-sized=] array is host-shareable but is not IO-shareable.

Note: Both IO-shareable and host-shareable types have concrete sizes, but counted differently.
IO-shareable types are sized by a location-count metric, see [[#input-output-locations]].
Host-shareable types are sized by a byte-count metric, see [[#memory-layouts]].

### Storage Classes ### {#storage-class}

Memory locations are partitioned into <dfn noexport>storage classes</dfn>.
Each storage class has unique properties determining
mutability, visibility, the values it may contain,
and how to use variables with it.

<table class='data'>
  <caption>Storage Classes</caption>
  <thead>
    <tr><th>Storage class
        <th>Readable by shader?<br>Writable by shader?
        <th>Sharing among invocations
        <th>Variable scope
        <th>Restrictions on stored values
        <th>Notes
  </thead>
  <tr><td><dfn noexport dfn-for="storage classes">in</dfn>
      <td>Read-only
      <td>Same invocation only
      <td>[=Module scope=]
      <td>[=IO-shareable=]
      <td>Input from an upstream pipeline stage, or from the implementation.
  <tr><td><dfn noexport dfn-for="storage classes">out</dfn>
      <td>Read-write
      <td>Same invocation only
      <td>[=Module scope=]
      <td>[=IO-shareable=]
      <td>Output to a downstream pipeline stage.
  <tr><td><dfn noexport dfn-for="storage classes">function</dfn>
      <td>Read-write
      <td>Same invocation only
      <td>[=Function scope=]
      <td>[=Storable=]
      <td>
  <tr><td><dfn noexport dfn-for="storage classes">private</dfn>
      <td>Read-write
      <td>Same invocation only
      <td>[=Module scope=]
      <td>[=Storable=]
      <td>
  <tr><td><dfn noexport dfn-for="storage classes">workgroup</dfn>
      <td>Read-write
      <td>Invocations in the same [=compute shader stage|compute shader=] [=compute shader stage/workgroup=]
      <td>[=Module scope=]
      <td>[=Storable=]
      <td>
  <tr><td><dfn noexport dfn-for="storage classes">uniform</dfn>
      <td>Read-only
      <td>Invocations in the same [=shader stage=]
      <td>[=Module scope=]
      <td>[=Host-shareable=]
      <td>For [=uniform buffer=] variables
  <tr><td><dfn noexport dfn-for="storage classes">storage</dfn>
      <td>Readable.<br>
          Also writable if the variable is not read-only.
      <td>Invocations in the same [=shader stage=]
      <td>[=Module scope=]
      <td>[=Host-shareable=]
      <td>For [=storage buffer=] variables
  <tr><td><dfn noexport dfn-for="storage classes">handle</dfn>
      <td>Read-only
      <td>Invocations in the same shader stage
      <td>[=Module scope=]
      <td>Opaque representation of handle to a sampler or texture
      <td>Used for sampler and texture variables<br>
          The token `handle` is reserved: it is never used in a [SHORTNAME] program.
</table>

Issue: The note about read-only [=storage classes/storage=] variables may change depending
on the outcome of https://github.com/gpuweb/gpuweb/issues/935

<pre class='def'>
storage_class
  : IN
  | OUT
  | FUNCTION
  | PRIVATE
  | WORKGROUP
  | UNIFORM
  | STORAGE
</pre>

<table class='data'>
  <thead>
    <tr><th>WGSL storage class<th>SPIR-V storage class
  </thead>
  <tr><td>in<td>Input
  <tr><td>out<td>Output
  <tr><td>uniform<td>Uniform
  <tr><td>workgroup<td>Workgroup
  <tr><td>handle<td>UniformConstant
  <tr><td>storage<td>StorageBuffer
  <tr><td>private<td>Private
  <tr><td>function<td>Function
</table>


### Memory Layout ### {#memory-layouts}

[=Uniform buffer=] and [=storage buffer=] variables are used to share
bulk data organized as a sequence of bytes in memory.
Buffers are shared between the CPU and the GPU, or between different shader stages
in a pipeline, or between different pipelines.

Because buffer data are shared without reformatting or translation,
buffer producers and consumers must agree on the <dfn noexport>memory layout</dfn>,
which is the description of how the bytes in a buffer are organized into typed [SHORTNAME] values.

The [=store type=] of a buffer variable must be [=host-shareable=], with fully elaborated memory layout, as described below.

Each buffer variable must be declared in either the [=storage classes/uniform=] or [=storage classes/storage=] storage classes.

The memory layout of a type is significant only when evaluating an expression with:
* a variable in the [=storage classes/uniform=] or [=storage classes/storage=] storage class, or
* a pointer into the [=storage classes/uniform=] or [=storage classes/storage=] storage class.

An 8-bit byte is the most basic unit of [=host-shareable=] memory.
The terms defined in this section express counts of 8-bit bytes.

We will use the following notation:

* |Stride|(|A|) is the value of the [=stride=] attribute of array type |A|.
* |Offset|(|S|,|i|) is the value of the [=offset=] attribute of the |i|'th member of structure type |S|.

The remainder of this section is structured as follows:
* Section [[#memory-layout-intent]] describes the intent of the layout rules.  It is not normative.
* Section [[#internal-value-layout]] says how the internals of a value are placed in byte memory
    locations starting from a given byte offset in a buffer.  For composite types the layout
    depends on the properties of the type itself, the storage class, and the user-specified
    [=stride=] and [=offset=] attributes.
* Section [[#layout-constraints]] describes the contraints on array strides and structure member
    offsets, ultimately yielding definitions for
    [=uniform buffer layout=] and [=storage buffer layout=].

#### Memory Layout Intent #### {#memory-layout-intent}

This section is informative, not normative.

The layout rules describe two sets of constraints, one for uniform buffers and one for storage buffers.
They are similar in many respects, but the uniform buffer layout is more restrictive.

In particular:
* Scalar data values are aligned to their own size.
* There is no padding between components of a vector.
* Two-element and four-element vectors are aligned to their size.
* Three-element vectors are aligned as if they were four-element vectors.
* An array's element alignment is a multiple of the element type's alignment.
    * In a uniform buffer, the array element alignment is also a multiple of 16.
* An array's alignment is the same as its element alignment.
* A matrix with |N| columns is aligned as if it were an array of |N| column vectors.
* A structure inherits the worst-case alignment of any of its members.
    * In a uniform buffer, the structure alignment is also a multiple of 16.
* The members of a structure are laid out in order: earlier members are appear earlier in
    the buffer

Additionally we define a value's allocation extent, or memory footprint, which determines
how many memory locations must be reserved to store that value in host-shareable memory.
Allocation extent is a determining factor of the minimum size of a buffer that can be bound
to a uniform buffer variable
or to a storage buffer variable.
See [[#resource-layout-compatibility]].

Compared to OpenGL:
* For any type, OpenGL `std140` layout is the same as using the tightest offset and stride assignments in [SHORTNAME] [=uniform buffer layout=].
* For any type, OpenGL `std430` layout is the same as using the tightest offset and stride assignments in [SHORTNAME] [=storage buffer layout=].
* OpenGL supports row-major matrices, but [SHORTNAME] does not.

Compared to [[Vulkan1.2ext|Vulkan &sect; 15.6.4 Offset and Stride Assignment]]:
* Vulkan *standard buffer layout* maps to [SHORTNAME] [=standard buffer layout rules=] with the following qualifications:
    * Vulkan allows a vector to be aligned to the size of its scalar component, but [SHORTNAME] requires a more constrained alignment.
    * The Vulkan `scalarBlockLayout` and `uniformBufferStandardLayout` features do not apply to [SHORTNAME].
    * The Vulkan concept of *scalar alignment* does not correspond to a concept in [SHORTNAME];
* The Vulkan *base alignment* for a type |S| corresponds to the [SHORTNAME] alignment requirement for |S| in the [=storage classes/storage=] storage class: |Align|(|S|,`storage`).
* The Vulkan *extended alignment* for a type |S| corresponds to the [SHORTNAME] alignment requirement for |S| in the [=storage classes/uniform=] storage class: |Align|(|S|,`uniform`).
* The Vulkan concept of *improperly straddle* is not permitted in [SHORTNAME], because [SHORTNAME] requires vectors to be aligned to their whole size.
* Vulkan supports non-32-bit scalar types and vector types with non-32-bit components, but [SHORTNAME] does not.
* Vulkan supports row-major matrices, but [SHORTNAME] does not.
* Vulkan allows offsets to be non-monotonic, but [SHORTNAME] does not.

#### Internal Layout of Values #### {#internal-value-layout}

This section describes how the internals of a value are placed in the byte locations
of a buffer, given an assumed placement of the overall value.
These layouts depend on the value's type, the storage class of the buffer,
the [=stride=] attribute on array types, and the [=offset=] attribute on structure type
members.

Note: Matrix values are laid out more compactly in the [=storage classes/storage=] storage class
than in the [=storage classes/uniform=] storage class.

A type can be used for values in both [=storage classes/uniform=] and [=storage classes/storage=] storage classes.
This is valid as long as the layout constraints are satisifed for both storage classes.
The data will appear identically in both storage classes, except for the case of matrices noted above.

When a value |V| of type [=u32=] or [=i32=] is placed at byte offset |k| of a host-shared buffer, then:
   * Byte |k| contains bits 0 through 7 of |V|
   * Byte |k|+1 contains bits 8 through 15 of |V|
   * Byte |k|+2 contains bits 16 through 23 of |V|
   * Byte |k|+3 contains bits 24 through 31 of |V|

Note: Recall that [=i32=] uses twos-complement representation, so the sign bit
is in bit position 31.

A value |V| of type [=f32=] is represented in IEEE 754 binary32 format.
It has one sign bit, 8 exponent bits, and 23 fraction bits.
When |V| is placed at byte offset |k| of host-shared buffer, then:
   * Byte |k| contains bits 0 through 7 of the fraction.
   * Byte |k|+1 contains bits 8 through 15 of the fraction.
   * Bits 0 through 6 of byte |k|+2 contain bits 16 through 23 of the fraction.
   * Bit 7 of byte |k|+2 contains bit 0 bit of the exponent.
   * Bits 0 through 6 of byte |k|+3 contain bits 1 through 7 of the exponent.
   * Bit 7 of byte |k|+3 contains the sign bit.

Note: The above rules imply that numeric values in host-shared buffers
are stored in little-endian format.

When a value |V| of vector type vec|N|&lt;|T|&gt; is placed at
byte offset |k| of a host-shared buffer, then:
   * |V|.x is placed at byte offset |k|
   * |V|.y is placed at byte offset |k|+4
   * If |N| &ge; 3, then |V|.z is placed at byte offset |k|+8
   * If |N| &ge; 4, then |V|.w is placed at byte offset |k|+12

When a matrix value |M| is placed at byte offset |k| of a host-shared memory buffer in
the [=storage classes/storage=] [=storage class=], then:
   * If |M| has 2 rows, then:
      * Column vector |i| of |M| is placed at byte offset |k| + 8 &times; |i|
   * If |M| has 3 or 4 rows, then:
      * Column vector |i| of |M| is placed at byte offset |k| + 16 &times; |i|

When a matrix value |M| is placed at byte offset |k| of a host-shared memory buffer in
the [=storage classes/uniform=] storage class, then:
   * Column vector |i| of |M| is placed at byte offset |k| + 16 &times; |i|

When a value of array type |A| is placed at byte offset |k| of a host-shared memory buffer,
then:
   * Element |i| of the array is placed at byte offset |k| + |i| &times; |Stride|(|A|)

When a value of structure type |S| is placed at byte offset |k| of a host-shared memory buffer,
then:
   * The |i|'th member of the structure value is placed at byte offset |k| + |Offset|(|S|,|i|)

#### Layout Constraints and Standard Buffer Layout #### {#layout-constraints}

This section defines a standard buffer layout, parameterized on storage class,
and the associated constraints on array strides and structure member offsets.
It also provides a way to compute the number of bytes occupied by a buffer variable
and by its internal components.

The <dfn noexport>alignment</dfn> of a type constrains
the byte index at which a value of that type
may be placed relative to the start of the host-shareable buffer.
The constraint is expressed below, after other necessary terms are also defined.
Alignment is a function of both the type and the [=storage class=] of the buffer.

We write |Align|(|S|,|C|) for the alignment of host-shareable
type |S| in storage class |C|, where |C| is either [=storage classes/storage=] or [=storage classes/storage=].
It is defined recursively in the following table:

<table class='data'>
  <caption>Alignment of a host-shareable type</caption>
  <thead>
    <tr><th>Host-shareable type |S|
        <th>|Align|(|S|,`storage`)
        <th>|Align|(|S|,`uniform`)
  </thead>
  <tr><td>[=i32=], [=u32=], or [=f32=]
      <td>4
      <td>4
  <tr><td>vec2&lt;|T|&gt;,
      where |T| is one of [=i32=], [=u32=], or [=f32=]
      <td>8
      <td>8
  <tr><td>vec3&lt;|T|&gt;,
      where |T| is one of [=i32=], [=u32=], or [=f32=]
      <td>16
      <td>16
  <tr><td>vec4&lt;|T|&gt;,
      where |T| is one of [=i32=], [=u32=], or [=f32=]
      <td>16
      <td>16
  <tr algorithm="alignment of a matrix with 2 rows">
      <td>mat|N|x2&lt;f32&gt;
      <td>8
      <td>16
  <tr algorithm="alignment of a matrix with 3 rows">
      <td>mat|N|x3&lt;f32&gt;
      <td>16
      <td>16
  <tr algorithm="alignment of a matrix with 4 rows">
      <td>mat|N|x4&lt;f32&gt;
      <td>16
      <td>16
  <tr algorithm="alignment of an array">
      <td>array<|T|,|N|>
      <td>|Align|(|T|,`storage`)
      <td>[=roundUp=](16, |Align|(|T|,`uniform`))
  <tr algorithm="alignment of an runtime-sized array">
      <td>array<|T|>
      <td>|Align|(|T|,`storage`)
      <td>[=roundUp=](16, |Align|(|T|,`uniform`))
  <tr algorithm="alignment of a structure">
      <td>struct&lt;|T1|,...,|Tn|&gt;
      <td>max(|Align|(|T1|,`storage`),..., |Align|(|Tn|,`storage`))
      <td>roundUp(16, |A|),<br> where |A| = max(|Align|(|T1|,`uniform`),..., |Align|(|Tn|,`uniform`)))
</table>

The <dfn>allocation extent</dfn> of a value |V|
is the number of contiguous bytes reserved in host-shareable memory
for the purpose of storing |V|.
It is a function of the type of |V|, the size of any runtime-sized array that |V| may
contain, and the [=storage class=] of the buffer.

Note: The allocation extent may include padding inserted to satisfy alignment rules.
Consequently, loads and stores of a value might access fewer memory locations
than value's allocation extent.

We write |Extent|(|V|,|C|) for the allocation extent of value |V|
of host-shareable type |S| in storage class |C|,
where |C| is either [=storage classes/storage=] or [=storage classes/storage=].
It is defined recursively in the following table:

<table class='data'>
  <caption>Allocation extent of a value of host-shareable type</caption>
  <thead>
    <tr><th>Host-shareable type |S|
        <th>|Extent|(|V|,`storage`)<br>where |V| is of type |S|
        <th>|Extent|(|V|,`uniform`)<br>where |V| is of type |S|
  </thead>
  <tr><td>[=i32=], [=u32=], or [=f32=]
      <td>4
      <td>4
  <tr><td>vec|N|&lt;|T|&gt;,
      where |T| is one of [=i32=], [=u32=], or [=f32=]
      <td>|N| &times; 4
      <td>|N| &times; 4
  <tr algorithm="extent of a matrix with 2 rows">
      <td>mat|N|x2&lt;f32&gt;
      <td>|N| &times; 8
      <td>|N| &times; 16
  <tr algorithm="extent of a matrix with 3 rows">
      <td>mat|N|x3&lt;f32&gt;
      <td>|N| &times; 16
      <td>|N| &times; 16
  <tr algorithm="extent of a matrix with 4 rows">
      <td>mat|N|x4&lt;f32&gt;
      <td>|N| &times; 16
      <td>|N| &times; 16
  <tr algorithm="extent of an array">
      <td>array&lt;<var ignore>T</var>,|N|>
      <td>|N| &times; |Stride|(|S|)
      <td>|N| &times; |Stride|(|S|)
  <tr algorithm="extent of an runtime-sized array">
      <td>array&lt;<var ignore>T</var>&gt;
      <td>|N|<sub>runtime</sub> &times; |Stride|(|S|),<br>
where |N|<sub>runtime</sub> is the runtime-determined number of elements of <var ignore>V</var>
      <td>Not applicable:  [=runtime-sized=] arrays cannot appear in [=storage classes/storage=] storage
  <tr algorithm="extent of a structure">
      <td>struct&lt;|T|<sub>1</sub>,...,|T|<sub>|n|</sub>&gt;
      <td>[=roundUp=](|Align|(|S|,`storage`),|L|),<br>
      where |L|&nbsp;=&nbsp;|Offset|(|S|,|n|)&nbsp;+&nbsp;|Extent|(|V|<sub>|n|</sub>,`storage`)),<br>
      and |V|<sub>|n|</sub> is the last member of |V|
      <td>[=roundUp=](|Align|(|S|,`uniform`),|L|),<br>
      where |L|&nbsp;=&nbsp;|Offset|(|S|,|n|)&nbsp;+&nbsp;|Extent|(|V|<sub>|n|</sub>,`uniform`)),<br>
      and |V|<sub>|n|</sub> is the last member of |V|
</table>

When a type |S| is not a runtime-sized array and it does not contain a runtime-sized array, then
all values |V| of type |S| will have the same allocation extent for a storage class |C|.
In these cases we define the allocation extent of the *type* |S| as that common value:
|Extent|(|S|,|C|) = |Extent|(|V|,|C|), for any |V| of type |S|.

Note: When underlying the target is a Vulkan device, we assume the device does
not support the `scalarBlockLayout` feature.
Therefore, a data value must not be placed in the padding at the end of a structure or matrix,
nor in the padding at the last element of an array.
Counting such padding as part of the allocation extent allows [SHORTNAME] to capture this constraint.

Host-shareable type |S| satisfies <dfn noexport>standard buffer layout rules</dfn> for storage class |C|
when:
* If |S| is a structure type struct&lt;|T|<sub>1</sub>,...,|T|<sub>|n|</sub>&gt;, then it satisfies
    standard buffer layout rules for |C| when all the following are satisifed:
    * Each member type |T|<sub>|i|</sub> satisfies standard buffer layout rules for |C|
    * Members do not overlap, and are laid out in declaration order:
        <p algorithm="member offsets increase and prevent overlap">
            |Offset|(|S|,|i|) + <var ignore>Extent</var>(|T|<sub>|i|</sub>,<var ignore>C</var>)
            &le; |Offset|(|S|,|i|+1), for 1 &le; |i| &lt; <var ignore>n</var>
        </p>
    * If the structure is aligned, then members will also be aligned:
        <p algorithm="member alignment">
            |Offset|(|S|,|i|)
            = |k| &times; <var ignore>Align</var>(|T|<sub>|i|</sub>,<var ignore>C</var>),
            for some non-negative integer |k|
        </p>
* If |S| is an array type `array`&lt;|E|,|N|&gt; or `array`&lt;|E|&gt;, then it satisfies
    standard buffer layout rules for |C| when all the following are satisifed:
    * Element type |E| satisfies standard buffer layout rules for |C|
    * The stride ensures elements don't overlap:
        <p algorithm="stride prevents overlap">
        |Stride|(|S|) &ge; |Extent|(|E|,<var ignore>C</var>)
        </p>
    * If the array is aligned, then each array element is aligned:
        <p algorithm="stride respects array element alignment">
        |Stride|(|S|) = |k| &times; |Align|(|E|,<var ignore>C</var>), for some positive integer |k|
        </p>
    * For the [=storage classes/storage=] storage class, array elements are aligned to 16 byte boundaries:
        <p algorithm="16-byte array element alignment">
            If <var ignore>C</var> is [=storage classes/storage=], then
            |Stride|(|S|)
            = |k| &times; 16 for some non-negative integer |k|
        </p>
* Other host-shareable types |S| are not futher constrained.
    They always satisfy standard buffer layout rules.

Note: The consistency and completeness of these rules rely on the fact
that a [=runtime-sized=] array may *only* appear as the last
element of a structure that is the store type for a buffer variable in the [=storage classes/storage=]
storage class.

Host-shareable type |S| satisfies <dfn noexport>uniform buffer layout</dfn> when |S| satisfies
[=standard buffer layout rules=] for storage class [=storage classes/storage=].

Host-shareable type |S| satisfies <dfn noexport>storage buffer layout</dfn> when |S| satisfies
[=standard buffer layout rules=] for storage class [=storage classes/storage=].

## Pointer Types TODO ## {#pointer-types}
<table class='data'>
  <thead>
    <tr><th>Type<th>Description
  </thead>
  <tr><td>ptr<*SC*,*T*><td>Pointer (or reference) to storage in [=storage class=] *SC*
                            which can hold a value of the [=storable=] *T*.
                            Here, *T* is the known as the *pointee* type.
</table>

Note: We've described a SPIR-V logical pointer type.

Note: Pointers are not storable.

<div class='example' heading='Pointer'>
  <xmp highlight='rust'>
    ptr<storage, i32>
    ptr<private, array<i32, 12>>
  </xmp>
</div>

### Abstract Operations on Pointers TODO ### {#abstract-pointer-operations}

A pointer value *P* supports the following operations:

<table class='data'>
  <tr><td>P.Write(V)<td>Place a value V into the referenced storage.
               V’s type must match P’s pointee type.
  <tr><td>P.Read()<td>An evaluation yielding the value currently in the P’s
             referenced storage.  The result type is P's pointee type.
  <tr><td>P.Subaccess(K)<td>Valid for pointers with a composite pointee type where
                   *K* must evaluate to an integer between 0 and one
                   less than the number of components in *P*’s pointee type.
                   The subaccess evaluation yields a pointer to the storage for
                   the K’th component within P’s referenced storage,
                   using zero-based indexing. If P's [=storage class=] is SC, and
                   the K'th member of P's pointee type is of type T, then
                   the result type is `ptr<SC,T>`.
</table>

Note: Assignment of swizzled values is not permitted (SubaccessSwizzle).<br>
           e.g. `vec4<i32> v; v.xz = vec2<i32>(0, 1);` is not allowed.

### Pointer Evaluation TODO ### {#pointer-evaluation}

TODO: *This is a stub*: Using pointers in context. Disambiguating which abstract operation occurs based on context:
pointer semantics vs. dereferenced value semantics.

---

A pointer may appear in exactly the following contexts

<table class='data'>
  <tr><td>Indexing<td>
A subaccessing evaluation
* E.g. `a[12]`
    * If `a` is a pointer to an array, this evaluates to *a.Subaccess(12)*

* E.g. `s.foo`
    * If `s` is a pointer to a structure of type *S*, `k` is the index of the `foo` element of *S*, this evaluates to *s.Subaccess(k)*

  <tr><td>Assigning (L-Value)<td>
On the left hand side of an assignment operation, and the right hand side
matches the pointee type of the pointer.
* E.g. `v = 12;` assuming prior declaration `var v : i32`

  <tr><td>Copying<td>
On the right hand side of a const-declaration, and the type of the
const-declaration matches the pointer type.
* E.g. `const v2 : ptr<private,i32> = v;`  assuming prior declaration
        `var<private> v:i32`

  <tr><td>Parameter<td>
Used in a function call, where the function’s parameter type matches the
pointer type.

  <tr><td>Reading (R-Value)<td>
Any other context.  Evaluates to *P.Read()*, yielding a value of *P*’s pointee
type.
</table>

## Texture and Sampler Types ## {#texture-types}

A <dfn noexport>texel</dfn> is a scalar or vector used as the smallest independently accessible element of a [=texture=].
The word *texel* is short for *texture element*.

A <dfn noexport>texture</dfn> is a collection of texels supporting special operations useful for rendering.
In [SHORTNAME], those operations are invoked via texture builtin functions.
See [[#texture-builtin-functions]] for a complete list.

A [SHORTNAME] texture corresponds to a [[WebGPU#gputexture|WebGPU GPUTexture]].

A texture is either arrayed, or non-arrayed:

* A <dfn noexport>non-arrayed texture</dfn> is a grid of texels. Each texel has a unique grid coordinate.
* An <dfn noexport>arrayed texture</dfn> is a homegeneous array of grids of texels.
    In an arrayed texture, each texel is identified with its unique combination of array index and grid coordinate.

A texture has the following features:

: texel format
:: The data in each texel. See [[#texel-formats]]
:  dimensionality
:: The number of dimensions in the grid coordinates, and how the coordinates are interpreted.
    The number of dimensions is 1, 2, or 3.
    In some cases the third coordinate is decomposed so as to specify a cube face and a layer index.
: size
:: The extent of grid coordinates along each dimension
: mipmap levels
:: The mipmap level count is at least 1 for sampled textures, and equal to 1 for storage textures.<br>
    Mip level 0 contains a full size version of the texture.
    Each successive mip level contains a filtered version of the previous mip level
    at half the size (within rounding) of the previous mip level.<br>
    When sampling a texture, an explicit or implicitly-computed level-of-detail is used
    to select the mip levels from which to read texel data.  These are then combined via
    filtering to produce the sampled value.
: arrayed
:: whether the texture is arrayed
: <dfn noexport>array size</dfn>
:: the number of homogeneous grids, if the texture is arrayed

A texture's representation is typically optimized for rendering operations.
To achieve this, many details are hidden from the programmer, including data layouts, data types, and
internal operations that cannot be expressed directly in the shader language.

As a consequence, a shader does not have direct access to the texel storage within a texture variable.
Instead, use texture builtin functions as follows:

* Within the shader:
    * Declare a module-scope variable in the [=storage classes/handle=] storage class,
        where the [=store type=] is one of the texture types described in later sections.
    * Inside a function, call one of the texture builtin functions, and provide
        the texture variable as the first parameter.
* When constructing the WebGPU pipeline, the texture variable's store type and binding
    must be compatible with the corresponding bind group layout entry.

In this way, the set of supported operations for a texture type
is determined by the availability of texture builtin functions accepting that texture type
as the first parameter.

### Texel formats ### {#texel-formats}

In [SHORTNAME], certain texture types are parameterized by texel format.

A <dfn noexport>texel format</dfn> is characterized by:

: <dfn noexport>channels</dfn>
:: Each channel contains a scalar.
    A texel format has up to four channels: `r`, `g`, `b`, and `a`,
    normally corresponding to the concepts of red, green, blue, and alpha channels.
: <dfn noexport>channel format</dfn>
:: The number of bits in the channel, and how those bits are interpreted.

Each texel format in [SHORTNAME] corresponds to a [[WebGPU#enumdef-gputextureformat|WebGPU GPUTextureFormat]]
with the same name.

Only certain texel formats are used in [SHORTNAME] source code.
The channel formats used to define those texel formats are listed in the
<dfn dfn>Channel Formats</dfn> table.
The last column specfies the conversion from the stored channel bits to the value used in the shader.
This is also known as the <dfn noexport>channel transfer function</dfn>, or CTF.

<table class='data'>
  <caption>Channel Formats</caption>
  <thead>
    <tr><th>Channel format
        <th>Number of stored bits
        <th>Interpetation of stored bits
        <th>Shader type<td width="25%">Shader value
(Channel Transfer Function)
  </thead>
  <tr><td>8unorm<td>8<td>unsigned integer |v| &isinv; {0,...,255}<td>f32<td> |v| &div; 255
  <tr><td>8snorm<td>8<td>signed integer |v| &isinv; {-128,...,127}<td>f32<td> max(-1, |v| &div; 127)
  <tr><td>8uint<td>8<td>unsigned integer |v| &isinv; {0,...,255}<td>u32<td> |v| &div; 255
  <tr><td>8sint<td>8<td>signed integer |v| &isinv; {-128,...,127}<td>i32<td> max(-1, |v| &div; 127)
  <tr><td>16uint<td>16<td>unsigned integer |v| &isinv; {0,...,65535}<td>u32<td> |v|
  <tr><td>16sint<td>16<td>signed integer |v| &isinv; {-32768,...,32767}<td>i32<td> |v|
  <tr><td>16float<td>16<td>IEEE 754 16-bit floating point value |v|, with 1 sign bit, 5 exponent bits, 10 mantissa bits<td>f32<td>|v|
  <tr><td>32uint<td>32<td>32-bit unsigned integer value |v|<td>u32<td>|v|
  <tr><td>32sint<td>32<td>32-bit signed integer value |v|<td>i32<td>|v|
  <tr><td>32float<td>32<td>IEEE 754 32-bit floating point value |v|<td>f32<td>|v|
</table>

The texel formats listed in the
<dfn dfn lt="storage-texel-formats">Texel Formats for Storage Textures</dfn> table
correspond to the [[WebGPU#plain-color-formats|WebGPU plain color formats]]
which support the [[WebGPU#dom-gputextureusage-storage|WebGPU STORAGE]] usage.
These texel formats are used to parameterize the storage texture types defined
in [[#texture-ro]] and [[#texture-wo]].

When the texel format does not have all four channels, then:

* When reading the texel:
    * If the texel format has no green channel, then the second component of the shader value is 0.
    * If the texel format has no blue channel, then the third component of the shader value is 0.
    * If the texel format has no alpha channel, then the fourth component of the shader value is 1.
* When writing the texel, shader value components for missing channels are ignored.

The last column in the table below uses the format-specific
[=channel transfer function=] from the [=channel formats=] table.

<table class='data'>
  <caption>Texel Formats for Storage Textures</caption>
  <thead>
    <tr><th>Texel format
        <th>Channel format
        <th>Channels in memory order
        <th width="50%">Corresponding shader value
  </thead>
  <tr><td>rgba8unorm<td>8unorm<td>r, g, b, a<td>vec4&lt;f32&gt;(CTF(r), CTF(g), CTF(b), CTF(a))
  <tr><td>rgba8snorm<td>8snorm<td>r, g, b, a<td>vec4&lt;f32&gt;(CTF(r), CTF(g), CTF(b), CTF(a))
  <tr><td>rgba8uint<td>8uint<td>r, g, b, a<td>vec4&lt;u32&gt;(CTF(r), CTF(g), CTF(b), CTF(a))
  <tr><td>rgba8sint<td>8sint<td>r, g, b, a<td>vec4&lt;i32&gt;(CTF(r), CTF(g), CTF(b), CTF(a))
  <tr><td>rgba16uint<td>16uint<td>r, g, b, a<td>vec4&lt;u32&gt;(CTF(r), CTF(g), CTF(b), CTF(a))
  <tr><td>rgba16sint<td>16sint<td>r, g, b, a<td>vec4&lt;i32&gt;(CTF(r), CTF(g), CTF(b), CTF(a))
  <tr><td>rgba16float<td>16float<td>r, g, b, a<td>vec4&lt;f32&gt;(CTF(r), CTF(g), CTF(b), CTF(a))
  <tr><td>r32uint<td>32uint<td>r<td>vec4&lt;u32&gt;(CTF(r), 0u, 0u, 1u)
  <tr><td>r32sint<td>32sint<td>r<td>vec4&lt;i32&gt;(CTF(r), 0, 0, 1)
  <tr><td>r32float<td>32float<td>r<td>vec4&lt;f32&gt;(CTF(r), 0.0, 0.0, 1.0)
  <tr><td>rg32uint<td>32uint<td>r, g<td>vec4&lt;u32&gt;(CTF(r), CTF(g), 0.0, 1.0)
  <tr><td>rg32sint<td>32sint<td>r, g<td>vec4&lt;i32&gt;(CTF(r), CTF(g), 0.0, 1.0)
  <tr><td>rg32float<td>32float<td>r, g<td>vec4&lt;f32&gt;(CTF(r), CTF(g), 0.0, 1.0)
  <tr><td>rgba32uint<td>32uint<td>r, g, b, a<td>vec4&lt;u32&gt;(CTF(r), CTF(g), CTF(b), CTF(a))
  <tr><td>rgba32sint<td>32sint<td>r, g, b, a<td>vec4&lt;i32&gt;(CTF(r), CTF(g), CTF(b), CTF(a))
  <tr><td>rgba32float<td>32float<td>r, g, b, a<td>vec4&lt;f32&gt;(CTF(r), CTF(g), CTF(b), CTF(a))
</table>

The following table lists the correspondence between WGSL texel formats and
[SPIR-V image formats](https://www.khronos.org/registry/spir-v/specs/unified1/SPIRV.html#_a_id_image_format_a_image_format).

<table class='data'>
  <caption>Mapping texel formats to SPIR-V</caption>
  <thead>
    <tr><th>Texel format
        <th>SPIR-V Image Format
        <th>SPIR-V Enabling Capability
  </thead>
  <tr><td>rgba8unorm<td>Rgba8<td>Shader
  <tr><td>rgba8snorm<td>Rgba8Snorm<td>Shader
  <tr><td>rgba8uint<td>Rgba8ui<td>Shader
  <tr><td>rgba8sint<td>Rgba8i<td>Shader
  <tr><td>rgba16uint<td>Rgba16ui<td>Shader
  <tr><td>rgba16sint<td>Rgba16i<td>Shader
  <tr><td>rgba16float<td>Rgba16f<td>Shader
  <tr><td>r32uint<td>R32ui<td>Shader
  <tr><td>r32sint<td>R32i<td>Shader
  <tr><td>r32float<td>R32f<td>Shader
  <tr><td>rg32uint<td>Rg32ui<td>StorageImageExtendedFormats
  <tr><td>rg32sint<td>Rg32i<td>StorageImageExtendedFormats
  <tr><td>rg32float<td>Rg32f<td>StorageImageExtendedFormats
  <tr><td>rgba32uint<td>Rgba32ui<td>Shader
  <tr><td>rgba32sint<td>Rgba32i<td>Shader
  <tr><td>rgba32float<td>Rgba32f<td>Shader
</table>

### Sampled Texture Types ### {#sampled-texture-type}

<pre class='def'>
`texture_1d<type>`
  %1 = OpTypeImage %type 1D 0 0 0 1 Unknown

`texture_1d_array<type>`
  %1 = OpTypeImage %type 1D 0 1 0 1 Unknown

`texture_2d<type>`
  %1 = OpTypeImage %type 2D 0 0 0 1 Unknown

`texture_2d_array<type>`
  %1 = OpTypeImage %type 2D 0 1 0 1 Unknown

`texture_3d<type>`
  %1 = OpTypeImage %type 3D 0 0 0 1 Unknown

`texture_cube<type>`
  %1 = OpTypeImage %type Cube 0 0 0 1 Unknown

`texture_cube_array<type>`
  %1 = OpTypeImage %type Cube 0 1 0 1 Unknown
</pre>
* type must be `f32`, `i32` or `u32`
* The parameterized type for the images is the type after conversion from sampling.
    E.g. you can have an image with texels with 8bit unorm components, but when you sample
    them you get a 32-bit float result (or vec-of-f32).

### Multisampled Texture Types ### {#multisampled-texture-type}

<pre class='def'>
`texture_multisampled_2d<type>`
  %1 = OpTypeImage %type 2D 0 0 1 1 Unknown
</pre>
* type must be `f32`, `i32` or `u32`

### Read-only Storage Texture Types ### {#texture-ro}

A <dfn noexport>read-only storage texture</dfn> supports reading a single texel without the use of a sampler,
with automatic conversion of the stored texel value to a usable shader value.
See [[#texture-builtin-functions]].

A read-only storage texture type must be parameterized one of [=storage-texel-format|texel formats for storage textures=].
The texel format determines the conversion function as specified in [[#texel-formats]].

TODO(dneto): Move description of the conversion to the builtin function that actually does the reading.

<pre class='def'>
`texture_storage_ro_1d<texel_format>`
  # %1 = OpTypeImage sampled_type 1D 0 0 0 2 image_format

`texture_storage_ro_1d_array<texel_format>`
  # %1 = OpTypeImage sampled_type 1D 0 1 0 2 image_format

`texture_storage_ro_2d<texel_format>`
  # %1 = OpTypeImage sampled_type 2D 0 0 0 2 image_format

`texture_storage_ro_2d_array<texel_format>`
  # %1 = OpTypeImage sampled_type 2D 0 1 0 2 image_format

`texture_storage_ro_3d<texel_format>`
  # %1 = OpTypeImage sampled_type 3D 0 0 0 2 texel_format
</pre>

In the SPIR-V mapping:
* The *Image Format* parameter of the image type declaration is
    as specified by the SPIR-V texel format correspondence table in [[#texel-formats]].
* The *Sampled Type* parameter of the image type declaration is
    the SPIR-V scalar type corresponding to the channel format for the texel format.

When mapping to SPIR-V, a read-only storage texture variable must also have a `NonWritable` decoration.
For example:

<div class='example' heading='Mapping a texture_storage_ro_1d variable to SPIR-V'>
  <xmp>
      var tbuf : texture_storage_ro_1d<rgba8unorm>;

      # Maps to the following SPIR-V:
      #  OpDecorate %tbuf NonWritable
      #  ...
      #  %float = OpTypeFloat 32
      #  %image_type = OpTypeImage %float 1D 0 0 0 2 Rgba8
      #  %image_ptr_type = OpTypePointer UniformConstant %image_type
      #  %tbuf = OpVariable %image_ptr_type UniformConstant
  </xmp>
</div>

### Write-only Storage Texture Types ### {#texture-wo}

A <dfn noexport>write-only storage texture</dfn> supports writing a single texel, with automatic conversion
of the shader value to a stored texel value.
See [[#texture-builtin-functions]].

A write-only storage texture type must be parameterized one of [=storage-texel-format|texel formats for storage textures=].
The texel format determines the conversion function as specified in [[#texel-formats]].
The *inverse* of the conversion function is used to convert the shader value to
the stored texel.

TODO(dneto): Move description of the conversion to the builtin function that actually does the writing.

<pre class='def'>
`texture_storage_wo_1d<texel_format>`
  # %1 = OpTypeImage %void 1D 0 0 0 2 image_format

`texture_storage_wo_1d_array<texel_format>`
  # %1 = OpTypeImage %void 1D 0 1 0 2 image_format

`texture_storage_wo_2d<texel_format>`
  # %1 = OpTypeImage %void 2D 0 0 0 2 image_format

`texture_storage_wo_2d_array<texel_format>`
  # %1 = OpTypeImage %void 2D 0 1 0 2 image_format

`texture_storage_wo_3d<texel_format>`
  # %1 = OpTypeImage %void 3D 0 0 0 2 image_format
</pre>

In the SPIR-V mapping:
* The *Image Format* parameter of the image type declaration is
    as specified by the SPIR-V texel format correspondence table in [[#texel-formats]].
* The *Sampled Type* parameter of the image type declaration is
    the SPIR-V void type

When mapping to SPIR-V, a write-only storage texture variable must also have a `NonReadable` decoration.
For example:

<div class='example' heading='Mapping a texture_storage_wo_1d variable to SPIR-V'>
  <xmp>
      var tbuf : texture_storage_wo_1d<rgba8unorm>;

      # Maps to the following SPIR-V:
      #  OpDecorate %tbuf NonReadable
      #  ...
      #  %float = OpTypeFloat 32
      #  %image_type = OpTypeImage %float 1D 0 0 0 2 Rgba8
      #  %image_ptr_type = OpTypePointer UniformConstant %image_type
      #  %tbuf = OpVariable %image_ptr_type UniformConstant
  </xmp>
</div>

### Depth Texture Types ### {#texture-depth}
<pre class='def'>
`texture_depth_2d`
  %1 = OpTypeImage %f32 2D 1 0 0 1 Unknown

`texture_depth_2d_array`
  %1 = OpTypeImage %f32 2D 1 1 0 1 Unknown

`texture_depth_cube`
  %1 = OpTypeImage %f32 Cube 1 0 0 1 Unknown

`texture_depth_cube_array`
  %1 = OpTypeImage %f32 Cube 1 1 0 1 Unknown
</pre>

### Sampler Type ### {#sampler-type}
<pre class='def'>
sampler
  OpTypeSampler

sampler_comparison
  OpTypeSampler
</pre>

### Texture Types Grammar ### {#texture-types-grammar}
TODO: Add texture usage validation rules.

<pre class='def'>
texture_sampler_types
  : sampler_type
  | depth_texture_type
  | sampled_texture_type LESS_THAN type_decl GREATER_THAN
  | multisampled_texture_type LESS_THAN type_decl GREATER_THAN
  | storage_texture_type LESS_THAN texel_format GREATER_THAN

sampler_type
  : SAMPLER
  | SAMPLER_COMPARISON

sampled_texture_type
  : TEXTURE_1D
  | TEXTURE_1D_ARRAY
  | TEXTURE_2D
  | TEXTURE_2D_ARRAY
  | TEXTURE_3D
  | TEXTURE_CUBE
  | TEXTURE_CUBE_ARRAY

multisampled_texture_type
  : TEXTURE_MULTISAMPLED_2D

storage_texture_type
  : TEXTURE_STORAGE_RO_1D
  | TEXTURE_STORAGE_RO_1D_ARRAY
  | TEXTURE_STORAGE_RO_2D
  | TEXTURE_STORAGE_RO_2D_ARRAY
  | TEXTURE_STORAGE_RO_3D
  | TEXTURE_STORAGE_WO_1D
  | TEXTURE_STORAGE_WO_1D_ARRAY
  | TEXTURE_STORAGE_WO_2D
  | TEXTURE_STORAGE_WO_2D_ARRAY
  | TEXTURE_STORAGE_WO_3D

depth_texture_type
  : TEXTURE_DEPTH_2D
  | TEXTURE_DEPTH_2D_ARRAY
  | TEXTURE_DEPTH_CUBE
  | TEXTURE_DEPTH_CUBE_ARRAY

texel_format
  : R8UNORM
     R8  -- Capability: StorageImageExtendedFormats
  | R8SNORM
     R8Snorm  -- Capability: StorageImageExtendedFormats
  | R8UINT
     R8ui  -- Capability: StorageImageExtendedFormats
  | R8SINT
     R8i  -- Capability: StorageImageExtendedFormats
  | R16UINT
     R16ui  -- Capability: StorageImageExtendedFormats
  | R16SINT
     R16i  -- Capability: StorageImageExtendedFormats
  | R16FLOAT
     R16f  -- Capability: StorageImageExtendedFormats
  | RG8UNORM
     Rg8  -- Capability: StorageImageExtendedFormats
  | RG8SNORM
     Rg8Snorm  -- Capability: StorageImageExtendedFormats
  | RG8UINT
     Rg8ui  -- Capability: StorageImageExtendedFormats
  | RG8SINT
     Rg8i  -- Capability: StorageImageExtendedFormats
  | R32UINT
     R32ui
  | R32SINT
     R32i
  | R32FLOAT
     R32f
  | RG16UINT
     Rg16ui  -- Capability: StorageImageExtendedFormats
  | RG16SINT
     Rg16i  -- Capability: StorageImageExtendedFormats
  | RG16FLOAT
     Rg16f  -- Capability: StorageImageExtendedFormats
  | RGBA8UNORM
     Rgba8
  | RGBA8UNORM-SRGB
     ???
  | RGBA8SNORM
     Rgba8Snorm
  | RGBA8UINT
     Rgba8ui
  | RGBA8SINT
     Rgba8i
  | BGRA8UNORM
     Rgba8  ???
  | BGRA8UNORM-SRGB
     ???
  | RGB10A2UNORM
     Rgb10A2  -- Capability: StorageImageExtendedFormats
  | RG11B10FLOAT
     R11fG11fB10f  -- Capability: StorageImageExtendedFormats
  | RG32UINT
     Rg32ui  -- Capability: StorageImageExtendedFormats
  | RG32SINT
     Rg32i  -- Capability: StorageImageExtendedFormats
  | RG32FLOAT
     Rg32f  -- Capability: StorageImageExtendedFormats
  | RGBA16UINT
     Rgba16ui
  | RGBA16SINT
     Rgba16i
  | RGBA16FLOAT
     Rgba16f
  | RGBA32UINT
     Rgba32ui
  | RGBA32SINT
     Rgba32i
  | RGBA32FLOAT
     Rgba32f

</pre>

## Type Aliases TODO ## {#type-aliases}

<pre class='def'>
type_alias
  : TYPE IDENT EQUAL type_decl
</pre>

<div class='example' heading='Type Alias'>
  <xmp>
    type Arr = array<i32, 5>;

    type RTArr = [[stride(16)]] array<vec4<f32>>;
  </xmp>
</div>

## Type Declaration Grammar ## {#type-declarations}

<pre class='def'>
type_decl
  : IDENT
  | BOOL
  | FLOAT32
  | INT32
  | UINT32
  | VEC2 LESS_THAN type_decl GREATER_THAN
  | VEC3 LESS_THAN type_decl GREATER_THAN
  | VEC4 LESS_THAN type_decl GREATER_THAN
  | POINTER LESS_THAN storage_class COMMA type_decl GREATER_THAN
  | decoration_list* ARRAY LESS_THAN type_decl COMMA INT_LITERAL GREATER_THAN
  | decoration_list* ARRAY LESS_THAN type_decl GREATER_THAN
  | MAT2x2 LESS_THAN type_decl GREATER_THAN
  | MAT2x3 LESS_THAN type_decl GREATER_THAN
  | MAT2x4 LESS_THAN type_decl GREATER_THAN
  | MAT3x2 LESS_THAN type_decl GREATER_THAN
  | MAT3x3 LESS_THAN type_decl GREATER_THAN
  | MAT3x4 LESS_THAN type_decl GREATER_THAN
  | MAT4x2 LESS_THAN type_decl GREATER_THAN
  | MAT4x3 LESS_THAN type_decl GREATER_THAN
  | MAT4x4 LESS_THAN type_decl GREATER_THAN
  | texture_sampler_types
</pre>

When the type declaration is an identifer, then the expression must be in scope of a
declaration of the identifier as a type alias or structure type.

<table class='data'>
  <thead>
    <tr><th>Array decoration keys<th>Valid values<th>Note
  </thead>
  <tr><td>`stride`<td>greater than zero i32 literal<td>
</table>

<div class='example' heading="Type Declarations">
  <xmp>
    identifier
      Allows to specify types created by the type command

    bool
       %1 = OpTypeBool

    f32
       %2 = OpTypeFloat 32

    i32
       %3 = OpTypeInt 32 1

    u32
       %4 = OpTypeInt 32 0

    vec2<f32>
        %7 = OpTypeVector %float 2

    array<f32, 4>
       %uint_4 = OpConstant %uint 4
            %9 = OpTypeArray %float %uint_4

    [[stride(32)]] array<f32, 4>
                 OpDecorate %9 ArrayStride 32
       %uint_4 = OpConstant %uint 4
            %9 = OpTypeArray %float %uint_4

    array<f32>
       %rtarr = OpTypeRuntimeArray %float

    mat2x3<f32>
       %vec = OpTypeVector %float 3
         %6 = OpTypeMatrix %vec 2
  </xmp>
</div>

<div class='example' heading='Access qualifier'>
  <xmp>
    # Storage buffers
    var<storage> buf1 : [[access(read)]] Buffer;       # Can read, cannot write.
    var<storage> buf2 : [[access(read_write)]] Buffer; # Can both read and write

    # Uniform buffer. Always read-only, and has more restrictive layout rules.
    var<uniform> params : ParamsTable;
  </xmp>
</div>

# Variable and const # {#variables}

TODO: *Stub* (describe what a constant is): A constant is a name for a value, declared via a `const` declaration.
What types are permitted?  Storable, plus pointer to store type.

TODO(dneto): A const may not be of type pointer-to-handle. A function parameter may not have type pointer-to-handle.
Otherwise we'd have a need to make a pointer-to-handle type expression. But we've reserved the [=storage classes/handle=] keyword.
When translating from SPIR-V, you must trace through
the OpCopyObject (or no-index OpAccessChain) instructions that might be between
the pointer-to-array and the pointer-to-struct.

A <dfn dfn noexport>variable</dfn> is a named reference to storage that can contain a value of a
particular storable type.

Two types are associated with a variable: its <dfn noexport>store type</dfn> (the type of value
that may be placed in the referenced storage) and its <dfn noexport>reference type</dfn> (the type
of the variable itself).  If a variable has store type *T* and [=storage class=] *S*,
then its reference type is pointer-to-*T*-in-*S*.

A <dfn dfn noexport>variable declaration</dfn>:

* Determines the variable’s name, storage class, and store type (and hence its reference type).
* Ensures the execution environment allocates storage for a value of the store type, for the lifetime of the variable.
* Optionally have an *initializer* expression, if the variable is in the [=storage classes/private=], [=storage classes/function=], or [=storage classes/out=] storage classes.
    If present, the initializer's type must match the store type of the variable.

See [[#module-scope-variables]] and [[#function-scope-variables]] for rules about where
a variable in a particular storage class can be declared,
and when the storage class decoration is required, optional, or forbidden.

<pre class='def'>
variable_statement
  : variable_decl
  | variable_decl EQUAL short_circuit_or_expression
  | CONST variable_ident_decl EQUAL short_circuit_or_expression

variable_decl
  : VAR variable_storage_decoration? variable_ident_decl

variable_ident_decl
  : IDENT COLON decoration_list* type_decl

variable_storage_decoration
  : LESS_THAN storage_class GREATER_THAN

</pre>

<table class='data'>
  <thead>
    <tr><th>Variable declaration decoration keys<th>Valid values<th>Note
  </thead>
  <tr><td>`access`<td>`read` or `read_write`<td>
</table>

The access decoration must only appear on a type used as the store type for a
variable in the [=storage classes/storage=] storage class.
The access decoration must not appear
on a type of const declaration nor as the store type for variable with a
storage class other than [=storage classes/storage=]. The access decoration is required for
variables in the [=storage classes/storage=] storage class.

Two variables with overlapping lifetimes will not have overlapping storage.

When a variable is created, its storage contains an initial value as follows:

* For variables in the [=storage classes/private=], [=storage classes/function=], or [=storage classes/out=] storage classes:
    * The zero value for the store type, if the variable declaration has no initializer.
    * Otherwise, it is the result of evaluating the initializer expression at that point in the program execution.
* For variables in other storage classes, the execution environment provides the initial value.

<div class='example' header='Variable initial values'>
  Consider the following snippet of WGSL:
  <xmp highlight='rust'>
    var i: i32;         # Initial value is 0.  Not recommended style.
    loop {
      var twice: i32 = 2 * i;   # Re-evaluated each iteration.
      i = i + 1;
      break if (i == 5);
    }
  </xmp>
  The loop body will execute five times.
  Variable `i` will take on values 0, 1, 2, 3, 4, 5, and variable `twice` will take on values 0, 2, 4, 6, 8.
</div>

<div class='example'>
  Consider the following snippet of WGSL:
  <xmp highlight='rust'>
    var x : f32 = 1.0;
    const y = x * x + x + 1;
  </xmp>
  Because `x` is a variable, all accesses to it turn into load and store operations.
  If this snippet was compiled to SPIR-V, it would be represented as
  <xmp highlight='asm'>
    %temp_1 = OpLoad %float %x
    %temp_2 = OpLoad %float %x
    %temp_3 = OpFMul %float %temp_1 %temp_2
    %temp_4 = OpLoad %float %x
    %temp_5 = OpFAdd %float %temp_3 %temp_4
    %y      = OpFAdd %float %temp_5 %one
  </xmp>
  However, it is expected that either the browser or the driver optimizes this intermediate representation
  such that the redundant loads are eliminated.
</div>

## Module Scope Variables ## {#module-scope-variables}

A variable or constant declared outside a function is at <dfn noexport>module scope</dfn>.
The name is available for use immediately after its declaration statement, until the end
of the program.

Variables at module scope are restricted as follows:

* The variable must not be in the [=storage classes/function=] storage class.
* A variable in the [=storage classes/in=], [=storage classes/out=], [=storage classes/private=], `workgroup`, [=storage classes/uniform=], or [=storage classes/storage=] storage classes:
    * Must be declared with an explicit storage class decoration.
    * Must use a [=store type=] as described in [[#storage-class]].
* If the [=store type=] is a texture type or a sampler type, then the variable declaration must not
    have a storage class decoration.  The storage class will always be [=storage classes/handle=].

Variables in the [=storage classes/in=] and [=storage classes/out=] storage classes are pipeline inputs and outputs. See [[#pipeline-inputs-outputs]].

A variable in the [=storage classes/uniform=] storage class is a <dfn noexport>uniform buffer</dfn> variable.
Its [=store type=] must be a [=host-shareable=] structure type with [=block=] attribute,
satisfying the [=uniform buffer layout=] rules.

A variable in the [=storage classes/storage=] storage class is a <dfn noexport>storage buffer</dfn> variable.
Its [=store type=] must be a [=host-shareable=] structure type with [=block=] attribute,
satisfying the [=storage buffer layout=] rules.

As described in [[#resource-interface]],
uniform buffers, storage buffers, textures, and samplers form the
[=resource interface of a shader=].
Such variables are declared with [=group=] and [=binding=] decorations.

<div class='example' heading="Module scope variable declarations">
  <xmp>
    var<in> twist: f32;
    var<out> spin: f32;
    var<private> decibels: f32;
    var<workgroup> worklist: array<i32,10>;

    [[block]] struct Params {
      [[offset(0)]] specular: f32;
      [[offset(4)]] count: i32;
    };
    var<uniform> param: Params;          # A uniform buffer

    [[block]] struct PositionsBuffer {
      [[offset(0)]] pos: [[stride(8)]] array<vec2<f32>>;
    };
    [[group(0), binding(0)]]
    var<storage> pbuf: PositionsBuffer;  # A storage buffer

    [[group(0), binding(1)]]
    var filter_params: sampler;   # Textures and samplers are always in "handle" storage.
  </xmp>
</div>

<pre class='def'>
global_variable_decl
  : decoration_list* variable_decl
  | decoration_list* variable_decl EQUAL const_expr

decoration_list
  : ATTR_LEFT (decoration COMMA)* decoration ATTR_RIGHT

decoration
  : IDENT PAREN_LEFT literal_or_ident PAREN_RIGHT
  | IDENT

literal_or_ident
  : FLOAT_LITERAL
  | INT_LITERAL
  | UINT_LITERAL
  | IDENT
</pre>

<div class='example' heading="Variable Decorations">
  <xmp>
    [[location(2)]]
       OpDecorate %gl_FragColor Location 2

    [[group(4), binding(3)]]
       OpDecorate %gl_FragColor DescriptorSet 4
       OpDecorate %gl_FragColor Binding 3
  </xmp>
</div>

<table class='data'>
  <thead>
    <tr><th>Global variable decoration keys<th>Valid values<th>Note
  </thead>
  <tr><td>`binding`<td>non-negative i32 literal<td>See [[#resource-interface]]
  <tr><td>`builtin`<td>a builtin variable identifier<td>See [[#builtin-variables]]
  <tr><td>`group`<td>non-negative i32 literal<td>See [[#resource-interface]]
  <tr><td>`location`<td>non-negative i32 literal<td>See TBD
</table>

## Module Constants ## {#module-constants}

A *module constant* declares a name for a value, outside of all function declarations.
The name is available for use after the end of the declaration,
until the end of the [SHORTNAME] program.

When the declaration has no attributes, an initializer expression must be present,
and the name denotes the value of that expression.

<div class='example' heading='Module constants'>
  <xmp>
    const golden : f32 = 1.61803398875;       # The golden ratio
    const e2 : vec3<i32> = vec3<i32>(0,1,0);  # The second unit vector for three dimensions.
  </xmp>
</div>

When the declaration uses the `constant_id` attribute,
the constant is *pipeline-overridable*. In this case:

  * The type must one of the [=scalar=] types.
  * The initializer expression is optional.
  * The attribute's literal operand is known as the *pipeline constant ID*,
    and must be a non-negative integer value representable in 32 bits.
  * Pipeline constant IDs must be unique within the [SHORTNAME] program: Two module constants
    must not use the same pipeline constant ID.
  * The application can specify its own value for the name at pipeline-creation time.
    The pipeline creation API accepts a mapping from the pipeline constant ID
    to a value of the constant's type.
    If the mapping has an entry for the ID, the value in the mapping is used.
    Otherwise, the initializer expression must be present, and its value is used.

Issue(dneto): What happens if the application supplies a constant ID that is not in the program?
Proposal: pipeline creation fails with an error.

<div class='example' heading='Module constants, pipeline-overrideable'>
  <xmp>
    [[constant_id(0)]]    const has_point_light : bool = true;      # Algorithmic control
    [[constant_id(1200)]] const specular_param : f32 = 2.3;         # Numeric control
    [[constant_id(1300)]] const gain : f32;                         # Must be overridden
  </xmp>
</div>

When a variable or feature is used within control flow that depends on the
value of a constant, then that variable or feature is considered to be used by the
program.
This is true regardless of the value of the constant, whether that value
is the one from the constant's declaration or from a pipeline override.

<pre class='def'>
global_constant_decl
  : decoration_list* CONST variable_ident_decl global_const_initializer?

global_const_initializer
  : EQUAL const_expr

const_expr
  : type_decl PAREN_LEFT (const_expr COMMA)* const_expr PAREN_RIGHT
  | const_literal
</pre>

<table class='data'>
  <thead>
    <tr><th>Global const decoration keys<th>Valid values<th>Note
  </thead>
  <tr><td>`constant_id`<td>non-negative i32 literal<td>
</table>


<div class='example' heading='Constants'>
  <xmp>
    -1
       %a = OpConstant %int -1

    2
       %b = OpConstant %uint 2

    3.2
       %c = OpConstant %float 3.2

    true
        %d = OpConstantTrue

    false
        %e = OpConstant False

    vec4<f32>(1.2, 2.3, 3.4, 2.3)
        %f0 = OpConstant %float 1.2
        %f1 = OpConstant %float 2.3
        %f2 = OpConstant %float 3.4
         %f = OpConstantComposite %v4float %f0 %f1 %f2 %f1
  </xmp>
</div>

Issue(dneto): The WebGPU pipeline creation API must specify how API-supplied values are mapped to
shader scalar values.  For booleans, I suggest using a 32-bit integer, where only 0 maps to `false`.
If [SHORTNAME] gains non-32-bit numeric scalars, I recommend overridable constants continue being 32-bit
numeric types.

## Function Scope Variables and Constants ## {#function-scope-variables}

A variable or constant declared in a declaration statement in a function body is in <dfn noexport>function scope</dfn>.
The name is available for use immediately after its declaration statement,
and until the end of the brace-delimited list of statements immediately enclosing the declaration.

A variable declared in function scope is always in the [=storage classes/function=] storage class.
The variable storage decoration is optional.
The variable's [=store type=] must be [=storable=].

<div class='example' heading="Function scope variables and constants">
  <xmp highlight='rust'>
    fn f() -> void {
       var<function> count : u32;  # A variable in function storage class.
       var delta : i32;            # Another variable in the function storage class.
       var sum : f32 = 0.0;        # A function storage class variable with initializer.
       const unit : i32 = 1;       # A constant. Const declarations don't use a storage class.
    }
  </xmp>
</div>

A variable or constant declared in the first clause of a `for` statement is available for use in the second
and third clauses and in the body of the `for` statement.


## Never-alias assumption TODO ## {#never-alias-assumption}

# Expressions TODO # {#expressions}

## Literal Expressions TODO ## {#literal-expressions}

<table class='data'>
  <caption>Scalar literal type rules</caption>
  <thead>
    <tr><th>Precondition<th>Conclusion<th>Notes
  </thead>
  <tr><td><td>`true` : bool<td>OpConstantTrue %bool
  <tr><td><td>`false` : bool<td>OpConstantFalse %bool
  <tr><td><td>*INT_LITERAL* : i32<td>OpConstant %int *literal*
  <tr><td><td>*UINT_LITERAL* : u32<td>OpConstant %uint *literal*
  <tr><td><td>*FLOAT_LITERAL* : f32<td>OpConstant %float *literal*
</table>

## Type Constructor Expressions TODO ## {#type-constructor-expr}

<table class='data'>
  <caption>Scalar constructor type rules</caption>
  <thead>
    <tr><th>Precondition<th>Conclusion<th>Notes
  </thead>
  <tr><td>*e* : bool<td>`bool(e)` : bool<td>Identity.<br>In the SPIR-V translation, the ID of this expression reuses the ID of the operand.
  <tr><td>*e* : i32<td>`i32(e)` : i32<td>Identity.<br>In the SPIR-V translation, the ID of this expression reuses the ID of the operand.
  <tr><td>*e* : u32<td>`u32(e)` : u32<td>Identity.<br>In the SPIR-V translation, the ID of this expression reuses the ID of the operand.
  <tr><td>*e* : f32<td>`f32(e)` : f32<td>Identity.<br>In the SPIR-V translation, the ID of this expression reuses the ID of the operand.
</table>

<table class='data'>
  <caption>Vector constructor type rules, where *T* is a scalar type</caption>
  <thead>
    <tr><th>Precondition<th>Conclusion<th>Notes
  </thead>
  <tr>
    <td>*e1* : *T*<br>
        *e2* : *T*
    <td>`vec2<T>(e1,e2)` : vec2<*T*>
    <td>OpCompositeConstruct
  <tr>
    <td>*e* : vec2&lt;T&gt;
    <td>`vec2<T>(e)` : vec2<*T*>
    <td>Identity. The result is |e|.
  <tr>
    <td>*e1* : *T*<br>
        *e2* : *T*<br>
        *e3* : *T*
    <td>`vec3<T>(e1,e2,e3)` : vec3<*T*>
    <td>OpCompositeConstruct
  <tr>
    <td>*e1* : *T*<br>
        *e2* : vec2<*T*>
    <td>`vec3<T>(e1,e2)` : vec3<*T*><br>
        `vec3<T>(e2,e1)` : vec3<*T*>
    <td>OpCompositeConstruct
  <tr>
    <td>*e* : vec3&lt;T&gt;
    <td>`vec3<T>(e)` : vec3<*T*>
    <td>Identity. The result is |e|.
  <tr>
    <td>*e1* : *T*<br>
        *e2* : *T*<br>
        *e3* : *T*<br>
        *e4* : *T*
    <td>`vec4<T>(e1,e2,e3,e4)` : vec4<*T*>
    <td>OpCompositeConstruct
  <tr>
    <td>*e1* : *T*<br>
        *e2* : *T*<br>
        *e3* : vec2<*T*>
    <td>`vec4<T>(e1,e2,e3)` : vec4<*T*><br>
        `vec4<T>(e1,e3,e2)` : vec4<*T*><br>
        `vec4<T>(e3,e1,e2)` : vec4<*T*>
    <td>OpCompositeConstruct
  <tr>
    <td>*e1* : vec2<*T*><br>
        *e2* : vec2<*T*>
    <td>`vec4<T>(e1,e2)` : vec4<*T*>
    <td>OpCompositeConstruct
  <tr>
    <td>*e1* : *T*<br>
        *e2* : vec3<*T*>
    <td>`vec4<T>(e1,e2)` : vec4<*T*><br>
        `vec4<T>(e2,e1)` : vec4<*T*>
    <td>OpCompositeConstruct
  <tr>
    <td>*e* : vec4&lt;T&gt;
    <td>`vec4<T>(e)` : vec4<*T*>
    <td>Identity. The result is |e|.
</table>

<table class='data'>
  <caption>Matrix constructor type rules</caption>
  <thead>
    <tr><th>Precondition<th>Conclusion<th>Notes
  </thead>
  <tr>
    <td>*e1* : vec2<f32><br>
        *e2* : vec2<f32><br>
        *e3* : vec2<f32><br>
        *e4* : vec2<f32>
    <td>`mat2x2<f32>(e1,e2)` : mat2x2<f32><br>
        `mat3x2<f32>(e1,e2,e3)` : mat3x2<f32><br>
        `mat4x2<f32>(e1,e2,e3,e4)` : mat4x2<f32>
    <td>Column by column construction.<br>
        OpCompositeConstruct
  <tr>
    <td>*e1* : vec3<f32><br>
        *e2* : vec3<f32><br>
        *e3* : vec3<f32><br>
        *e4* : vec3<f32>
    <td>`mat2x3<f32>(e1,e2)` : mat2x3<f32><br>
        `mat3x3<f32>(e1,e2,e3)` : mat3x3<f32><br>
        `mat4x3<f32>(e1,e2,e3,e4)` : mat4x3<f32>
    <td>Column by column construction.<br>
        OpCompositeConstruct
  <tr>
    <td>*e1* : vec4<f32><br>
        *e2* : vec4<f32><br>
        *e3* : vec4<f32><br>
        *e4* : vec4<f32>
    <td>`mat2x4<f32>(e1,e2)` : mat2x4<f32><br>
        `mat3x4<f32>(e1,e2,e3)` : mat3x4<f32><br>
        `mat4x4<f32>(e1,e2,e3,e4)` : mat4x4<f32>
    <td>Column by column construction.<br>
        OpCompositeConstruct
</table>

<table class='data'>
  <caption>Array constructor type rules</caption>
  <thead>
    <tr><th>Precondition<th>Conclusion<th>Notes
  </thead>
  <tr>
    <td>*e1* : *T*<br>
        ...<br>
        *eN* : *T*<br>
    <td>`array<`*T*,*N*`>(e1,...,eN)` : array<*T*, *N*>
    <td>Construction of an array from elements
</table>
TODO: Should this only work for storable sized arrays?  https://github.com/gpuweb/gpuweb/issues/982

<table class='data'>
  <caption>Structure constructor type rules</caption>
  <thead>
    <tr><th>Precondition<th>Conclusion<th>Notes
  </thead>
  <tr>
    <td>*e1* : *T1*<br>
        ...<br>
        *eN* : *TN*<br>
        *T1* is storable<br>
        ...<br>
        *TN* is storable<br>
        S is a structure type with members having types *T1* ... *TN*.<br>
        The expression is in the scope of declaration of S.
    <td>`S(e1,...,eN)` : S
    <td>Construction of a structure from members
  <tr>
</table>


## Zero Value Expressions ## {#zero-value-expr}

Each storable type *T* has a unique *zero value*, written in WGSL as the type followed by an empty pair of parentheses: *T* `()`.

Issue: We should exclude being able to write the zero value for an [=runtime-sized=] array. https://github.com/gpuweb/gpuweb/issues/981

The zero values are as follows:

* `bool()` is `false`
* `i32()` is 0
* `u32()` is 0
* `f32()` is 0.0
* The zero value for an *N*-element vector of type *T* is the *N*-element vector of the zero value for *T*.
* The zero value for an *N*-column *M*-row matrix of `f32` is the matrix of those dimensions filled with 0.0 entries.
* The zero value for an *N*-element array with storable element type *E* is an array of *N* elements of the zero value for *E*.
* The zero value for a storable structure type *S* is the structure value *S* with zero-valued members.

<table class='data'>
  <caption>Scalar zero value type rules</caption>
  <thead>
    <tr><th>Precondition<th>Conclusion<th>Notes
  </thead>
  <tr><td><td>`bool()` : bool<td>false<br>Zero value (OpConstantNull for bool)
  <tr><td><td>`i32()` : i32<td>0<br>Zero value (OpConstantNull for i32)
  <tr><td><td>`u32()` : u32<td>0u<br>Zero value (OpConstantNull for u32)
  <tr><td><td>`f32()` : f32<td>0.0<br>Zero value (OpConstantNull for f32)
</table>

<table class='data'>
  <caption>Vector zero type rules, where *T* is a scalar type</caption>
  <thead>
    <tr><th>Precondition<th>Conclusion<th>Notes
  </thead>
  <tr>
    <td>
    <td>`vec2<T>()` : vec2<*T*>
    <td>Zero value (OpConstantNull)
  <tr>
  <tr>
    <td>
    <td>`vec3<T>()` : vec3<*T*>
    <td>Zero value (OpConstantNull)
  <tr>
  <tr>
    <td>
    <td>`vec4<T>()` : vec4<*T*>
    <td>Zero value (OpConstantNull)
  <tr>
</table>


<div class='example' heading="Zero-valued vectors">
  <xmp highlight='rust'>
    vec2<f32>()                 # The zero-valued vector of two f32 elements.
    vec2<f32>(0.0, 0.0)         # The same value, written explicitly.

    vec3<i32>()                 # The zero-valued vector of four i32 elements.
    vec3<i32>(0, 0, 0)          # The same value, written explicitly.
  </xmp>
</div>

<table class='data'>
  <caption>Matrix zero type rules</caption>
  <thead>
    <tr><th>Precondition<th>Conclusion<th>Notes
  </thead>
  <tr>
    <td>
    <td>`mat2x2<f32>()` : mat2x2<f32><br>
        `mat3x2<f32>()` : mat3x2<f32><br>
        `mat4x2<f32>()` : mat4x2<f32>
    <td>Zero value (OpConstantNull)
  <tr>
  <tr>
    <td>
    <td>`mat2x3<f32>()` : mat2x3<f32><br>
        `mat3x3<f32>()` : mat3x3<f32><br>
        `mat4x3<f32>()` : mat4x3<f32>
    <td>Zero value (OpConstantNull)
  <tr>
  <tr>
    <td>
    <td>`mat2x4<f32>()` : mat2x4<f32><br>
        `mat3x4<f32>()` : mat3x4<f32><br>
        `mat4x4<f32>()` : mat4x4<f32>
    <td>Zero value (OpConstantNull)
</table>

<table class='data'>
  <caption>Array zero type rules</caption>
  <thead>
    <tr><th>Precondition<th>Conclusion<th>Notes
  </thead>
  <tr>
    <td>*T* is storable
    <td>`array<`*T*,*N*`>()` : array<*T*, *N*>
    <td>Zero-valued array (OpConstantNull)
</table>

<div class='example' heading="Zero-valued arrays">
  <xmp highlight='rust'>
    array<bool, 2>()               # The zero-valued array of two booleans.
    array<bool, 2>(false, false)   # The same value, written explicitly.
  </xmp>
</div>

<table class='data'>
  <caption>Structure zero type rules</caption>
  <thead>
    <tr><th>Precondition<th>Conclusion<th>Notes
  </thead>
  <tr>
    <td>`S` is a storable structure type.<br>
         The expression is in the scope of declaration of S.
    <td>`S()` : S
    <td>Zero-valued structure: a structure of type S where each member is the zero value for its member type.
<br>
 (OpConstantNull)
  <tr>
</table>

<div class='example' heading="Zero-valued structures">
  <xmp highlight='rust'>
    struct Student {
      grade : i32;
      GPA : f32;
      attendance : array<bool,4>;
    };

    # The zero value for Student
    Student()

    # The same value, written explicitly.
    Student(0, 0.0, array<bool,4>(false,false,false,false))

    # The same value, written with zero-valued members.
    Student(i32(), f32(), array<bool,4>())
  </xmp>
</div>


## Conversion Expressions ## {#conversion-expr}

<table class='data'>
  <caption>Scalar conversion type rules</caption>
  <thead>
    <tr><th>Precondition<th>Conclusion<th>Notes
  </thead>
  <tr algorithm="scalar reinterpretation from unsigned to signed">
      <td>|e| : u32<td>`i32(`|e|`)` : i32
      <td>Reinterpretation of bits.<br>
          The result is the unique value in [=i32=] that is equal to (|e| mod 2<sup>32</sup>).<br>
          (OpBitcast)
  <tr algorithm="scalar conversion from floating point to signed integer">
      <td>|e| : f32<td>`i32(`|e|`)` : i32<td>Value conversion, including invalid cases. (OpConvertFToS)
  <tr algorithm="scalar conversion from signed integer to unsigned integer">
      <td>|e| : i32<td>`u32(`|e|`)` : u32
      <td>Reinterpretation of bits.<br>
          The result is the unique value in [=u32=] that is equal to (|e| mod 2<sup>32</sup>).<br>
          (OpBitcast)
  <tr algorithm="scalar conversion from floating point to unsigned integer">
      <td>|e| : f32<td>`u32(`|e|`)` : u32
      <td>Value conversion, including invalid cases. (OpConvertFToU)
  <tr algorithm="scalar conversion from signed integer to floating point">
      <td>|e| : i32<td>`f32(`|e|`)` : f32<td>Value conversion, including invalid cases. (OpConvertSToF)
  <tr algorithm="scalar conversion from unsigned integer to floating point">
      <td>|e| : u32<td>`f32(`|e|`)` : f32<td>Value conversion, including invalid cases. (OpConvertUToF)
</table>

Details of conversion to and from floating point are explained in [[#floating-point-conversion]].

<table class='data'>
  <caption>Vector conversion type rules</caption>
  <thead>
    <tr><th>Precondition<th>Conclusion<th>Notes
  </thead>
  <tr algorithm="vector reinterpretation from unsigned to signed">
     <td>|e| : vec|N|&lt;u32&gt;
     <td>`vec`|N|&lt;`i32`&gt;`(`|e|`)` : vec|N|&lt;i32&gt
     <td>Component-wise reinterpretation of bits.<br>
         Component |i| of the result is `i32(`|e|`[`|i|`])`<br>
         (OpBitcast)

  <tr algorithm="vector conversion from floating point to signed integer">
     <td>|e| : vec|N|&lt;f32&gt;
     <td>`vec`|N|&lt;`i32`&gt;`(`|e|`)` : vec|N|&lt;i32&gt;
     <td>Component-wise value conversion to signed integer, including invalid cases.<br>
         Component |i| of the result is `i32(`|e|`[`|i|`])`<br>
        (OpConvertFToS)

  <tr algorithm="vector reinterpretation from signed to unsigned">
     <td>|e| : vec|N|&lt;i32&gt;
     <td>`vec`|N|&lt;`u32`&gt;`(`|e|`)` : vec|N|&lt;u32&gt;
     <td>Component-wise reinterpretation of bits.<br>
         Component |i| of the result is `u32(`|e|`[`|i|`])`<br>
        (OpBitcast)

  <tr algorithm="vector conversion from floating point to unsigned integer">
     <td>|e| : vec|N|&lt;f32&gt;
     <td>`vec`|N|&lt;`u32`&gt;`(`|e|`)` : vec|N|&lt;u32&gt;
     <td>Component-wise value conversion to unsigned integer, including invalid cases.<br>
         Component |i| of the result is `u32(`|e|`[`|i|`])`<br>
        (OpConvertFToU)

  <tr algorithm="vector conversion from signed integer to floating point">
     <td>|e| : vec|N|&lt;i32&gt;
     <td>`vec`|N|&lt;`f32`&gt;`(`|e|`)` : vec|N|&lt;f32&gt;
     <td>Component-wise value conversion to floating point, including invalid cases.<br>
         Component |i| of the result is `f32(`|e|`[`|i|`])`<br>
        (OpConvertSToF)

  <tr algorithm="vector conversion from unsigned integer to floating point">
     <td>|e| : vec|N|&lt;u32&gt;
     <td>`vec`|N|&lt;`f32`&gt;`(`|e|`)` : vec|N|&lt;f32&gt;
     <td>Component-wise value conversion to floating point, including invalid cases.<br>
         Component |i| of the result is `f32(`|e|`[`|i|`])`<br>
        (ConvertUToF)

</table>

## Reinterpretation of Representation Expressions ## {#bitcast-expr}

A `bitcast` expression is used to reinterpet the bit representation of a
value in one type as a value in another type.

<table class='data'>
  <caption>Scalar bitcast type rules</caption>
  <thead>
    <tr><th>Precondition<th>Conclusion<th>Notes
  </thead>
  <tr algorithm="scalar identity reinterpretation">
      <td>|e| : |T|,<br>
          |T| is one of i32, u32, f32
      <td>bitcast&lt;|T|&gt;(|e|) : |T|
      <td>Identity transform.<br>
          The result is |e|.
          <br>In the SPIR-V translation, the ID of this expression reuses the ID of the operand.
  <tr algorithm="scalar reinterpretation as signed integer">
      <td>|e| : |T|,<br>
          |T| is one of u32, f32
      <td>bitcast&lt;i32&gt;(|e|) : i32
      <td>Reinterpretation of bits as a signed integer.<br>
          The result is the reinterpretation of the 32 bits in the representation of |e| as a [=i32=] value.
          (OpBitcast)
  <tr algorithm="scalar reinterpretation as unsigned integer">
      <td>|e| : |T|,<br>
          |T| is one of i32, f32
      <td>bitcast&lt;u32&gt;(|e|) : u32
      <td>Reinterpretation of bits as an unsigned integer.<br>
          The result is the reinterpretation of the 32 bits in the representation of |e| as a [=u32=] value.
          (OpBitcast)
  <tr algorithm="scalar reinterpretation as floating point">
      <td>|e| : |T|,<br>
          |T| is one of i32, u32
      <td>bitcast&lt;f32&gt;(|e|) : f32
      <td>Reinterpretation of bits as a floating point value.<br>
          The result is the reinterpretation of the 32 bits in the representation of |e| as a [=f32=] value.
          (OpBitcast)
</table>

<table class='data'>
  <caption>Vector bitcast type rules</caption>
  <thead>
    <tr><th>Precondition<th>Conclusion<th>Notes
  </thead>
  <tr algorithm="vector identity reinterpretation">
      <td>|e| : vec&lt;|N|&gt;|T|&gt;,<br>
          |T| is one of i32, u32, f32
      <td>bitcast&lt;vec|N|&lt;|T|&gt;&gt;(|e|) : |T|
      <td>Identity transform.<br>
          The result is |e|.
          <br>In the SPIR-V translation, the ID of this expression reuses the ID of the operand.
  <tr algorithm="vector reinterpretation as signed integer">
      <td>|e| : vec&lt;|N|&gt;|T|&gt;,<br>
          |T| is one of u32, f32
      <td>bitcast&lt;vec|N|&lt;i32&gt;&gt;(|e|) : vec|N|&lt;i32&gt;
      <td>Component-wise reinterpretation of bits.<br>
          Component |i| of the result is `bitcast<i32>(`|e|`[`|i|`])`<br>
          (OpBitcast)
  <tr algorithm="vector reinterpretation as unsigned integer">
      <td>|e| : vec&lt;|N|&gt;|T|&gt;,<br>
          |T| is one of i32, f32
      <td>bitcast&lt;vec|N|&lt;u32&gt;&gt;(|e|) : vec|N|&lt;u32&gt;
      <td>Component-wise reinterpretation of bits.<br>
          Component |i| of the result is `bitcast<u32>(`|e|`[`|i|`])`<br>
          (OpBitcast)
  <tr algorithm="vector reinterpretation as floating point">
      <td>|e| : vec&lt;|N|&gt;|T|&gt;,<br>
          |T| is one of i32, u32
      <td>bitcast&lt;vec|N|&lt;f32&gt;&gt;(|e|) : vec|N|&lt;f32&gt;
      <td>Component-wise Reinterpretation of bits.<br>
          Component |i| of the result is `bitcast<f32>(`|e|`[`|i|`])`<br>
          (OpBitcast)

</table>

## Composite Value Expressions TODO ## {#composite-value-expr}

### Vector Access Expression ### {#vector-access-expr}

Accessing members of a vector can be done either using array subscripting (e.g. `a[2]`) or using a sequence of convenience names, each mapping to an element of the source vector.

<ul>
  <li>The colour set of convenience names: `r`, `g`, `b`, `a` for vector elements 0, 1, 2, and 3 respectively.
  <li>The dimensional set of convenience names: `x`, `y`, `z`, `w` for vector elements 0, 1, 2, and 3, respectively.
</ul>

The convenience names are accessed using the `.` notation. (e.g. `color.bgra`).

NOTE: the convenience letterings can not be mixed. (i.e. you can not use `rybw`).

Using a convenience letter, or array subscript, which accesses an element past the end of the vector is an error.

The convenience letterings can be applied in any order, including duplicating letters as needed. You can provide 1 to 4 letters when extracting components from a vector. Providing more then 4 letters is an error.

The result type depends on the number of letters provided. Assuming a `vec4<f32>`
<table>
  <thead>
    <tr><th>Accessor<th>Result type
  </thead>
  <tr><td>r<td>`f32`
  <tr><td>rg<td>`vec2<f32>`
  <tr><td>rgb<td>`vec3<f32>`
  <tr><td>rgba<td>`vec4<f32>`
</table>

<div class='example'>
  <xmp highlight='rust'>
    var a : vec3<f32> = vec3<f32>(1., 2., 3.);
    var b : f32 = a.y;          # b = 2.0
    var c : vec2<f32> = a.bb;   # c = (3.0, 3.0)
    var d : vec3<f32> = a.zyx;  # d = (3.0, 2.0, 1.0)
    var e : f32 = a[1];         # e = 2.0
  </xmp>
</div>

TODO: Type rules for vector access

### Matrix Access Expression TODO ### {#matrix-access-expr}

### Array Access Expression TODO ### {#array-access-expr}

### Structure Access Expression TODO ### {#struct-access-expr}

## Logical Expressions TODO ## {#logical-expr}
<table class='data'>
  <caption>Unary logical operations</caption>
  <thead>
    <tr><th>Precondition<th>Conclusion<th>Notes
  </thead>
  <tr algorithm="scalar boolean negation"><td>|e| : bool<td>`!`|e| : *bool*
      <td>Logical negation. Yields true when |e| is false, and false when |e| is true.<br>(OpLogicalNot)
  <tr algorithm="vector boolean negation"><td>|e| : vec|N|&lt;bool&gt;<td>`!`|e| : vec|N|&lt;bool&gt;
      <td>Component-wise logical negation. Component |i| of the result is `!(`|e|`[`|i|`])`.<br>(OpLogicalNot)
</table>

<table class='data'>
  <caption>Binary logical expressions</caption>
  <thead>
    <tr><th>Precondition<th>Conclusion<th>Notes
  </thead>
  <tr><td>*e1* : bool<br>*e2* : bool<td>`e1 || e2` : bool<td>
    Short-circuiting "or". Yields `true` if either `e1` or `e2` are true; evaluates `e2` only if `e1` is false.
  <tr><td>*e1* : bool<br>*e2* : bool<td>`e1 && e2` : bool<td>
    Short-circuiting "and". Yields `true` if both `e1` and `e2` are true; evaluates `e2` only if `e1` is true.
  <tr><td>*e1* : bool<br>*e2* : bool<td>`e1 | e2` : bool<td>
    Logical "or". Evaluates both `e1` and `e2`; yields `true` if either are `true`.
  <tr><td>*e1* : bool<br>*e2* : bool<td>`e1 & e2` : bool<td>
    Logical "and". Evaluates both `e1` and `e2`; yields `true` if both are `true`.
  <tr><td>*e1* : *T*<br>*e2* : *T*<br>*T* is *BoolVec*<td>`e1 | e2` : *T*<td>Component-wise logical "or"
  <tr><td>*e1* : *T*<br>*e2* : *T*<br>*T* is *BoolVec*<td>`e1 & e2` : *T*<td>Component-wise logical "and"
</table>


## Arithmetic Expressions TODO ## {#arithmetic-expr}

<table class='data'>
  <caption>Unary arithmetic expressions</caption>
  <thead>
    <tr><th>Precondition<th>Conclusion<th>Notes
  </thead>
  <tr><td>*e* : *T*, *T* is *SignedIntegral*<td>`-e` : *T*<td>Signed integer negation. OpSNegate
  <tr><td>*e* : *T*, *T* is *Floating*<td>`-e` : *T*<td>Floating point negation. OpFNegate
</table>

<table class='data'>
  <caption>Binary arithmetic expressions over scalars</caption>
  <thead>
    <tr><th>Precondition<th>Conclusion<th>Notes
  </thead>
  <tr><td>*e1* : u32<br> *e2* : u32<td class="nowrap">`e1 + e2` : u32<td>Integer addition, modulo 2<sup>32</sup> (OpIAdd)
  <tr><td>*e1* : i32<br> *e2* : i32<td>`e1 + e2` : i32<td>Integer addition, modulo 2<sup>32</sup> (OpIAdd)
  <tr><td>*e1* : f32<br> *e2* : f32<td>`e1 + e2` : f32<td>Floating point addition (OpFAdd)
  <tr><td>*e1* : u32<br> *e2* : u32<td>`e1 - e2` : u32<td>Integer subtraction, modulo 2<sup>32</sup> (OpISub)
  <tr><td>*e1* : i32<br> *e2* : i32<td>`e1 - e2` : i32<td>Integer subtraction, modulo 2<sup>32</sup> (OpISub)
  <tr><td>*e1* : f32<br> *e2* : f32<td>`e1 - e2` : f32<td>Floating point subtraction (OpFSub)
  <tr><td>*e1* : u32<br> *e2* : u32<td>`e1 * e2` : u32<td>Integer multiplication, modulo 2<sup>32</sup> (OpIMul)
  <tr><td>*e1* : i32<br> *e2* : i32<td>`e1 * e2` : i32<td>Integer multiplication, modulo 2<sup>32</sup> (OpIMul)
  <tr><td>*e1* : f32<br> *e2* : f32<td>`e1 * e2` : f32<td>Floating point multiplication (OpFMul)
  <tr><td>*e1* : u32<br> *e2* : u32<td>`e1 / e2` : u32<td>Unsigned integer division (OpUDiv)
  <tr><td>*e1* : i32<br> *e2* : i32<td>`e1 / e2` : i32<td>Signed integer division (OpSDiv)
  <tr><td>*e1* : f32<br> *e2* : f32<td>`e1 / e2` : f32<td>Floating point division (OpFAdd)
  <tr><td>*e1* : u32<br> *e2* : u32<td>`e1 % e2` : u32<td>Unsigned integer modulus (OpUMod)
  <tr><td>*e1* : i32<br> *e2* : i32<td>`e1 % e2` : i32<td>Signed integer remainder, where sign of non-zero result matches sign of *e2* (OpSMod)
  <tr><td>*e1* : f32<br> *e2* : f32<td>`e1 % e2` : f32<td>Floating point modulus, where sign of non-zero result matches sign of *e2* (OpFMod)
</table>

<table class='data'>
  <caption>Binary arithmetic expressions over vectors</caption>
  <thead>
    <tr><th>Precondition<th>Conclusion<th>Notes
  </thead>
  <tr><td>*e1* : *T*<br> *e2* : *T*<br> *T* is *IntVec*<td class="nowrap">`e1 + e2` : *T*<td>Component-wise integer addition (OpIAdd)
  <tr><td>*e1* : *T*<br> *e2* : *T*<br> *T* is *FloatVec*<td class="nowrap">`e1 + e2` : *T*<td>Component-wise floating point addition (OpIAdd)
  <tr><td>*e1* : *T*<br> *e2* : *T*<br> *T* is *IntVec*<td class="nowrap">`e1 - e2` : *T*<td>Component-wise integer subtraction (OpISub)
  <tr><td>*e1* : *T*<br> *e2* : *T*<br> *T* is *FloatVec*<td>`e1 - e2` : *T*<td>Component-wise floating point subtraction (OpISub)
  <tr><td>*e1* : *T*<br> *e2* : *T*<br> *T* is *IntVec*<td>`e1 * e2` : *T*<td>Component-wise integer multiplication (OpIMul)
  <tr><td>*e1* : *T*<br> *e2* : *T*<br> *T* is *FloatVec*<td>`e1 * e2` : *T*<td>Component-wise floating point multiplication (OpIMul)
  <tr><td>*e1* : *T*<br> *e2* : *T*<br> *T* is *IntVec* with unsigned component<td>`e1 / e2` : *T*<td>Component-wise unsigned integer division (OpUDiv)
  <tr><td>*e1* : *T*<br> *e2* : *T*<br> *T* is *IntVec* with signed component<td>`e1 / e2` : *T*<td>Component-wise signed integer division (OpSDiv)
  <tr><td>*e1* : *T*<br> *e2* : *T*<br> *T* is *FloatVec*<td>`e1 / e2` : *T*<td>Component-wise floating point division (OpFDiv)
  <tr><td>*e1* : *T*<br> *e2* : *T*<br> *T* is *IntVec* with unsigned component<td>`e1 % e2` : *T*<td>Component-wise unsigned integer modulus (OpUMod)
  <tr><td>*e1* : *T*<br> *e2* : *T*<br> *T* is *IntVec* with signed component<td>`e1 % e2` : *T*<td>Component-wise signed integer remainder (OpSMod)
  <tr><td>*e1* : *T*<br> *e2* : *T*<br> *T* is *FloatVec*<td>`e1 % e2` : *T*<td>Component-wise floating point modulus (OpFMod)
</table>

<table class='data'>
  <caption>Binary arithmetic expressions with mixed scalar, vector, and matrix operands</caption>
  <thead>
    <tr><th>Precondition<th>Conclusion<th>Notes
  </thead>
  <tr><td>*e1* : f32<br>
          *e2* : *T*<br>
          *T* is *FloatVec*
      <td>`e1 * e2` : *T*<br>
          `e2 * e1` : *T*
      <td>Multiplication of a vector and a scalar (OpVectorTimesScalar)
  <tr><td>*e1* : f32<br>
          *e2* : *T*<br>
          *T* is mat*N*x*M*&lt;f32&gt;
      <td>`e1 * e2` : *T*<br>
          `e2 * e1` : *T*
      <td>Multiplication of a matrix and a scalar (OpMatrixTimesScalar)
  <tr><td>*e1* : vec*M*&lt;f32&gt;<br>
          *e2* : mat*N*x*M*&lt;f32&gt;
      <td>`e1 * e2` : vec*N*&lt;f32&gt;<br>
      <td>Vector times matrix (OpVectorTimesMatrix)
  <tr><td>*e1* : mat*N*x*M*&lt;f32&gt;<br>
          *e2* : vec*N*&lt;f32&gt;
      <td>`e1 * e2` : vec*M*&lt;f32&gt;<br>
      <td>Matrix times vector (OpMatrixTimesVector)
  <tr><td>*e1* : mat*K*x*N*&lt;f32&gt;<br>
          *e2* : mat*M*x*K*&lt;f32&gt;<br>
      <td>`e1 * e2` : mat*M*x*N*&lt;f32&gt;<br>
      <td>Matrix times matrix (OpMatrixTimesMatrix)
</table>

## Comparison Expressions TODO ## {#comparison-expr}

<table class='data'>
  <caption>Comparisons over scalars</caption>
  <thead>
    <tr><th>Precondition<th>Conclusion<th>Notes
  </thead>
  <tr><td>*e1* : bool<br>
          *e2* : bool<br>
       <td class="nowrap">`e1 == e2` : bool
       <td>Equality (OpLogicalEqual)
  <tr><td>*e1* : bool<br>
          *e2* : bool<br>
       <td class="nowrap">`e1 != e2` : bool
       <td>Inequality (OpLogicalNotEqual)
  <tr><td>*e1* : i32<br>
          *e2* : i32<br>
       <td class="nowrap">`e1 == e2` : bool
       <td>Equality (OpIEqual)
  <tr><td>*e1* : i32<br>
          *e2* : i32<br>
       <td class="nowrap">`e1 != e2` : bool
       <td>Inequality (OpINotEqual)
  <tr><td>*e1* : i32<br>
          *e2* : i32<br>
       <td class="nowrap">`e1 < e2` : bool
       <td>Less than (OpSLessThan)
  <tr><td>*e1* : i32<br>
          *e2* : i32<br>
       <td class="nowrap">`e1 <= e2` : bool
       <td>Less than or equal (OpSLessThanEqual)
  <tr><td>*e1* : i32<br>
          *e2* : i32<br>
       <td class="nowrap">`e1 >= e2` : bool
       <td>Greater than or equal (OpSGreaterThanEqual)
  <tr><td>*e1* : i32<br>
          *e2* : i32<br>
       <td class="nowrap">`e1 > e2` : bool
       <td>Greater than or equal (OpSGreaterThan)
  <tr><td>*e1* : u32<br>
          *e2* : u32<br>
       <td class="nowrap">`e1 == e2` : bool
       <td>Equality (OpIEqual)
  <tr><td>*e1* : u32<br>
          *e2* : u32<br>
       <td class="nowrap">`e1 != e2` : bool
       <td>Inequality (OpINotEqual)
  <tr><td>*e1* : u32<br>
          *e2* : u32<br>
       <td class="nowrap">`e1 < e2` : bool
       <td>Less than (OpULessThan)
  <tr><td>*e1* : u32<br>
          *e2* : u32<br>
       <td class="nowrap">`e1 <= e2` : bool
       <td>Less than or equal (OpULessThanEqual)
  <tr><td>*e1* : u32<br>
          *e2* : u32<br>
       <td class="nowrap">`e1 >= e2` : bool
       <td>Greater than or equal (OpUGreaterThanEqual)
  <tr><td>*e1* : u32<br>
          *e2* : u32<br>
       <td class="nowrap">`e1 > e2` : bool
       <td>Greater than or equal (OpUGreaterThan)
  <tr><td>*e1* : f32<br>
          *e2* : f32<br>
       <td class="nowrap">`e1 == e2` : bool
       <td>Equality (OpFOrdEqual)
  <tr><td>*e1* : f32<br>
          *e2* : f32<br>
       <td class="nowrap">`e1 != e2` : bool
       <td>Equality (OpFOrdNotEqual)
  <tr><td>*e1* : f32<br>
          *e2* : f32<br>
       <td class="nowrap">`e1 < e2` : bool
       <td>Less than (OpFOrdLessThan)
  <tr><td>*e1* : f32<br>
          *e2* : f32<br>
       <td class="nowrap">`e1 <= e2` : bool
       <td>Less than or equal (OpFOrdLessThanEqual)
  <tr><td>*e1* : f32<br>
          *e2* : f32<br>
       <td class="nowrap">`e1 >= e2` : bool
       <td>Greater than or equal (OpFOrdGreaterThanEqual)
  <tr><td>*e1* : f32<br>
          *e2* : f32<br>
       <td class="nowrap">`e1 > e2` : bool
       <td>Greater than or equal (OpFOrdGreaterThan)
</table>

<table class='data'>
  <caption>Comparisons over vectors</caption>
  <thead>
    <tr><th>Precondition<th>Conclusion<th>Notes
  </thead>
  <tr><td>*e1* : *T*<br>
          *e2* : *T*<br>
          *T* is vec*N*&lt;bool&gt;
       <td class="nowrap">`e1 == e2` : vec*N*&lt;bool&gt;
       <td>Component-wise equality<br>
           Component |i| of the result is `(`|e1|`[`|i|`] == `|e2|`[`|i|`])`<br>
           (OpLogicalEqual)
  <tr><td>*e1* : *T*<br>
          *e2* : *T*<br>
          *T* is vec*N*&lt;bool&gt;
       <td class="nowrap">`e1 != e2` : vec*N*&lt;bool&gt;
       <td>Component-wise inequality<br>
           Component |i| of the result is `(`|e1|`[`|i|`] != `|e2|`[`|i|`])`<br>
           (OpLogicalNotEqual)
  <tr><td>*e1* : *T*<br>
          *e2* : *T*<br>
          *T* is vec*N*&lt;i32&gt;
       <td class="nowrap">`e1 == e2` : vec*N*&lt;bool&gt;
       <td>Component-wise equality (OpIEqual)
  <tr><td>*e1* : *T*<br>
          *e2* : *T*<br>
          *T* is vec*N*&lt;i32&gt;
       <td class="nowrap">`e1 != e2` : vec*N*&lt;bool&gt;
       <td>Component-wise inequality (OpINotEqual)
  <tr><td>*e1* : *T*<br>
          *e2* : *T*<br>
          *T* is vec*N*&lt;i32&gt;
       <td class="nowrap">`e1 < e2` : vec*N*&lt;bool&gt;
       <td>Component-wise less than (OpSLessThan)
  <tr><td>*e1* : *T*<br>
          *e2* : *T*<br>
          *T* is vec*N*&lt;i32&gt;
       <td class="nowrap">`e1 <= e2` : vec*N*&lt;bool&gt;
       <td>Component-wise less than or equal (OpSLessThanEqual)
  <tr><td>*e1* : *T*<br>
          *e2* : *T*<br>
          *T* is vec*N*&lt;i32&gt;
       <td class="nowrap">`e1 >= e2` : vec*N*&lt;bool&gt;
       <td>Component-wise greater than or equal (OpSGreaterThanEqual)
  <tr><td>*e1* : *T*<br>
          *e2* : *T*<br>
          *T* is vec*N*&lt;i32&gt;
       <td class="nowrap">`e1 > e2` : vec*N*&lt;bool&gt;
       <td>Component-wise greater than or equal (OpSGreaterThan)
  <tr><td>*e1* : *T*<br>
          *e2* : *T*<br>
          *T* is vec*N*&lt;u32&gt;
       <td class="nowrap">`e1 == e2` : vec*N*&lt;bool&gt;
       <td>Component-wise equality (OpIEqual)
  <tr><td>*e1* : *T*<br>
          *e2* : *T*<br>
          *T* is vec*N*&lt;u32&gt;
       <td class="nowrap">`e1 != e2` : vec*N*&lt;bool&gt;
       <td>Component-wise inequality (OpINotEqual)
  <tr><td>*e1* : *T*<br>
          *e2* : *T*<br>
          *T* is vec*N*&lt;u32&gt;
       <td class="nowrap">`e1 < e2` : vec*N*&lt;bool&gt;
       <td>Component-wise less than (OpULessThan)
  <tr><td>*e1* : *T*<br>
          *e2* : *T*<br>
          *T* is vec*N*&lt;u32&gt;
       <td class="nowrap">`e1 <= e2` : vec*N*&lt;bool&gt;
       <td>Component-wise less than or equal (OpULessThanEqual)
  <tr><td>*e1* : *T*<br>
          *e2* : *T*<br>
          *T* is vec*N*&lt;u32&gt;
       <td class="nowrap">`e1 >= e2` : vec*N*&lt;bool&gt;
       <td>Component-wise greater than or equal (OpUGreaterThanEqual)
  <tr><td>*e1* : *T*<br>
          *e2* : *T*<br>
          *T* is vec*N*&lt;u32&gt;
       <td class="nowrap">`e1 > e2` : vec*N*&lt;bool&gt;
       <td>Component-wise greater than or equal (OpUGreaterThan)
          *T* is vec*N*&lt;u32&gt;
  <tr><td>*e1* : *T*<br>
          *e2* : *T*<br>
          *T* is vec*N*&lt;f32&gt;
       <td class="nowrap">`e1 == e2` : vec*N*&lt;bool&gt;
       <td>Component-wise equality (OpFOrdEqual)
  <tr><td>*e1* : *T*<br>
          *e2* : *T*<br>
          *T* is vec*N*&lt;f32&gt;
       <td class="nowrap">`e1 != e2` : vec*N*&lt;bool&gt;
       <td>Component-wise inequality (OpFOrdNotEqual)
  <tr><td>*e1* : *T*<br>
          *e2* : *T*<br>
          *T* is vec*N*&lt;f32&gt;
       <td class="nowrap">`e1 < e2` : vec*N*&lt;bool&gt;
       <td>Component-wise less than (OpFOrdLessThan)
  <tr><td>*e1* : *T*<br>
          *e2* : *T*<br>
          *T* is vec*N*&lt;f32&gt;
       <td class="nowrap">`e1 <= e2` : vec*N*&lt;bool&gt;
       <td>Component-wise less than or equal (OpFOrdLessThanEqual)
  <tr><td>*e1* : *T*<br>
          *e2* : *T*<br>
          *T* is vec*N*&lt;f32&gt;
       <td class="nowrap">`e1 >= e2` : vec*N*&lt;bool&gt;
       <td>Component-wise greater than or equal (OpFOrdGreaterThanEqual)
  <tr><td>*e1* : *T*<br>
          *e2* : *T*<br>
          *T* is vec*N*&lt;f32&gt;
       <td class="nowrap">`e1 > e2` : vec*N*&lt;bool&gt;
       <td>Component-wise greater than or equal (OpFOrdGreaterThan)
</table>

## Bit Expressions TODO ## {#bit-expr}

<table class='data'>
  <caption>Unary bitwise operations</caption>
  <thead>
    <tr><th>Precondition<th>Conclusion<th>Notes
  </thead>
  <tr algorithm="scalar unsigned complement">
       <td>|e| : u32<br>
       <td class="nowrap">`~`|e| : u32
       <td>Bitwise complement on unsigned integers. Result is the mathematical value (2<sup>32</sup> - 1  - |e|).
          <br>OpNot
  <tr algorithm="vector unsigned complement">
      <td>|e| : vec|N|&lt;u32&gt;
      <td>`~`|e| : vec|N|&lt;u32&gt;
      <td>Component-wise unsigned complement. Component |i| of the result is `~(`|e|`[`|i|`])`.
          <br>OpNot
  <tr algorithm="scalar signed complement">
       <td>|e| : i32<br>
       <td class="nowrap">`~`|e| : i32
       <td>Bitwise complement on signed integers. Result is i32(~u32(|e|)).
          <br>OpNot
  <tr algorithm="vector signed complement">
      <td>|e| : vec|N|&lt;i32&gt;
      <td>`~`|e| : vec|N|&lt;i32&gt;
      <td>Component-wise signed complement. Component |i| of the result is `~(`|e|`[`|i|`])`.
          <br>OpNot
</table>

<table class='data'>
  <caption>Binary bitwise operations</caption>
  <thead>
    <tr><th>Precondition<th>Conclusion<th>Notes
  </thead>
  <tr><td>*e1* : *T*<br>
          *e2* : *T*<br>
          *T* is *Integral*
       <td class="nowrap">`e1 | e2` : *T*
       <td>Bitwise-or
  <tr><td>*e1* : *T*<br>
          *e2* : *T*<br>
          *T* is *Integral*
       <td class="nowrap">`e1 & e2` : *T*
       <td>Bitwise-and
  <tr><td>*e1* : *T*<br>
          *e2* : *T*<br>
          *T* is *Integral*
       <td class="nowrap">`e1 ^ e2` : *T*
       <td>Bitwise-exclusive-or
</table>


<table class='data'>
  <caption>Bit shift expressions</caption>
  <thead>
    <tr><th>Precondition<th>Conclusion<th>Notes
  </thead>
  <tr algorithm="scalar shift left"><td>|e1| : |T|<br>
          |e2| : u32<br>
          |T| is *Int*
       <td class="nowrap">|e1| `<<` |e2| : |T|
       <td>Shift left:<br>
           Shift |e1| left, inserting zero bits at the least significant positions,
           and discarding the most significant bits.
           The number of bits to shift is the value of |e2| modulo the bit width of |e1|.<br>
           (OpShiftLeftLogical)
  <tr algorithm="vector shift left"><td>|e1| : vec|N|&lt;|T|&gt;<br>
          |e2| : vec|N|&lt;u32&gt;<br>
          |T| is *Int*
       <td class="nowrap">|e1| `<<` |e2| : vec|N|&lt;|T|&gt;
       <td>Component-wise shift left:<br>
           Component |i| of the result is `(`|e1|`[`|i|`] << `|e2|`[`|i|`])`<br>
           (OpShiftLeftLogical)
  <tr algorithm="scalar logical shift right"><td>|e1| : u32<br>
          |e2| : u32<br>
       <td class="nowrap">|e1| `>>` |e2| `: u32`
       <td >Logical shift right:<br>
           Shift |e1| right, inserting zero bits at the most significant positions,
           and discarding the least significant bits.
           The number of bits to shift is the value of |e2| modulo the bit width of |e1|.
           (OpShiftRightLogical)
  <tr algorithm="vector logical shift right"><td>|e1| : vec|N|&lt;u32&gt;<br>
          |e2| : u32<br>
       <td class="nowrap">|e1| `>>` |e2| : vec|N|&lt;u32&gt;
       <td>Component-wise logical shift right:<br>
           Component |i| of the result is `(`|e1|`[`|i|`] >> `|e2|`[`|i|`])`
           (OpShiftRightLogical)
  <tr algorithm="scalar arithmetic shift right"><td>|e1| : i32<br>
          |e2| : u32<br>
       <td class="nowrap">|e1| `>>` |e2| : i32
       <td>Arithmetic shift right:<br>
           Shift |e1| right, copying the sign bit of |e1| into the most significant positions,
           and discarding the least significant bits.
           The number of bits to shift is the value of |e2| modulo the bit width of |e1|.
           (OpShiftRightArithmetic)
  <tr algorithm="vector arithmetic shift right"><td>|e1| : vec|N|&lt;i32&gt;<br>
          |e2| : vec|N|&lt;u32&gt;<br>
       <td class="nowrap">|e1| `>>` |e2| : vec|N|&lt;i32&gt;
       <td>Component-wise arithmetic shift right:<br>
           Component |i| of the result is `(`|e1|`[`|i|`] >> `|e2|`[`|i|`])`
           (OpShiftRightArithmetic)
</table>

## Function Call Expression TODO ## {#function-call-expr}

TODO: *Stub*. Call to function returning non-void, is an expression.

## Variable or const reference TODO ## {#var-const-ref-expr}

## Pointer Expressions TODO ## {#pointer-expr}

TODO: *Stub*: how to write each of the abstract pointer operations

## Expression Grammar Summary ## {#expression-grammar}

<pre class='def'>
primary_expression
  : IDENT
  | type_decl argument_expression_list
  | const_literal
  | paren_rhs_statement
  | BITCAST LESS_THAN type_decl GREATER_THAN paren_rhs_statement
      OpBitcast

postfix_expression
  :
  | BRACKET_LEFT short_circuit_or_expression BRACKET_RIGHT postfix_expression
  | argument_expression_list postfix_expression
  | PERIOD IDENT postfix_expression

argument_expression_list
  : PAREN_LEFT ((short_circuit_or_expression COMMA)* short_circuit_or_expression)? PAREN_RIGHT

unary_expression
  : singular_expression
  | MINUS unary_expression
      OpSNegate
      OpFNegate
  | BANG unary_expression
      OpLogicalNot
  | TILDE unary_expression
      OpNot

singular_expression
  : primary_expression postfix_expression

multiplicative_expression
  : unary_expression
  | multiplicative_expression STAR unary_expression
      OpVectorTimesScalar
      OpMatrixTimesScalar
      OpVectorTimesMatrix
      OpMatrixTimesVector
      OpMatrixTimesMatrix
      OpIMul
      OpFMul
  | multiplicative_expression FORWARD_SLASH unary_expression
      OpUDiv
      OpSDiv
      OpFDiv
  | multiplicative_expression MODULO unary_expression
      OpUMOd
      OpSMod
      OpFMod

additive_expression
  : multiplicative_expression
  | additive_expression PLUS multiplicative_expression
      OpIAdd
      OpFAdd
  | additive_expression MINUS multiplicative_expression
      OpFSub
      OpISub

shift_expression
  : additive_expression
  | shift_expression SHIFT_LEFT additive_expression
        OpShiftLeftLogical
  | shift_expression SHIFT_RIGHT additive_expression
        OpShiftRightLogical or OpShiftRightArithmetic

relational_expression
  : shift_expression
  | relational_expression LESS_THAN shift_expression
        OpULessThan
        OpFOrdLessThan
  | relational_expression GREATER_THAN shift_expression
        OpUGreaterThan
        OpFOrdGreaterThan
  | relational_expression LESS_THAN_EQUAL shift_expression
        OpULessThanEqual
        OpFOrdLessThanEqual
  | relational_expression GREATER_THAN_EQUAL shift_expression
        OpUGreaterThanEqual
        OpFOrdGreaterThanEqual

equality_expression
  : relational_expression
  | relational_expression EQUAL_EQUAL relational_expression
        OpIEqual
        OpFOrdEqual
  | relational_expression NOT_EQUAL relational_expression
        OpINotEqual
        OpFOrdNotEqual

and_expression
  : equality_expression
  | and_expression AND equality_expression

exclusive_or_expression
  : and_expression
  | exclusive_or_expression XOR and_expression

inclusive_or_expression
  : exclusive_or_expression
  | inclusive_or_expression OR exclusive_or_expression

short_circuit_and_expression
  : inclusive_or_expression
  | short_circuit_and_expression AND_AND inclusive_or_expression

short_circuit_or_expression
  : short_circuit_and_expression
  | short_circuit_or_expression OR_OR short_circuit_and_expression
</pre>


# Statements TODO # {#statements}

## Assignment TODO ## {#assignment}

<pre class='def'>
assignment_statement
  : singular_expression EQUAL short_circuit_or_expression
      If singular_expression is a variable, this maps to OpStore to the variable.
      Otherwise, singular expression is a pointer expression in an Assigning (L-value) context
      which maps to OpAccessChain followed by OpStore
</pre>

### Writing to a variable TODO ### {#writing-to-var}

### Writing to a part of a composite variable TODO ### {#writing-to-part-of-composite}

## Control flow TODO ## {#control-flow}

### Sequence TODO ### {#sequence-statement}

### If/elseif/else Statement TODO ### {#if-statement}

<pre class='def'>
if_statement
  : IF paren_rhs_statement body_statement elseif_statement? else_statement?

elseif_statement
  : ELSE_IF paren_rhs_statement body_statement elseif_statement?

else_statement
  : ELSE body_statement
</pre>


### Switch Statement ### {#switch-statement}

<pre class='def'>
switch_statement
  : SWITCH paren_rhs_statement BRACE_LEFT switch_body+ BRACE_RIGHT

switch_body
  : CASE case_selectors COLON BRACE_LEFT case_body BRACE_RIGHT
  | DEFAULT COLON BRACE_LEFT case_body BRACE_RIGHT

case_selectors
  : const_literal (COMMA const_literal)*

case_body
  :
  | statement case_body
  | FALLTHROUGH SEMICOLON
</pre>

A switch statement transfers control to one of a set of case clauses, or to the `default` clause,
depending on the evaluation of a selector expression.

The selector expression must be of a scalar integer type.
If the selector value equals a value in a case selector list, then control is transferred to
the body of that case clause.
If the selector value does not equal any of the case selector values, then control is
transferred to the `default` clause.

Each switch statement must have exactly one default clause.

The case selector values must have the same type as the selector expression.

A literal value must not appear more than once in the case selectors for a switch statement.

Note: The value of the literal is what matters, not the spelling.
For example `0`, `00`, and `0x0000` all denote the zero value.

When control reaches the end of a case body, control normally transfers to the first statement
after the switch statement.
Alternately, executing a `fallthrough` statement transfers control to the body of the next case clause or
default clause, whichever appears next in the switch body.
A `fallthrough` statement must not appear as the last statement in the last clause of a switch.


### Loop Statement ### {#loop-statement}

<pre class='def'>
loop_statement
  : LOOP BRACE_LEFT statements continuing_statement? BRACE_RIGHT
</pre>

The loop construct causes a block of statements, the *loop body*, to execute repeatedly.

This repetition can be interrupted by a [[#break-statement]], `return`, or
`discard`.

Optionally, the last statement in the loop body may be a
[[#continuing-statement]].

Note: The loop statement is one of the biggest differences from other shader
languages.

This design directly expresses loop idioms commonly found in compiled code.
In particular, placing the loop update statements at the end of the loop body
allows them to naturally use values defined in the loop body.

<div class='example' heading='GLSL Loop'>
  <xmp>
    int a = 2;
    for (int i = 0; i < 4; i++) {
      a *= 2;
    }
  </xmp>
</div>

<div class='example' heading="[SHORTNAME] Loop">
  <xmp>
    const a : i32 = 2;
    var i : i32 = 0;      // <1>
    loop {
      if (i >= 4) { break; }

      a = a * 2;

      i = i + 1;
    }
  </xmp>
</div>
* <1> The initialization is listed before the loop.

<div class='example' heading='GLSL Loop with continue'>
  <xmp>
    int a = 2;
    const int step = 1;
    for (int i = 0; i < 4; i += step) {
      if (i % 2 == 0) continue;
      a *= 2;
    }
  </xmp>
</div>

<div class='example' heading="[SHORTNAME] Loop with continue">
  <xmp>
    const a : i32 = 2;
    var i : i32 = 0;
    loop {
      if (i >= 4) { break; }

      const step : i32 = 1;

      i = i + 1;
      if (i % 2 == 0) { continue; }

      a = a * 2;
    }
  </xmp>
</div>

<div class='example' heading="[SHORTNAME] Loop with continue and continuing">
  <xmp>
    const a : i32 = 2;
    var i : i32 = 0;
    loop {
      if (i >= 4) { break; }

      const step : i32 = 1;

      if (i % 2 == 0) { continue; }

      a = a * 2;

      continuing {   // <2>
        i = i + step;
      }
    }
  </xmp>
</div>
* <2> The continue construct is placed at the end of the `loop`

### For Statement ### {#for-statement}

<pre class='def'>
for_statement
  : FOR PAREN_LEFT for_header PAREN_RIGHT body_statement

for_header
  : (variable_statement | assignment_statement | func_call_statement)? SEMICOLON
     short_circuit_or_expression? SEMICOLON
     (assignment_statement | func_call_statement)?
</pre>

The `for(initializer; condition; continuing) { body }` statement is syntactic sugar on top of a [[#loop-statement]] with the same `body`. Additionally:
* If `initializer` is non-empty, it is executed inside an additional scope before the first iteration.
* If `condition` is non-empty, it is checked at the beginning of the loop body and if unsatisfied then a [[#break-statement]] is executed.
* If `continuing` is non-empty, it becomes a [[#continuing-statement]] at the end of the loop body.

<div class='example' heading="For to Loop transformation">
  <xmp>
    for(var i : i32 = 0; i < 4; i = i + 1) {
      if (a == 0) {
        continue;
      }
      a = a + 2;
    }

    Converts to:

    { # Introduce new scope for loop variable i
      var i : i32 = 0;
      loop {
        if (!(i < 4)) {
          break;
        }

        if (a == 0) {
          continue;
        }
        a = a + 2;

        continuing {
          i = i + 1;
        }
      }
    }
  </xmp>
</div>


### Break ### {#break-statement}

<pre class='def'>
break_statement
  : BREAK
</pre>

Use a `break` statement to transfer control to the first statement
after the body of the nearest-enclosing [[#loop-statement]]
or [[#switch-statement]].

When a `break` statement is placed such that it would exit from a loop's [[#continuing-statement]],
then:

* The `break` statement must appear as either:
    * The only statement in the true-branch clause of an `if` that has:
        * no `else` clause or an empty `else` clause
        * no `elseif` clauses
    * The only statement in the `else` clause of an `if` that has an empty true-branch clause and no `elseif` clauses.
* That `if` statement must appear last in the `continuing` clause.

<div class='example' heading="[SHORTNAME] Valid loop if-break from a continuing clause">
  <xmp>
    const a : i32 = 2;
    var i : i32 = 0;
    loop {
      const step : i32 = 1;

      if (i % 2 == 0) { continue; }

      a = a * 2;

      continuing {
        i = i + step;
        if (i >= 4) { break; }
      }
    }
  </xmp>
</div>

<div class='example' heading="[SHORTNAME] Valid loop if-else-break from a continuing clause">
  <xmp>
    const a : i32 = 2;
    var i : i32 = 0;
    loop {
      const step : i32 = 1;

      if (i % 2 == 0) { continue; }

      a = a * 2;

      continuing {
        i = i + step;
        if (i < 4) {} else { break; }
      }
    }
  </xmp>
</div>

<div class='example' heading="[SHORTNAME] Invalid breaks from a continuing clause">
  <xmp>
    const a : i32 = 2;
    var i : i32 = 0;
    loop {
      const step : i32 = 1;

      if (i % 2 == 0) { continue; }

      a = a * 2;

      continuing {
        i = i + step;
        break;                                     // Invalid: too early
        if (i < 4) { i = i + 1; } else { break; }  // Invalid: if is too complex, and too early
        if (i >= 4) { break; } else { i = i + 1; } // Invalid: if is too complex
      }
    }
  </xmp>
</div>

### Continue ### {#continue-statement}

<pre class='def'>
continue_statement
  : CONTINUE
</pre>

Use a `continue` statement to transfer control in the nearest-enclosing [[#loop-statement]]:

*  forward to the [[#continuing-statement]] at the end of the body of that loop, if it exists.
*  otherwise backward to the first statement in the loop body, starting the next iteration

A `continue` statement must not be placed such that it would transfer
control to an enclosing [[#continuing-statement]].
(It is a *forward* branch when branching to a `continuing` statement.)

A `continue` statement must not be placed such that it would transfer
control past a declaration used in the targeted continuing construct.

<div class='example' heading="Invalid continue bypasses declaration">
  <xmp>
    var i : i32 = 0;
    loop {
      if (i >= 4) { break; }
      if (i % 2 == 0) { continue; } // <3>

      const step : i32 = 2;

      continuing {
        i = i + step;
      }
    }
  </xmp>
</div>
* <3> The `continue` is invalid because it bypasses the declaration of `step` used in the `continuing` construct

### Continuing Statement ### {#continuing-statement}

<pre class='def'>
continuing_statement
  : CONTINUING body_statement
</pre>

A *continuing* construct is a block of statements to be executed at the end of a loop iteration.
The construct is optional.

The block of statements must not contain a return or discard statement.

### Return ### {#return-statement}

<pre class='def'>
return_statement
  : RETURN short_circuit_or_expression?
</pre>

A `return` statement ends execution of the current function.
If the function is an entry point, then the current shader invocation
is terminated.
Otherwise, evaluation continues with the next expression or statement after
the evaluation of the call site of the current function invocation.

If the return type of the function is the void type, then the return statement is
optional. If the return statement is provided for a void function it must not have an expression.
Otherwise the expression must be present, and is called the *return value*.
In this case the call site of this function invocation evaluates to the return value.
The type of the return value must match the return type of the function.


### Discard TODO ### {#discard-statement}

The `discard` statement must only be used in a [=fragment=] shader stage.

## Function Call Statement TODO ## {#function-call-statement}

<pre class='def'>
func_call_statement
  : IDENT argument_expression_list
</pre>

## Statements Grammar Summary ## {#statements-summary}

<pre class='def'>
body_statement
  : BRACE_LEFT statements BRACE_RIGHT

paren_rhs_statement
  : PAREN_LEFT short_circuit_or_expression PAREN_RIGHT

statements
  : statement*

statement
  : SEMICOLON
  | return_statement SEMICOLON
  | if_statement
  | switch_statement
  | loop_statement
  | for_statement
  | func_call_statement SEMICOLON
  | variable_statement SEMICOLON
  | break_statement SEMICOLON
  | continue_statement SEMICOLON
  | DISCARD SEMICOLON
  | assignment_statement SEMICOLON
  | body_statement
</pre>


# Functions TODO # {#functions}

A function declaration may only occur at module scope.
The function name is available for use after its declaration, until the end of the program.

If the return type of the function is not the void type, then the last statement
in the function body must be a return statement.

Function names must be unique over all functions and all variables in the
module.

<pre class='def'>
function_decl
  : decoration_list* function_header body_statement

function_type_decl
  : type_decl
  | VOID

function_header
  : FN IDENT PAREN_LEFT param_list PAREN_RIGHT ARROW function_type_decl

param_list
  :
  | (variable_ident_decl COMMA)* variable_ident_decl
</pre>

<table class='data'>
  <thead>
    <tr><th>Function decoration keys<th>Valid values<th>Note
  </thead>
  <tr><td>`stage`<td>`compute` or `vertex` or `fragment`<td>
  <tr><td>`workgroup_size`<td>non-negative i32 literals<td>The workgroup_size accepts
    a comma separated list of up to 3 values. The values provide the x, y and z
    dimensions.
</table>

<div class='example' heading='Function'>
  <xmp>
    void
        %6 = OpTypeVoid

    fn my_func(i : i32, b : f32) -> i32 {
      return 2;
    }

               OpName %my_func "my_func"
               OpName %a "a"
               OpName %b "b"
    %my_func = OpFunction %int None %10
          %a = OpFunctionParameter %_ptr_Function_int
          %b = OpFunctionParameter %_ptr_Function_float
         %14 = OpLabel
               OpReturnValue %int_2
               OpFunctionEnd
  </xmp>
</div>


## Function declaration TODO ## {#function-declaration}

TODO: *Stub*

The names in the parameter list of a function definition are available for use in the body
of the function.
During a particular function evaluation,
the parameter names denote the values specified to the function call expression or statement
which initiated the function evaluation;
the names and values are associated by position.

## Function calls TODO ## {#func-call-semantics}

## Restrictions TODO ## {#function-restriction}
TODO: *This is a stub*

* Recursion is not permitted. (No cycle in the call graph.)
* Function call parameters
 * Match type and number
 * Restrictions on pointers
 * Aliasing (?)


# Entry Points TODO # {#entry-points}

## Shader Stages ## {#shader-stages-sec}

In WebGPU, a <dfn noexport>pipeline</dfn> is a unit of work executed on the GPU.
There are two kinds of pipelines: GPUComputePipeline, and GPURenderPipeline.

A <dfn noexport>GPUComputePipeline</dfn> runs a
<dfn noexport>compute shader stage</dfn> over a logical
grid of points with a controllable amount of parallelism,
while reading and possibly updating buffer and image resources.

A <dfn noexport>GPURenderPipeline</dfn> is a multi-stage process with
two programmable stages among other fixed-function stages:

* A <dfn noexport>vertex shader stage</dfn> maps input attributes for a single vertex into
    output attributes for the vertex.
* Fixed-function stages map vertices into graphic primitives (such as triangles)
    which are then rasterized to produce fragments.
* A <dfn noexport>fragment shader stage</dfn> processes each fragment,
    possibly producing a fragment output.
* Fixed-function stages consume a fragment output, possibly updating external state
    such as color attachments and depth and stencil buffers.

The WebGPU specification describes pipelines in greater detail.

[SHORTNAME] defines three <dfn noexport>shader stages</dfn>, corresponding to the
programmable parts of pipelines:

* <dfn noexport>compute</dfn>
* <dfn noexport>vertex</dfn>
* <dfn noexport>fragment</dfn>

Each shader stage has its own set of features and constraints, described elsewhere.

## Entry point declaration ## {#entry-point-decl}

An <dfn noexport>entry point</dfn> is a function that is invoked to perform
the work for a particular [=shader stage=].

Specify a `stage` attribute on a function declaration to declare that function
as an entry point.

When configuring the stage in the pipeline, the entry point is specified by providing
the [SHORTNAME] module and the entry point's function name.

An entry point function must have no parameters,
and its return type must be [=void=].

<div class='example' heading='Entry Point'>
  <xmp>
    [[stage(vertex)]]
    fn vtx_main() -> void { gl_Position = vec4<f32>(); }
       # OpEntryPoint Vertex %vtx_main "vtx_main" %gl_Position

    [[stage(fragment)]]
    fn frag_main -> void { gl_FragColor = vec4<f32>(); }
       # OpEntryPoint Fragment %frag_main "frag_main" %gl_FragColor

    [[stage(compute)]]
    fn main() -> void { }
       # OpEntryPoint GLCompute %main "main"
  </xmp>
</div>

The set of <dfn noexport>functions in a shader stage</dfn> is the union of:

* The entry point function for the stage.
* The targets of function calls from within the body of a function
    in the shader stage, whether or not that call is executed.

The union is applied repeatedly until it stabilizes.
It will stabilize in a finite number of steps.

### Function attributes for entry points ### {#entry-point-attributes}

: <dfn noexport>stage</dfn>
:: The `stage` attribute declares that a function is an entry point for particular pipeline stage.
: <dfn noexport>workgroup_size</dfn>
:: The `workgroup_size` attribute specifies the x, y, and z dimensions of the [=workgroup grid=]
    for a [=compute=] shader.
    The size in the x dimension is provided by the first literal.
    The size in the y dimension is provided by the second literal, when present, and otherwise
    is assumed to be 1.
    The size in the z dimension is provided by the third literal, when present, and otherwise
    is assumed to be 1.
    Each dimension size must be at least 1 and at most an upper bound specified by the WebGPU API.
    This attribute must only be used with a [=compute shader stage=] entry point.

ISSUE: Can we query upper bounds on workgroup size dimensions?  Is it independent of the shader, or
  a property to be queried after creating the shader module?

<div class='example' heading='workgroup_size Attribute'>
  <xmp>
    [[ stage(compute), workgroup_size(8,1,1) ]]
    fn sorter() -> void { }
       # OpEntryPoint GLCompute %sorter "sorter"
       # OpExecutionMode %sorter LocalSize 8 1 1

    [[ stage(compute), workgroup_size(8) ]]
    fn reverser() -> void { }
       # OpEntryPoint GLCompute %reverser "reverser"
       # OpExecutionMode %reverser LocalSize 8 1 1

    [[ stage(compute) ]]
    fn do_nothing() -> void { }
       # OpEntryPoint GLCompute %do_nothing "do_nothing"
       # OpExecutionMode %do_nothing LocalSize 1 1 1
  </xmp>
</div>

## Shader Interface ## {#shader-interface}

The shader interface is the set of objects
through which the shader accesses data external to the [=shader stage=],
either for reading or writing.
The interface includes:

* Pipeline inputs and outputs
* Buffer resources
* Texture resources

These objects are represented by module-scope variables in certain [=storage classes=].

We say a variable is <dfn noexport>statically accessed</dfn> by a function if any subexpression
in the body of the function uses the variable's identifier,
and that subexpression is [=in scope=] of the variable's declaration.
Note that being statically accessed is independent of whether an execution of the shader
will actually evaluate the subexpression, or even execute the enclosing statement.

More precisely, the <dfn noexport>interface of a shader stage</dfn>
is the set of module-scope variables
[=statically accessed=] by [=functions in a shader stage|functions in the shader stage=],
and which are in storage classes [=storage classes/in=], [=storage classes/out=], [=storage classes/uniform=], [=storage classes/storage=], or [=storage classes/handle=].

### Pipeline Input and Output Interface ### {#pipeline-inputs-outputs}

A <dfn noexport>pipeline input</dfn> is data provided to the shader stage from upstream in the pipeline.
A pipeline input is denoted by a module-scope variable in the [=storage classes/in=] storage class.
The store type must be [=IO-shareable=].

A <dfn noexport>pipeline output</dfn> is data the shader provides for further processing downstream in the pipeline.
A pipeline output is denoted by a module-scope variable in the [=storage classes/out=] storage class.
The store type must be [=IO-shareable=].

Each pipeline input or output is one of:

* A built-in variable. See [[#builtin-inputs-outputs]].
* A user data attribute. See [[#user-data-attributes]].

#### Built-in inputs and outputs #### {#builtin-inputs-outputs}

A <dfn noexport>built-in input variable</dfn> provides access to system-generated control information.
The set of built-in inputs are listed in [[#builtin-variables]].

To declare a variable for accessing a particular input built-in *X*:

* Declare a module-scope variable in the [=storage classes/in=] storage class,
    where the [=store type=] is the listed store type for *X*.
* Apply a `builtin(`*X*`)` attribute to the variable.
* The variable must not have an initializer. The system provides the value.

A <dfn noexport>built-in output variable</dfn> is used by the shader to convey
control information to later processing steps in the pipeline.
The set of built-in outputs are listed in [[#builtin-variables]].

To declare a variable for accessing a particular output built-in *Y*:

* Declare a module-scope variable in the [=storage classes/out=] storage class,
    where the [=store type=] is the listed store type for *Y*.
* Apply a `builtin(`*Y*`)` attribute to the variable.
* The variable may have an initializer, or not, as described in [[#variables]].

<div class='example' heading="Declaring built-in variables">
  <xmp>
    # vertex shader output builtin
    [[builtin(position)]] var<out> my_position : vec4<f32>;

    # fragment shader input builtin
    [[builtin(frag_coord)]] var<in> coord : vec4<f32>;

    # compute shader builtin
    [[builtin(global_invocation_id)]] var<in> global_id : vec3<u32>;
  </xmp>
</div>

The `builtin` attribute must not be applied to a variable in a storage class other than [=storage classes/in=] or [=storage classes/out=].

An input built-in must only be applied to a variable in the [=storage classes/in=] storage class.

An output built-in must only be applied to a variable in the [=storage classes/out=] storage class.

A variable must not have more than one `builtin` attribute.

Each built-in variable has an associated shader stage, as described in [[#builtin-variables]].
If a built-in variable has stage *S* and is [=statically accessed=] by a function *F*,
then *F* must be a [=functions in a shader stage|function in a shader=]
for stage *S*.


Issue:
    1. The statement makes it clear that in/out storage classes for builtins are redundant.
    2. On the other hand, in Vulkan, builtin variables occoupy I/O location slots (counting toward limits),

#### User Data Attribute TODO #### {#user-data-attributes}

#### Input-output Locations TODO #### {#input-output-locations}
TODO: *Stub*. Location-sizing of types, non-overlap among variables referenced within an entry point static call tree.

### Resource interface ### {#resource-interface}

A <dfn noexport>resource</dfn> is an object,
other than a [[#pipeline-inputs-outputs|pipeline input or output]],
which provides access to data external to a [=shader stage=].
Resources are shared by all invocations of the shader.

There are four kinds of resources:

* [=uniform buffers=]
* [=storage buffers=]
* textures
* samplers

The <dfn noexport>resource interface of a shader</dfn> is the set of module-scope
resource variables [=statically accessed=] by
[=functions in a shader stage|functions in the shader stage=].

Each resource variable must be declared with both <dfn noexport>`group`</dfn>
and <dfn noexport>`binding`</dfn> attributes.
Together with the shader's stage, these identify the binding address
of the resource on the shader's pipeline.
See [[WebGPU#pipeline-layout|WebGPU &sect; GPUPipelineLayout]].

Bindings must not alias within a shader stage:
two different variables in the resource interface of a given
shader must not have the same group and binding values, when considered as a pair of values.

<table class='data'>
  <caption>Resource variable attributes</caption>
  <thead>
    <tr><th>Decoraton<th>Operand<th>Description
  </thead>

  <tr><td>`group`
      <td>non-negative i32 literal
      <td>Bind group index
  <tr><td>`binding`
      <td>non-negative i32 literal
      <td>Binding number index
</table>

### Resource layout compatibility ### {#resource-layout-compatibility}

WebGPU requires that a shader's resource interface match the [[WebGPU#pipeline-layout|layout of the pipeline]]
using the shader.

Each [SHORTNAME] variable in a resource interface must be bound to a WebGPU resource with
a compatible
[[WebGPU#enumdef-gpubindingtype|GPUBindingType]],
where compatibility is defined by the following table.
<table class='data'>
  <caption>WebGPU binding type compatibility</caption>
  <thead>
    <tr><th>[SHORTNAME] resource
        <th>WebGPU [[WebGPU#enumdef-gpubindingtype|GPUBindingType]]
  </thead>
  <tr><td>[=uniform buffer=]
      <td>[[WebGPU#dom-gpubindingtype-uniform-buffer|uniform-buffer]]
  <tr><td>read-write [=storage buffer=]
      <td>[[WebGPU#dom-gpubindingtype-storage-buffer|storage-buffer]]
  <tr><td>read-only [=storage buffer=]
      <td>[[WebGPU#dom-gpubindingtype-readonly-storage-buffer|readonly-storage-buffer]]
  <tr><td>sampler
      <td>[[WebGPU#dom-gpubindingtype-sampler|sampler]]
  <tr><td>sampler_comparison
      <td>[[WebGPU#dom-gpubindingtype-comparison-sampler|comparison-sampler]]
  <tr><td>sampled texture
      <td>[[WebGPU#dom-gpubindingtype-sampled-texture|sampled-texture]] or
          [[WebGPU#dom-gpubindingtype-multisampled-texture|multisampled-texture]]
  <tr><td>[=read-only storage texture=]
      <td>[[WebGPU#dom-gpubindingtype-readonly-storage-texture|readonly-storage-texture]]
  <tr><td>[=write-only storage texture=]
      <td>[[WebGPU#dom-gpubindingtype-writeonly-storage-texture|writeonly-storage-texture]]
</table>


TODO: Rewrite the phrases 'read-only storage buffer' and 'read-write storage buffer' after
we settle on how to express those concepts.
See https://github.com/gpuweb/gpuweb/pull/1183

If |B| is a [=uniform buffer=] variable in a resource interface,
and |WB| is the [[WebGPU#buffer-interface|WebGPU GPUBuffer]] bound to |B|, then:
* The size of |WB| must be at least as large
    as the [=allocation extent=] of the [=store type=] of |B| in the [=storage classes/storage=] storage class.

If |B| is a [=storage buffer=] variable in a resource interface,
and |WB| is the [[WebGPU#buffer-interface|WebGPU GPUBuffer]] bound to |B|, then:
* If the [=store type=] |S| of |B| does not contain a [=runtime-sized=] array, then
    the size of |WB| must be at least as large as the [=allocation extent=]
    of |S| in the [=storage classes/storage=] storage class.
* If the [=store type=] |S| of |B| contains a [=runtime-sized=] array as its last member,
    then:
    * The runtime-determined array length of that member must be at least 1.
    * The size of |WB| must be at least as large as the [=allocation extent=] in
        storage class [=storage classes/storage=] of the value stored in |B|.

Note: Recall that a [=runtime-sized=] array may only appear as the last element in the structure
type that is the store type of a storage buffer variable.

TODO: Describe other interface matching requirements, e.g. for images?

## Pipeline compatibility TODO ## {#pipeline-compatibility}

TODO: match flat attribute

TODO: user data inputs of fragment stage must be subset of user data outputs of vertex stage

### Input-output matching rules TODO ### {#input-output-matching}

# WGSL program TODO # {#wgsl-module}

TODO: *Stub* A WGSL program is a sequence of module-scope declarations.

<pre class='def'>
translation_unit
  : global_decl* EOF
</pre>

<pre class='def'>
global_decl
  : SEMICOLON
  | global_variable_decl SEMICOLON
  | global_constant_decl SEMICOLON
  | type_alias SEMICOLON
  | struct_decl SEMICOLON
  | function_decl
</pre>


# Execution TODO # {#execution}

## Invocation of an entry point TODO ## {#invocation-of-an-entry-point}

### Before an entry point begins TODO ### {#before-entry-point-begins}

TODO: *Stub*

* Setting values of builtin variables
* External-interface variables have initialized backing storage
* Internal module-scope variables have backing storage
  * Initializers evaluated in textual order
* No two variables have overlapping storage (might already be covered earlier?)

### Program order (within an invocation) TODO ### {#program-order}

#### Function-scope variable lifetime and initialization TODO #### {#function-scope-variable-lifetime}

#### Statement order TODO #### {#statement-order}

#### Intra-statement order (or lack) TODO #### {#intra-statement-order}

TODO: *Stub*: Expression evaluation

## Uniformity TODO ## {#uniformity}

### Uniform control flow TODO ### {#uniform-control-flow}

### Divergence and reconvergence TODO ### {#divergence-reconvergence}

### Uniformity restrictions TODO ### {#uniformity-restrictions}

## Compute Shaders and Workgroups ## {#compute-shader-workgroups}

A <dfn noexport for="compute shader stage">workgroup</dfn> is a set of invocations which
concurrently execute a [=compute shader stage=] [=entry point=],
and share access to shader variables in the [=storage classes/workgroup=] storage class.

The <dfn noexport>workgroup grid</dfn> for a compute shader is the set of points
with integer coordinates *(i,j,k)* with:

*  0 &leq; i &lt; workgroup_size_x
*  0 &leq; j &lt; workgroup_size_y
*  0 &leq; k &lt; workgroup_size_z

where *(workgroup_size_x, workgroup_size_y, workgroup_size_z)* is
the value specified for the [=workgroup_size=] attribute of the
entry point, or (1,1,1) if the entry point has no such attribute.

There is exactly one invocation in a workgroup for each point in the workgroup grid.

An invocation's <dfn noexport>local invocation ID</dfn> is the coordinate
triple for the invocation's corresponding workgroup grid point.

When an invocation has [=local invocation ID=] (i,j,k), then its
<dfn noexport>local invocation index</dfn> is

  i +
  (j * workgroup_size_x) +
  (k * workgroup_size_x * workgroup_size_y)

<p algorithm="local index range">Note that if a workgroup has |W| invocations,
then each invocation |I| the workgroup has a unique local invocation index |L|(|I|)
such that 0 &le; |L|(|I|) &lt; |W|,
and that entire range is covered.</p>

A compute shader begins execution when a WebGPU implementation
removes a dispatch command from a queue and begins the specified work on the GPU.
The dispatch command specifies a <dfn noexport>dispatch size</dfn>,
which is an integer triple *(group_count_x, group_count_y, group_count_z)*
indicating the number of workgroups to be executed, as described in the following.

The <dfn noexport>compute shader grid</dfn> for a particular dispatch
is the set of points with integer coordinates *(CSi,CSj,CSk)* with:

*  0 &leq; CSi &le; workgroup_size_x &times; group_count_x
*  0 &leq; CSj &le; workgroup_size_y &times; group_count_y
*  0 &leq; CSk &le; workgroup_size_z &times; group_count_z

where *workgroup_size_x*,
*workgroup_size_y*, and
*workgroup_size_z* are as above for the compute shader entry point.

The work to be performed by a compute shader dispatch is to execute exactly one
invocation of the entry point for each point in the compute shader grid.

An invocation's <dfn noexport>global invocation ID</dfn> is the coordinate
triple for the invocation's corresponding compute shader grid point.

The invocations are organized into workgroups, so that each invocation
*(CSi, CSj, CSk)* is identified with the workgroup grid point

   ( *CSi* mod workgroup_size_x ,
     *CSj* mod workgroup_size_y ,
     *CSk* mod workgroup_size_z )

in workgroup instance

   ( &lfloor; *CSi* &div; workgroup_size_x &rfloor;,
     &lfloor; *CSj* &div; workgroup_size_y &rfloor;,
     &lfloor; *CSk* &div; workgroup_size_z &rfloor;).

WebGPU provides no guarantees about:

* Whether invocations from different workgroups execute concurrently.
    That is, you cannot assume more than one workgroup executes at a time.
* Whether, once invocations from a workgroup begin executing, that other workgroups
    are blocked from execution.
    That is, you cannot assume that only one workgroup executes at a time.
    While a workgroup is executing, the implementation may choose to
    concurrently execute other workgroups as well, or other queued but unblocked work.
* Whether invocations from one particular workgroup begin executing before
    the invocations of another workgroup.
    That is, you cannot assume that workgroups are launched in a particular order.

Issue: [WebGPU issue 1045](https://github.com/gpuweb/gpuweb/issues/1045):
Dispatch group counts must be positive.
However, how do we handle an indirect dispatch that specifies a group count of zero.

## Collective operations TODO ## {#collective-operations}

### Barrier TODO ### {#barrier}

### Image Operations Requiring Uniformity TODO ### {#image-operations-requiring-uniformity}

### Derivatives TODO ### {#derivatives}

### Arrayed resource access TODO ### {#arrayed-resource-access}

## Floating Point Evaluation TODO ## {#floating-point-evaluation}

TODO: *Stub*

* Infinities, NaNs, negative zeros
* Denorms, flushing
* fast-math rules: e.g. reassociation, fusing
* Invariance (or is this more general than floating point)
* Rounding
* Error bounds on basic operations

### Floating point conversion ### {#floating-point-conversion}

When converting a floating point scalar value to an integral type:
* If the original value is exactly representable in the destination type, then the result is that value.
* If the original value has a fractional component, then it cannot be represented exactly in the destination type, and the result is TODO
* If the original value is out of range of the destination type, then TODO.

When converting a value to a floating point type:
* If the original value is exactly representable in the destination type, then the result is that value.
    * If the original value is zero and of integral type, then the resulting value has a zero sign bit.
* Otherwise, the original value is not exactly representable.
    * If the original value is different from but lies between two adjacent values representable in the destination type,
         then the result is one of those two values.
         [SHORTNAME] does not specify whether the larger or smaller representable
         value is chosen, and different instances of such a conversion may choose differently.
    * Otherwise, if the original value lies outside the range of the destination type.
         * This does not occur when the original types is one of [=i32=] or [=u32=] and the destination type is [=f32=].
         * This does not occur when the source type is a floating point type with fewer exponent and mantissa bits.
         * If the source type is a floating point type with more mantissa bits than the destination type, then:
             * The extra mantissa bits of the source value may be discarded (treated as if they are 0).
                 * If the resulting value is the maximum normal value of the destination type, then that is the result.
             * Otherwise the result is the infinity value with the same sign as the source value.
    * Otherwise, if the original value is a NaN for the source type, then the result is a NaN in the destination type.

NOTE: An integer value may lie between two adjacent representable floating point values.
In particular, the [=f32=] type uses 23 explicit fractional bits.
Additionally, when the floating point value is in the normal range (the exponent is neither extreme value), then the mantissa is
the set of fractional bits together with an extra 1-bit at the most significant position at bit position 23.
Then, for example, integers 2<sup>28</sup> and 1+2<sup>28</sup> both map to the same floating point value: the difference in the
least significant 1 bit is not representable by the floating point format.
This kind of collision occurs for pairs of adjacent integers with a magnitude of at least 2<sup>25</sup>.

Issue: (dneto) Default rounding mode is an implementation choice.  Is that what we want?

Issue: Check behaviour of the f32 to f16 conversion for numbers just beyond the max normal f16 values.
I've written what an NVIDIA GPU does.  See https://github.com/google/amber/pull/918 for an executable test case.

# Memory Model TODO # {#memory-model}

# Keyword and Token Summary # {#grammar}

## Keyword Summary ## {#keyword-summary}

<table class='data'>
  <caption>Type-defining keywords</caption>
  <thead>
    <tr><th>Token<th>Definition
  </thead>
  <tr><td>`ARRAY`<td>array
  <tr><td>`BOOL`<td>bool
  <tr><td>`FLOAT32`<td>f32
  <tr><td>`INT32`<td>i32
  <tr><td>`MAT2x2`<td>mat2x2  # 2 column x 2 row
  <tr><td>`MAT2x3`<td>mat2x3  # 2 column x 3 row
  <tr><td>`MAT2x4`<td>mat2x4  # 2 column x 4 row
  <tr><td>`MAT3x2`<td>mat3x2  # 3 column x 2 row
  <tr><td>`MAT3x3`<td>mat3x3  # 3 column x 3 row
  <tr><td>`MAT3x4`<td>mat3x4  # 3 column x 4 row
  <tr><td>`MAT4x2`<td>mat4x2  # 4 column x 2 row
  <tr><td>`MAT4x3`<td>mat4x3  # 4 column x 3 row
  <tr><td>`MAT4x4`<td>mat4x4  # 4 column x 4 row
  <tr><td>`POINTER`<td>ptr
  <tr><td>`SAMPLER`<td>sampler
  <tr><td>`SAMPLER_COMPARISON`<td>sampler_comparison
  <tr><td>`STRUCT`<td>struct
  <tr><td>`TEXTURE_1D`<td>texture_1d
  <tr><td>`TEXTURE_1D_ARRAY`<td>texture_1d_array
  <tr><td>`TEXTURE_2D`<td>texture_2d
  <tr><td>`TEXTURE_2D_ARRAY`<td>texture_2d_array
  <tr><td>`TEXTURE_3D`<td>texture_3d
  <tr><td>`TEXTURE_CUBE`<td>texture_cube
  <tr><td>`TEXTURE_CUBE_ARRAY`<td>texture_cube_array
  <tr><td>`TEXTURE_MULTISAMPLED_2D`<td>texture_multisampled_2d
  <tr><td>`TEXTURE_STORAGE_RO_1D`<td>texture_storage_ro_1d
  <tr><td>`TEXTURE_STORAGE_RO_1D_ARRAY`<td>texture_storage_ro_1d_array
  <tr><td>`TEXTURE_STORAGE_RO_2D`<td>texture_storage_ro_2d
  <tr><td>`TEXTURE_STORAGE_RO_2D_ARRAY`<td>texture_storage_ro_2d_array
  <tr><td>`TEXTURE_STORAGE_RO_3D`<td>texture_storage_ro_3d
  <tr><td>`TEXTURE_STORAGE_WO_1D`<td>texture_storage_wo_1d
  <tr><td>`TEXTURE_STORAGE_WO_1D_ARRAY`<td>texture_storage_wo_1d_array
  <tr><td>`TEXTURE_STORAGE_WO_2D`<td>texture_storage_wo_2d
  <tr><td>`TEXTURE_STORAGE_WO_2D_ARRAY`<td>texture_storage_wo_2d_array
  <tr><td>`TEXTURE_STORAGE_WO_3D`<td>texture_storage_wo_3d
  <tr><td>`TEXTURE_DEPTH_2D`<td>texture_depth_2d
  <tr><td>`TEXTURE_DEPTH_2D_ARRAY`<td>texture_depth_2d_array
  <tr><td>`TEXTURE_DEPTH_CUBE`<td>texture_depth_cube
  <tr><td>`TEXTURE_DEPTH_CUBE_ARRAY`<td>texture_depth_cube_array
  <tr><td>`UINT32`<td>u32
  <tr><td>`VEC2`<td>vec2
  <tr><td>`VEC3`<td>vec3
  <tr><td>`VEC4`<td>vec4
  <tr><td>`VOID`<td>void
</table>
<table class='data'>
  <caption>Other keywords</caption>
  <thead>
    <tr><td>Token<td>Definition
  </thead>
  <tr><td>`BITCAST`<td>bitcast
  <tr><td>`BLOCK`<td>block
  <tr><td>`BREAK`<td>break
  <tr><td>`CASE`<td>case
  <tr><td>`CONST`<td>const
  <tr><td>`CONTINUE`<td>continue
  <tr><td>`CONTINUING`<td>continuing
  <tr><td>`DEFAULT`<td>default
  <tr><td>`DISCARD`<td>discard
  <tr><td>`ELSE`<td>else
  <tr><td>`ELSE_IF`<td>elseif
  <tr><td>`FALLTHROUGH`<td>fallthrough
  <tr><td>`FALSE`<td>false
  <tr><td>`FN`<td>fn
  <tr><td>`FOR`<td>for
  <tr><td>`FUNCTION`<td>function
  <tr><td>`IF`<td>if
  <tr><td>`IN`<td>in
  <tr><td>`LOOP`<td>loop
  <tr><td>`OUT`<td>out
  <tr><td>`PRIVATE`<td>private
  <tr><td>`RETURN`<td>return
  <tr><td>`STORAGE`<td>storage
  <tr><td>`SWITCH`<td>switch
  <tr><td>`TRUE`<td>true
  <tr><td>`TYPE`<td>type
  <tr><td>`UNIFORM`<td>uniform
  <tr><td>`VAR`<td>var
  <tr><td>`WORKGROUP`<td>workgroup
</table>
<table class='data'>
  <caption>Image format keywords</caption>
  <thead>
    <tr><td>Token<td>Definition
  </thead>
  <tr><td>`R8UNORM`<td>r8unorm
  <tr><td>`R8SNORM`<td>r8snorm
  <tr><td>`R8UINT`<td>r8uint
  <tr><td>`R8SINT`<td>r8sint
  <tr><td>`R16UINT`<td>r16uint
  <tr><td>`R16SINT`<td>r16sint
  <tr><td>`R16FLOAT`<td>r16float
  <tr><td>`RG8UNORM`<td>rg8unorm
  <tr><td>`RG8SNORM`<td>rg8snorm
  <tr><td>`RG8UINT`<td>rg8uint
  <tr><td>`RG8SINT`<td>rg8sint
  <tr><td>`R32UINT`<td>r32uint
  <tr><td>`R32SINT`<td>r32sint
  <tr><td>`R32FLOAT`<td>r32float
  <tr><td>`RG16UINT`<td>rg16uint
  <tr><td>`RG16SINT`<td>rg16sint
  <tr><td>`RG16FLOAT`<td>rg16float
  <tr><td>`RGBA8UNORM`<td>rgba8unorm
  <tr><td>`RGBA8UNORM-SRGB`<td>rgba8unorm_srgb
  <tr><td>`RGBA8SNORM`<td>rgba8snorm
  <tr><td>`RGBA8UINT`<td>rgba8uint
  <tr><td>`RGBA8SINT`<td>rgba8sint
  <tr><td>`BGRA8UNORM`<td>bgra8unorm
  <tr><td>`BGRA8UNORM-SRGB`<td>bgra8unorm_srgb
  <tr><td>`RGB10A2UNORM`<td>rgb10a2unorm
  <tr><td>`RG11B10FLOAT`<td>rg11b10float
  <tr><td>`RG32UINT`<td>rg32uint
  <tr><td>`RG32SINT`<td>rg32sint
  <tr><td>`RG32FLOAT`<td>rg32float
  <tr><td>`RGBA16UINT`<td>rgba16uint
  <tr><td>`RGBA16SINT`<td>rgba16sint
  <tr><td>`RGBA16FLOAT`<td>rgba16float
  <tr><td>`RGBA32UINT`<td>rgba32uint
  <tr><td>`RGBA32SINT`<td>rgba32sint
  <tr><td>`RGBA32FLOAT`<td>rgba32float
</table>

TODO(dneto): Eliminate the image formats that are not used in storage images.
For example SRGB formats (bgra8unorm_srgb), mixed channel widths (rg11b10float), out-of-order channels (bgra8unorm)

## Reserved Keywords ## {#reserved-keywords}
The following is a list of keywords which are reserved for future expansion.

<table class='data'>
  <tr>
    <td>asm
    <td>bf16
    <td>do
    <td>enum
    <td>f16
  <tr>
    <td>f64
    <td>i8
    <td>i16
    <td>i64
    <td>let
  <tr>
    <td>typedef
    <td>u8
    <td>u16
    <td>u64
    <td>unless
  <tr>
    <td>using
    <td>while
    <td>regardless
    <td>premerge
    <td>handle
</table>

## Syntactic Tokens ## {#syntactic-tokens}
<table class='data'>
  <tr><td>`AND`<td>`&`
  <tr><td>`AND_AND`<td>`&&`
  <tr><td>`ARROW`<td>`->`
  <tr><td>`ATTR_LEFT`<td>`[[`
  <tr><td>`ATTR_RIGHT`<td>`]]`
  <tr><td>`FORWARD_SLASH`<td>`/`
  <tr><td>`BANG`<td>`!`
  <tr><td>`BRACKET_LEFT`<td>`[`
  <tr><td>`BRACKET_RIGHT`<td>`]`
  <tr><td>`BRACE_LEFT`<td>`{`
  <tr><td>`BRACE_RIGHT`<td>`}`
  <tr><td>`COLON`<td>`:`
  <tr><td>`COMMA`<td>`,`
  <tr><td>`EQUAL`<td>`=`
  <tr><td>`EQUAL_EQUAL`<td>`==`
  <tr><td>`NOT_EQUAL`<td>`!=`
  <tr><td>`GREATER_THAN`<td>`>`
  <tr><td>`GREATER_THAN_EQUAL`<td>`>=`
  <tr><td>`SHIFT_RIGHT`<td>`>>`
  <tr><td>`LESS_THAN`<td>`<`
  <tr><td>`LESS_THAN_EQUAL`<td>`<=`
  <tr><td>`SHIFT_LEFT`<td>`<<`
  <tr><td>`MODULO`<td>`%`
  <tr><td>`MINUS`<td>`-`
  <tr><td>`PERIOD`<td>`.`
  <tr><td>`PLUS`<td>`+`
  <tr><td>`OR`<td>`|`
  <tr><td>`OR_OR`<td>`||`
  <tr><td>`PAREN_LEFT`<td>`(`
  <tr><td>`PAREN_RIGHT`<td>`)`
  <tr><td>`SEMICOLON`<td>`;`
  <tr><td>`STAR`<td>`*`
  <tr><td>`TILDE`<td>`~`
  <tr><td>`XOR`<td>`^`
</table>


# Validation # {#validation}

TODO: Move these to the subject-matter sections.

Each validation item will be given a unique ID and a test must be provided
when the validation is added. The tests will reference the validation ID in
the test name.

* v-0001: A declaration must not introduce a name when that name is already in scope at the start
          of the declaration.
* v-0002: Non-void functions must end with a return statement.
* v-0003: At least one of vertex, fragment or compute shader must be present.
* v-0004: Recursion is not allowed.
* v-0007: Structures must be defined before use.
* v-0008: switch statements must have exactly one default clause.
* v-0009: Break is only permitted in loop and switch constructs.
* v-0010: continue is only permitted in loop.
* v-0015: The last member of the structure type defining the "store type" for variable in the
          storage storage class may be a runtime-sized array.
* v-0017: Builtin decorations must have the correct types.
* v-0018: Builtin decorations must be used with the correct shader type and
          storage class.
* v-0020: The pair of `<entry point name, pipeline stage>` must be unique in the
          module.
* v-0021: Cannot re-assign a constant.
* v-0022: Global variables must have a storage class.
* v-0023: Entry point functions accept no parameters.
* v-0024: Entry point functions return void.
* v-0025: Switch statement selector expression must be of a scalar integer type.
* v-0026: The case selector values must have the same type as the selector expression.
* v-0027: A literal value must not appear more than once in the case selectors for a switch statement.
* v-0028: A fallthrough statement must not appear as the last statement in last clause of a switch.
* v-0029: Return must come last in its block.
* v-0030: A runtime-sized array must not be used as the store type or contained within a store type
          except as allowed by v-0015.
* v-0031: The type of an expression must not be a runtime-sized array type.
* v-0032: A runtime-sized array must have a stride attribute.


# Built-in variables # {#builtin-variables}

See [[#builtin-inputs-outputs]] for how to declare a built-in variable.

<table class='data'>
  <thead>
    <tr><th>Built-in<th>Stage<th>Input or Output<th>Store type<th>Description
  </thead>

  <tr><td>`vertex_index`
      <td>vertex
      <td>in
      <td>u32
      <td width="50%">Index of the current vertex within the current API-level draw command,
         independent of draw instancing.

         For a non-indexed draw, the first vertex has an index equal to the `firstIndex` argument
         of the draw, whether provided directly or indirectly.
         The index is incremented by one for each additional vertex in the draw instance.

         For an indexed draw, the index is equal to the index buffer entry for
         vertex, plus the `baseVertex` argument of the draw, whether provided directly or indirectly.

  <tr><td>`instance_index`
      <td>vertex
      <td>in
      <td>u32
      <td width="50%">Instance index of the current vertex within the current API-level draw command.

         The first instance has an index equal to the `firstInstance` argument of the draw,
         whether provided directly or indirectly.
         The index is incremented by one for each additional instance in the draw.

  <tr><td>`position`
      <td>vertex
      <td>out
      <td>vec4&lt;f32&gt;
      <td width="50%">Output position of the current vertex, using homogeneous coordinates.
      After homogeneous normalization (where each of the *x*, *y*, and *z* components
      are divided by the *w* component), the position is in the WebGPU normalized device
      coordinate space.
      See [[WebGPU#coordinate-systems|WebGPU &sect; Coordinate Systems]].

  <tr><td>`frag_coord`
      <td>fragment
      <td>in
      <td>vec4&lt;f32&gt;
      <td width="50%">Framebuffer position of the current fragment, using normalized homogeneous
      coordinates.
      (The *x*, *y*, and *z* components have already been scaled such that *w* is now 1.)
      See [[WebGPU#coordinate-systems|WebGPU &sect; Coordinate Systems]].

  <tr><td>`front_facing`
      <td>fragment
      <td>in
      <td>bool
      <td width="50%">True when the current fragment is on a front-facing primitive.
         False otherwise.
         See [[WebGPU#dom-gpurasterizationstatedescriptor-frontface|WebGPU &sect; Rasterization State]].

  <tr><td>`frag_depth`
      <td>fragment
      <td>out
      <td>f32
      <td width="50%">Updated depth of the fragment, in the viewport depth range.
      See [[WebGPU#coordinate-systems|WebGPU &sect; Coordinate Systems]].

  <tr><td>`local_invocation_id`
      <td>compute
      <td>in
      <td>vec3&lt;u32&gt;
      <td width="50%">The current invocation's [=local invocation ID=],
            i.e. its position in the [=workgroup grid=].

  <tr><td>`local_invocation_index`
      <td>compute
      <td>in
      <td>u32
      <td width="50%">The current invocation's [=local invocation index=], a linearized index of
          the invocation's position within the [=workgroup grid=].

  <tr><td>`global_invocation_id`
      <td>compute
      <td>in
      <td>vec3&lt;u32&gt;
      <td width="50%">The current invocation's [=global invocation ID=],
            i.e. its position in the [=compute shader grid=].

</table>

<div class='example' heading="Declaring built-in variable: position">
  <xmp>
    [[builtin(position)]] var<out> my_position : vec4<f32>;

    #   OpDecorate %my_pos BuiltIn Position
    #   %float = OpTypeFloat 32
    #   %v4float = OpTypeVector %float 4
    #   %ptr = OpTypePointer Output %v4float
    #   %my_pos = OpVariable %ptr Output

  </xmp>
</div>

<div class='example' heading="Example built-in variable: vertex_index">
  <xmp>
    [[builtin(vertex_index)]] var<in> my_index : u32;

    #   OpDecorate %my_index BuiltIn VertexIndex
    #   %uint = OpTypeInt 32 0
    #   %ptr = OpTypePointer Input %uint
    #   %my_index = OpVariable %ptr Input

  </xmp>
</div>

<div class='example' heading="Declaring other built-in variables">
  <xmp>
    [[builtin(instance_index)]] var<in> my_inst_index : u32;
    #    OpDecorate %gl_InstanceId BuiltIn InstanceIndex

    [[builtin(front_facing)]] var<in> is_front : u32;
    #     OpDecorate %gl_FrontFacing BuiltIn FrontFacing

    [[builtin(frag_coord)]] var<in> coord : vec4<f32>;
    #     OpDecorate %gl_FragCoord BuiltIn FragCoord

    [[builtin(frag_depth)]] var<out> depth : f32;
    #     OpDecorate %gl_FragDepth BuiltIn FragDepth

    [[builtin(local_invocation_id)]] var<in> local_id : vec3<u32>;
    #     OpDecorate %gl_LocalInvocationID BuiltIn LocalInvocationId

    [[builtin(local_invocation_index)]] var<in> local_index : u32;
    #     OpDecorate %gl_LocalInvocationIndex BuiltIn LocalInvocationIndex

    [[builtin(global_invocation_id)]] var<in> global_id : vec3<u32>;
    #      OpDecorate %gl_GlobalInvocationID BuiltIn GlobalInvocationId
  </xmp>
</div>

# Built-in functions # {#builtin-functions}

Certain functions are always available in a [SHORTNAME] program,
and are provided by the implementation.
These are called *built-in functions*.

Since a built-in function is always in scope, it is an error to attempt to redefine
one or to use the name of a built-in function as an identifier for any other
kind of declaration.

Unlike ordinary functions defined in a [SHORTNAME] program,
a built-in function may use the same function name with different
sets of parameters.
In other words, a built-in function may have more than one *overload*,
but ordinary function definitions in [SHORTNAME] may not.

When calling a built-in function, all arguments to the function are evaluated
before function evaulation begins.

TODO(dneto): Elaborate the descriptions of the built-in functions.  So far I've only reorganized
the contents of the existing table.

## Logical built-in functions ## {#logical-builtin-functions}

<table class='data'>
  <thead>
    <tr><th>Logical built-in functions<td>SPIR-V
  </thead>
  <tr><td>all(BoolVec) -&gt; bool<td>OpAll
  <tr><td>any(BoolVec) -&gt; bool<td>OpAny
  <tr><td>select(*T*,*T*,bool) -&gt; *T*<td>
       For scalar or vector type *T*.
       `select(a,b,c)` evaluates to *a* when *c* is true, and *b* otherwise.<br>
       OpSelect
  <tr><td>select(vec*N*&lt;*T*&gt;,vec*N*&lt;*T*&gt;,vec*N*&lt;bool&gt;) -&gt; vec*N*&lt;*T*&gt;<td>
       For scalar type *T*.
       `select(a,b,c)` evaluates to a vector with component *i* being `select(a[i], b[i], c[i])`.<br>
       OpSelect
</table>

## Value-testing built-in functions ## {#value-testing-builtin-functions}

<table class='data'>
  <thead>
    <tr><th>Value-testing built-in functions<th>SPIR-V
  </thead>
  <tr><td>isFinite(float) -&gt; bool<td>OpIsFinite
  <tr><td>isInf(float) -&gt; bool<td>OpIsInf
  <tr><td>isNan(float) -&gt; bool<td>OpIsNan
  <tr><td>isNormal(float) -&gt; bool<td>OpIsNormal
</table>


TODO: deduplicate these tables
<table class='data'>
  <caption>Unary operators</caption>
  <thead>
    <tr><th>Precondition<th>Conclusion<th>Notes
  </thead>
  <tr><td>*e* : f32<td>`isNan(e)` : bool<td>OpIsNan
  <tr><td>*e* : *T*, *T* is *FloatVec*<td>`isNan(e)` : bool<*N*>, where *N = Arity(T)*<td>OpIsNan
  <tr><td>*e* : f32<td>`isInf(e)` : bool<td>OpIsInf
  <tr><td>*e* : *T*, *T* is *FloatVec*<td>`isInf(e)` : bool<*N*>, where *N = Arity(T)*<td>OpIsInf
  <tr><td>*e* : f32<td>`isFinite(e)` : bool<td>OpIsFinite
  <tr><td>*e* : *T*, *T* is *FloatVec*<td>`isFinite(e)` : bool<*N*>, where *N = Arity(T)*<td>OpIsFinite, or emulate
  <tr><td>*e* : f32<td>`isNormal(e)` : bool<td>OpIsNormal
  <tr><td>*e* : *T*, *T* is *FloatVec*<td>`isNormal(e)` : bool<*N*>, where *N = Arity(T)*<td>OpIsNormal, or emulate
  <tr><td>*e* : array<*E*><td>`arrayLength(e)` : u32<td>OpArrayLength
</table>

## Float built-in functions ## {#float-builtin-functions}

<table class='data'>
  <thead>
    <tr><th>Precondition<th>Built-in<th>Description
  </thead>
  <tr algorithm="scalar case, float abs">
    <td>|T| is f32
    <td class="nowrap">`abs(`|e|`:` |T| `) -> ` |T|
    <td>(GLSLstd450FAbs)
  <tr algorithm="vector case, float abs">
    <td>|T| is f32
    <td class="nowrap">`abs(`|e|`:` vec|N|<|T|> `) -> ` vec|N|<|T|>
    <td>(GLSLstd450FAbs)
  <tr algorithm="scalar case, acos">
    <td>|T| is f32
    <td class="nowrap">`acos(`|e|`:` |T| `) -> ` |T|
    <td>(GLSLstd450Acos)
  <tr algorithm="vector case, acos">
    <td>|T| is f32
    <td class="nowrap">`acos(`|e|`:` vec|N|<|T|> `) -> ` vec|N|<|T|>
    <td>(GLSLstd450Acos)
  <tr algorithm="scalar case, asin">
    <td>|T| is f32
    <td class="nowrap">`asin(`|e|`:` |T| `) -> ` |T|
    <td>(GLSLstd450Asin)
  <tr algorithm="vector case, asin">
    <td>|T| is f32
    <td class="nowrap">`asin(`|e|`:` vec|N|<|T|> `) -> ` vec|N|<|T|>
    <td>(GLSLstd450Asin)
  <tr algorithm="scalar case, atan">
    <td>|T| is f32
    <td class="nowrap">`atan(`|e|`:` |T| `) -> ` |T|
    <td>(GLSLstd450Atan)
  <tr algorithm="vector case, atan">
    <td>|T| is f32
    <td class="nowrap">`atan(`|e|`:` vec|N|<|T|> `) -> ` vec|N|<|T|>
    <td>(GLSLstd450Atan)
  <tr algorithm="scalar case, atan2">
    <td>|T| is f32
    <td class="nowrap">`atan2(`|e1|`:` |T| `, `|e2|`:` |T| `) -> ` |T|
    <td>(GLSLstd450Atan2)
  <tr algorithm="vector case, atan2">
    <td>|T| is f32
    <td class="nowrap">`atan2(`|e1|`:` vec|N|<|T|> `, `|e2|`:` vec|N|<|T|> `) -> ` vec|N|<|T|>
    <td>(GLSLstd450Atan2)
  <tr algorithm="scalar case, ceil">
    <td>|T| is f32
    <td class="nowrap">`ceil(`|e|`:` |T| `) -> ` |T|
    <td>(GLSLstd450Ceil)
  <tr algorithm="vector case, ceil">
    <td>|T| is f32
    <td class="nowrap">`ceil(`|e|`:` vec|N|<|T|> `) -> ` vec|N|<|T|>
    <td>(GLSLstd450Ceil)
  <tr algorithm="scalar case, clamp">
    <td>|T| is f32
    <td class="nowrap">`clamp(`|e1|`:` |T| `, `|e2|`:` |T| `, `|e3|`:` |T|`) -> ` |T|
    <td>(GLSLstd450NClamp)
  <tr algorithm="vector case, clamp">
    <td>|T| is f32
    <td class="nowrap">`clamp(`|e1|`:` vec|N|<|T|> `, `|e2|`:` vec|N|<|T|>`, `|e3|`:` vec|N|<|T|>`) -> ` vec|N|<|T|>
    <td>(GLSLstd450NClamp)
  <tr algorithm="scalar case, cos">
    <td>|T| is f32
    <td class="nowrap">`cos(`|e|`:` |T| `) -> ` |T|
    <td>(GLSLstd450Cos)
  <tr algorithm="vector case, cos">
    <td>|T| is f32
    <td class="nowrap">`cos(`|e|`:` vec|N|<|T|> `) -> ` vec|N|<|T|>
    <td>(GLSLstd450Cos)
  <tr algorithm="scalar case, cosh">
    <td>|T| is f32
    <td class="nowrap">`cosh(`|e|`:` |T| `) -> ` |T|
    <td>(GLSLstd450Cosh)
  <tr algorithm="vector case, cosh">
    <td>|T| is f32
    <td class="nowrap">`cosh(`|e|`:` vec|N|<|T|> `) -> ` vec|N|<|T|>
    <td>(GLSLstd450Cosh)
  <tr algorithm="vector case, cross">
    <td>|T| is f32
    <td class="nowrap">`cross(`|e1|`:` vec3<|T|> `, `|e2|`:` vec3<|T|>`) -> ` vec3<|T|>
    <td>(GLSLstd450Cross)
  <tr algorithm="scalar case, distance">
    <td>|T| is f32
    <td class="nowrap">`distance(`|e1|`:` |T| `, `|e2|`:` |T| `) -> ` |T|
    <td>(GLSLstd450Distance)
  <tr algorithm="vector case, distance">
    <td>|T| is f32
    <td class="nowrap">`distance(`|e1|`:` vec|N|<|T|> `, `|e2|`:` vec|N|<|T|>`) -> ` |T|
    <td>(GLSLstd450Distance)
  <tr algorithm="scalar case, exp">
    <td>|T| is f32
    <td class="nowrap">`exp(`|e|`:` |T| `) -> ` |T|
    <td>(GLSLstd450Exp)
  <tr algorithm="vector case, exp">
    <td>|T| is f32
    <td class="nowrap">`exp(`|e|`:` vec|N|<|T|> `) -> ` vec|N|<|T|>
    <td>(GLSLstd450Exp)
  <tr algorithm="scalar case, exp2">
    <td>|T| is f32
    <td class="nowrap">`exp2(`|e|`:` |T| `) -> ` |T|
    <td>(GLSLstd450Exp2)
  <tr algorithm="vector case, exp2">
    <td>|T| is f32
    <td class="nowrap">`exp2(`|e|`:` vec|N|<|T|> `) -> ` vec|N|<|T|>
    <td>(GLSLstd450Exp2)
  <tr algorithm="scalar case, faceForward">
    <td>|T| is f32
    <td class="nowrap">`faceForward(`|e1|`:` |T| `, `|e2|`:` |T| `, `|e3|`:` |T| `) -> ` |T|
    <td>(GLSLstd450FaceForward)
  <tr algorithm="vector case, faceForward">
    <td>|T| is f32
    <td class="nowrap">`faceForward(`|e1|`:` vec|N|<|T|> `, `|e2|`:` vec|N|<|T|>`, `|e3|`:` vec|N|<|T|>`) -> ` vec|N|<|T|>
    <td>(GLSLstd450FaceForward)
  <tr algorithm="scalar case, floor">
    <td>|T| is f32
    <td class="nowrap">`floor(`|e|`:` |T| `) -> ` |T|
    <td>(GLSLstd450Floor)
  <tr algorithm="vector case, floor">
    <td>|T| is f32
    <td class="nowrap">`floor(`|e|`:` vec|N|<|T|> `) -> ` vec|N|<|T|>
    <td>(GLSLstd450Floor)
  <tr algorithm="scalar case, fma">
    <td>|T| is f32
    <td class="nowrap">`fma(`|e1|`:` |T| `, `|e2|`:` |T| `, `|e3|`:` |T| `) -> ` |T|
    <td>(GLSLstd450Fma)
  <tr algorithm="vector case, fma">
    <td>|T| is f32
    <td class="nowrap">`fma(`|e1|`:` vec|N|<|T|> `, `|e2|`:` vec|N|<|T|>`, `|e3|`:` vec|N|<|T|>`) -> ` vec|N|<|T|>
    <td>(GLSLstd450Fma)
  <tr algorithm="scalar case, fract">
    <td>|T| is f32
    <td class="nowrap">`fract(`|e|`:` |T| `) -> ` |T|
    <td>(GLSLstd450Fract)
  <tr algorithm="vector case, fract">
    <td>|T| is f32
    <td class="nowrap">`fract(`|e|`:` vec|N|<|T|> `) -> ` vec|N|<|T|>
    <td>(GLSLstd450Fract)
  <tr algorithm="scalar case, frexp">
    <td>|T| is f32<br>
        |I| is i32 or u32
    <td class="nowrap">`frexp(`|e1|`:` |T| `, `|e2|`:` ptr<|I|> `) -> ` |T|
    <td>(GLSLstd450Frexp)
  <tr algorithm="vector case, frexp">
    <td>|T| is f32<br>
        |I| is i32 or u32
    <td class="nowrap">`frexp(`|e1|`:` vec|N|<|T|> `, `|e2|`:` ptr&lt;vec|N|&lt;|I|&gt;&gt;`) -> ` vec|N|<|T|>
    <td>(GLSLstd450Frexp)
  <tr algorithm="scalar case, inverseSqrt">
    <td>|T| is f32
    <td class="nowrap">`inverseSqrt(`|e|`:` |T| `) -> ` |T|
    <td>(GLSLstd450InverseSqrt)
  <tr algorithm="vector case, inverseSqrt">
    <td>|T| is f32
    <td class="nowrap">`inverseSqrt(`|e|`:` vec|N|<|T|> `) -> ` vec|N|<|T|>
    <td>(GLSLstd450InverseSqrt)
  <tr algorithm="scalar case, ldexp">
    <td>|T| is f32<br>
        |I| is i32 or u32
    <td class="nowrap">`ldexp(`|e1|`:` |T| `, `|e2|`:` ptr<|I|> `) -> ` |T|
    <td>(GLSLstd450Ldexp)
  <tr algorithm="vector case, ldexp">
    <td>|T| is f32<br>
        |I| is i32 or u32
    <td class="nowrap">`ldexp(`|e1|`:` vec|N|<|T|> `, `|e2|`:` ptr&lt;vec|N|&lt;|I|&gt;&gt;`) -> ` vec|N|<|T|>
    <td>(GLSLstd450Ldexp)
  <tr algorithm="scalar case, length">
    <td>|T| is f32
    <td class="nowrap">`length(`|e|`:` |T| `) -> ` |T|
    <td>(GLSLstd450Length)
  <tr algorithm="vector case, length">
    <td>|T| is f32
    <td class="nowrap">`length(`|e|`:` vec|N|<|T|> `) -> ` |T|
    <td>(GLSLstd450Length)
  <tr algorithm="scalar case, log">
    <td>|T| is f32
    <td class="nowrap">`log(`|e|`:` |T| `) -> ` |T|
    <td>(GLSLstd450Log)
  <tr algorithm="vector case, log">
    <td>|T| is f32
    <td class="nowrap">`log(`|e|`:` vec|N|<|T|> `) -> ` vec|N|<|T|>
    <td>(GLSLstd450Log)
  <tr algorithm="scalar case, log2">
    <td>|T| is f32
    <td class="nowrap">`log2(`|e|`:` |T| `) -> ` |T|
    <td>(GLSLstd450Log2)
  <tr algorithm="vector case, log2">
    <td>|T| is f32
    <td class="nowrap">`log2(`|e|`:` vec|N|<|T|> `) -> ` vec|N|<|T|>
    <td>(GLSLstd450Log2)
  <tr algorithm="scalar case, max">
    <td>|T| is f32
    <td class="nowrap">`max(`|e1|`:` |T| `, `|e2|`:` |T| `) -> ` |T|
    <td>(GLSLstd450NMax)
  <tr algorithm="vector case, max">
    <td>|T| is f32
    <td class="nowrap">`max(`|e1|`:` vec|N|<|T|> `, `|e2|`:` vec|N|<|T|>`) -> ` vec|N|<|T|>
    <td>(GLSLstd450NMax)
  <tr algorithm="scalar case, min">
    <td>|T| is f32
    <td class="nowrap">`min(`|e1|`:` |T| `, `|e2|`:` |T| `) -> ` |T|
    <td>(GLSLstd450NMin)
  <tr algorithm="vector case, min">
    <td>|T| is f32
    <td class="nowrap">`min(`|e1|`:` vec|N|<|T|> `, `|e2|`:` vec|N|<|T|>`) -> ` vec|N|<|T|>
    <td>(GLSLstd450NMin)
  <tr algorithm="scalar case, mix">
    <td>|T| is f32
    <td class="nowrap">`mix(`|e1|`:` |T| `, `|e2|`:` |T| `, `|e3|`:` |T|`) -> ` |T|
    <td>(GLSLstd450FMix)
  <tr algorithm="vector case, mix">
    <td>|T| is f32
    <td class="nowrap">`mix(`|e1|`:` vec|N|<|T|> `, `|e2|`:` vec|N|<|T|>`, `|e3|`:` vec|N|<|T|>`) -> ` vec|N|<|T|>
    <td>(GLSLstd450Modf)
  <tr algorithm="scalar case, modf">
    <td>|T| is f32<br>
    <td class="nowrap">`modf(`|e1|`:` |T| `, `|e2|`:` ptr<|T|> `) -> ` |T|
    <td>(GLSLstd450Modf)
  <tr algorithm="vector case, modf">
    <td>|T| is f32
    <td class="nowrap">`modf(`|e1|`:` vec|N|<|T|> `, `|e2|`:` ptr&lt;vec|N|&lt;|T|&gt;&gt;`) -> ` vec|N|<|T|>
    <td>(GLSLstd450Modf)
  <tr algorithm="vector case, normalize">
    <td>|T| is f32
    <td class="nowrap">`normalize(`|e|`:` vec|N|<|T|> `) -> ` vec|N|<|T|>
    <td>(GLSLstd450Normalize)
  <tr algorithm="scalar case, pow">
    <td>|T| is f32
    <td class="nowrap">`pow(`|e1|`:` |T| `, `|e2|`:` |T| `) -> ` |T|
    <td>(GLSLstd450Pow)
  <tr algorithm="vector case, pow">
    <td>|T| is f32
    <td class="nowrap">`pow(`|e1|`:` vec|N|<|T|> `, `|e2|`:` vec|N|<|T|> `) -> ` vec|N|<|T|>
    <td>(GLSLstd450Pow)
  <tr algorithm="scalar case, reflect">
    <td>|T| is f32
    <td class="nowrap">`reflect(`|e1|`:` |T| `, `|e2|`:` |T| `) -> ` |T|
    <td>(GLSLstd450Reflect)
  <tr algorithm="vector case, reflect">
    <td>|T| is f32
    <td class="nowrap">`reflect(`|e1|`:` vec|N|<|T|> `, `|e2|`:` vec|N|<|T|>`) -> ` vec|N|<|T|>
    <td>(GLSLstd450Reflect)
  <tr algorithm="scalar case, round">
    <td>|T| is f32
    <td class="nowrap">`round(`|e|`:` |T| `) -> ` |T|
    <td>(GLSLstd450Round)
  <tr algorithm="vector case, round">
    <td>|T| is f32
    <td class="nowrap">`round(`|e|`:` vec|N|<|T|> `) -> ` vec|N|<|T|>
    <td>(GLSLstd450Round)
  <tr algorithm="scalar case, float sign">
    <td>|T| is f32
    <td class="nowrap">`sign(`|e|`:` |T| `) -> ` |T|
    <td>(GLSLstd450FSign)
  <tr algorithm="vector case, float sign">
    <td>|T| is f32
    <td class="nowrap">`sign(`|e|`:` vec|N|<|T|> `) -> ` vec|N|<|T|>
    <td>(GLSLstd450FSign)
  <tr algorithm="scalar case, sin">
    <td>|T| is f32
    <td class="nowrap">`sin(`|e|`:` |T| `) -> ` |T|
    <td>(GLSLstd450Sin)
  <tr algorithm="vector case, sin">
    <td>|T| is f32
    <td class="nowrap">`sin(`|e|`:` vec|N|<|T|> `) -> ` vec|N|<|T|>
    <td>(GLSLstd450Sin)
  <tr algorithm="scalar case, sinh">
    <td>|T| is f32
    <td class="nowrap">`sinh(`|e|`:` |T| `) -> ` |T|
    <td>(GLSLstd450Sinh)
  <tr algorithm="vector case, sinh">
    <td>|T| is f32
    <td class="nowrap">`sinh(`|e|`:` vec|N|<|T|> `) -> ` vec|N|<|T|>
    <td>(GLSLstd450Sinh)
  <tr algorithm="scalar case, smoothStep">
    <td>|T| is f32
    <td class="nowrap">`smoothStep(`|e1|`:` |T| `, `|e2|`:` |T| `, `|e3|`:` |T| `) -> ` |T|
    <td>(GLSLstd450SmoothStep)
  <tr algorithm="vector case, smoothStep">
    <td>|T| is f32
    <td class="nowrap">`smoothStep(`|e1|`:` vec|N|<|T|> `, `|e2|`:` vec|N|<|T|>`, `|e3|`:` vec|N|<|T|>`) -> ` vec|N|<|T|>
    <td>(GLSLstd450SmoothStep)
  <tr algorithm="scalar case, sqrt">
    <td>|T| is f32
    <td class="nowrap">`sqrt(`|e|`:` |T| `) -> ` |T|
    <td>(GLSLstd450Sqrt)
  <tr algorithm="vector case, sqrt">
    <td>|T| is f32
    <td class="nowrap">`sqrt(`|e|`:` vec|N|<|T|> `) -> ` vec|N|<|T|>
    <td>(GLSLstd450Sqrt)
  <tr algorithm="scalar case, step">
    <td>|T| is f32
    <td class="nowrap">`step(`|e1|`:` |T| `, `|e2|`:` |T| `) -> ` |T|
    <td>(GLSLstd450Step)
  <tr algorithm="vector case, step">
    <td>|T| is f32
    <td class="nowrap">`step(`|e1|`:` vec|N|<|T|> `, `|e2|`:` vec|N|<|T|>`) -> ` vec|N|<|T|>
    <td>(GLSLstd450Step)
  <tr algorithm="scalar case, tan">
    <td>|T| is f32
    <td class="nowrap">`tan(`|e|`:` |T| `) -> ` |T|
    <td>(GLSLstd450Tan)
  <tr algorithm="vector case, tan">
    <td>|T| is f32
    <td class="nowrap">`tan(`|e|`:` vec|N|<|T|> `) -> ` vec|N|<|T|>
    <td>(GLSLstd450Tan)
  <tr algorithm="scalar case, tanh">
    <td>|T| is f32
    <td class="nowrap">`tanh(`|e|`:` |T| `) -> ` |T|
    <td>(GLSLstd450Tanh)
  <tr algorithm="vector case, tanh">
    <td>|T| is f32
    <td class="nowrap">`tanh(`|e|`:` vec|N|<|T|> `) -> ` vec|N|<|T|>
    <td>(GLSLstd450Tanh)
  <tr algorithm="scalar case, trunc">
    <td>|T| is f32
    <td class="nowrap">`trunc(`|e|`:` |T| `) -> ` |T|
    <td>(GLSLstd450Trunc)
  <tr algorithm="vector case, trunc">
    <td>|T| is f32
    <td class="nowrap">`trunc(`|e|`:` vec|N|<|T|> `) -> ` vec|N|<|T|>
    <td>(GLSLstd450Trunc)
</table>

## Integer built-in functions ## {#integer-builtin-functions}

<table class='data'>
  <thead>
    <tr><th>Precondition<th>Built-in<th>Description
  </thead>
  <tr algorithm="scalar case, abs">
    <td>|T| is u32 or i32
    <td class="nowrap">`abs(`|e|`:` |T| `) ->` |T|
    <td>(GLSLstd450SAbs)
  <tr algorithm="vector case, abs">
    <td>|T| is u32 or i32
    <td class="nowrap">`abs(`|e|`:` vec|N|<|T|> `) ->` vec|N|<|T|>
    <td>(GLSLstd450SAbs)
  <tr algorithm="scalar case, unsigned clamp">
    <td>|T| is u32
    <td class="nowrap">`clamp(`|e1|`:` |T| `, `|e2|`:` |T|`, `|e3|`:` |T|`) ->` |T|
    <td>(GLSLstd450UClamp)
  <tr algorithm="vector case, unsigned clamp">
    <td>|T| is i32
    <td class="nowrap">`clamp(`|e1|`:` vec|N|<|T|> `, `|e2|`:` vec|N|<|T|>`, `|e3|`:`vec|N|<|T|> `) ->` vec|N|<|T|>
    <td>(GLSLstd450UClamp)
  <tr algorithm="scalar case, signed clamp">
    <td>|T| is i32
    <td class="nowrap">`clamp(`|e1|`:` |T| `, `|e2|`:` |T|`, `|e3|`:` |T|`) ->` |T|
    <td>(GLSLstd450SClamp)
  <tr algorithm="vector case, signed clamp">
    <td>|T| is i32
    <td class="nowrap">`clamp(`|e1|`:` vec|N|<|T|> `, `|e2|`:` vec|N|<|T|>`, `|e3|`:`vec|N|<|T|> `) ->` vec|N|<|T|>
    <td>(GLSLstd450SClamp)
  <tr algorithm="scalar case, count 1 bits">
    <td>|T| is u32 or i32<br>
    <td class="nowrap">`countOneBits(`|e|`:` |T| `) ->` |T|
    <td>The number of 1 bits in the representation of |e|.<br>
        Also known as "population count".<br>
        (SPIR-V OpBitCount)
  <tr algorithm="vector case, count 1 bits">
    <td>|T| is u32 or i32
    <td class="nowrap">`countOneBits(`|e|`:` vec|N|<|T|>`) ->` vec|N|<|T|><br>
    <td>Component-wise population count:
        Component |i| of the result is `countOneBits(`|e|`[`|i|`])`<br>
        (SPIR-V OpBitCount)
  <tr algorithm="scalar case, unsigned max">
    <td>|T| is u32
    <td class="nowrap">`max(`|e1|`:` |T| `, `|e2|`:` |T|`) ->` |T|
    <td>(GLSLstd450UMax)
  <tr algorithm="vector case, unsigned max">
    <td>|T| is i32
    <td class="nowrap">`max(`|e1|`:` vec|N|<|T|> `, `|e2|`:` vec|N|<|T|>`) ->` vec|N|<|T|>
    <td>(GLSLstd450UMax)
  <tr algorithm="scalar case, signed max">
    <td>|T| is i32
    <td class="nowrap">`max(`|e1|`:` |T| `, `|e2|`:` |T|`) ->` |T|
    <td>(GLSLstd450SMax)
  <tr algorithm="vector case, signed max">
    <td>|T| is i32
    <td class="nowrap">`max(`|e1|`:` vec|N|<|T|> `, `|e2|`:` vec|N|<|T|>`) ->` vec|N|<|T|>
    <td>(GLSLstd450SMax)
  <tr algorithm="scalar case, unsigned min">
    <td>|T| is u32
    <td class="nowrap">`min(`|e1|`:` |T| `, `|e2|`:` |T|`) ->` |T|
    <td>(GLSLstd450UMin)
  <tr algorithm="vector case, unsigned min">
    <td>|T| is i32
    <td class="nowrap">`min(`|e1|`:` vec|N|<|T|> `, `|e2|`:` vec|N|<|T|>`) ->` vec|N|<|T|>
    <td>(GLSLstd450UMin)
  <tr algorithm="scalar case, signed min">
    <td>|T| is i32
    <td class="nowrap">`min(`|e1|`:` |T| `, `|e2|`:` |T|`) ->` |T|
    <td>(GLSLstd450SMin)
  <tr algorithm="vector case, signed min">
    <td>|T| is i32
    <td class="nowrap">`min(`|e1|`:` vec|N|<|T|> `, `|e2|`:` vec|N|<|T|>`) ->` vec|N|<|T|>
    <td>(GLSLstd450SMin)
  <tr algorithm="scalar bit reversal">
    <td>|T| is u32 or i32<br>
    <td class="nowrap">`reverseBits(`|e|`:` |T| `) ->`  |T|
    <td>Reverses the bits in |e|:  The bit at position |k| of the result equals the
        bit at position 31-|k| of |e|.<br>
        (SPIR-V OpBitReverse)
  <tr algorithm="vector bit reversal">
    <td>|T| is u32 or i32
    <td class="nowrap">`reverseBits(`|e|`:` vec|N|<|T|> `) ->` vec|N|<|T|><br>
    <td>Component-wise bit reversal:
        Component |i| of the result is `reverseBits(`|e|`[`|i|`])`<br>
        (SPIR-V OpBitReverse)
</table>

## Matrix built-in functions ## {#matrix-builtin-functions}
<table class='data'>
  <thead>
    <tr><th>Precondition<th>Built-in<th>Description
  </thead>
  <tr algorithm="determinant">
    <td>|T| is f32
    <td class="nowrap">`determinant(`|e|`:` mat|N|x|N|<|T|> `) -> ` |T|
    <td>(GLSLstd450Determinant)
</table>

## Vector built-in functions ## {#vector-builtin-functions}

<table class='data'>
  <thead>
    <tr><th>Vector built-in functions<th>SPIR-V
  </thead>
  <tr><td>dot(vecN&lt;f32&gt;, vecN&lt;f32&gt;) -&gt; float<td>OpDot
  <tr><td>outerProduct(vecN&lt;f32&gt;, vecM&lt;f32&gt;) -&gt; matNxM&lt;f32&gt;<td>OpOuterProduct
</table>

## Derivative built-in functions ## {#derivative-builtin-functions}

<table class='data'>
  <thead>
    <tr><th>Derivative built-in functions<th>SPIR-V
  </thead>
  <tr><td>dpdx(IDENT) -&gt; float<td>OpDPdx
  <tr><td>dpdxCoarse(IDENT) -&gt; float<td>OpDPdxCoarse
  <tr><td>dpdxFine(IDENT) -&gt; float<td>OpDPdxFine
  <tr><td>dpdy(IDENT) -&gt; float<td>OpDPdy
  <tr><td>dpdyCoarse(IDENT) -&gt; float<td>OpDPdyCoarse
  <tr><td>dpdyFine(IDENT) -&gt; float<td>OpDPdyFine
  <tr><td>fwidth(IDENT) -&gt; float<td>OpFwidth
  <tr><td>fwidthCoarse(IDENT) -&gt; float<td>OpFwidthCoarse
  <tr><td>fwidthFine(IDENT) -&gt; float<td>OpFwidthFine
</table>

## Texture built-in functions ## {#texture-builtin-functions}

### `textureSample` ### {#texturesample}

Samples a texture.

```rust
textureSample(t : texture_1d<f32>, s : sampler, coords : f32) -> vec4<f32>
<<<<<<< HEAD
textureSample(t : texture_1d_array<f32>, s : sampler, coords : f32, array_index : u32) -> vec4<f32>
=======
textureSample(t : texture_1d_array<f32>, s : sampler, coords : f32, array_index : i32) -> vec4<f32>
>>>>>>> df95e0f6
textureSample(t : texture_2d<f32>, s : sampler, coords : vec2<f32>) -> vec4<f32>
textureSample(t : texture_2d<f32>, s : sampler, coords : vec2<f32>, offset : vec2<i32>) -> vec4<f32>
textureSample(t : texture_2d_array<f32>, s : sampler, coords : vec2<f32>, array_index : i32) -> vec4<f32>
textureSample(t : texture_2d_array<f32>, s : sampler, coords : vec2<f32>, array_index : i32, offset : vec2<i32>) -> vec4<f32>
textureSample(t : texture_3d<f32>, s : sampler, coords : vec3<f32>) -> vec4<f32>
textureSample(t : texture_3d<f32>, s : sampler, coords : vec3<f32>, offset : vec3<i32>) -> vec4<f32>
textureSample(t : texture_cube<f32>, s : sampler, coords : vec3<f32>) -> vec4<f32>
textureSample(t : texture_cube_array<f32>, s : sampler, coords : vec3<f32>, array_index : i32) -> vec4<f32>
textureSample(t : texture_depth_2d, s : sampler, coords : vec2<f32>) -> f32
textureSample(t : texture_depth_2d, s : sampler, coords : vec2<f32>, offset : vec2<i32>) -> f32
textureSample(t : texture_depth_2d_array, s : sampler, coords : vec2<f32>, array_index : i32) -> f32
textureSample(t : texture_depth_2d_array, s : sampler, coords : vec2<f32>, array_index : i32, offset : vec2<i32>) -> f32
textureSample(t : texture_depth_cube, s : sampler, coords : vec3<f32>) -> f32
textureSample(t : texture_depth_cube_array, s : sampler, coords : vec3<f32>, array_index : i32) -> f32
```

**Parameters:**

<table class='data'>
  <tr><td>`t`<td>
  The [sampled](#sampled-texture-type) or [depth](#texture-depth) texture to
  sample.
  <tr><td>`s`<td>
  The [sampler type](#sampler-type).
  <tr><td>`coords`<td>
  The texture coordinates used for sampling.
  <tr><td>`array_index`<td>
  The 0-based texture array index to sample.
  <tr><td>`offset`<td>
  The optional texel offset applied to the unnormalized texture coordinate
  before sampling the texture. This offset is applied before applying any
  texture wrapping modes. `offset` values may range from `[-8..7]` in all
  dimensions. Values outside of this range will be clamped to the nearest limit.
</table>

**Returns:**

The sampled value.


### `textureSampleBias` ### {#texturesamplebias}

Samples a texture with a bias to the mip level.

```rust
textureSampleBias(t : texture_2d<f32>, s : sampler, coords : vec2<f32>, bias : f32) -> vec4<f32>
textureSampleBias(t : texture_2d<f32>, s : sampler, coords : vec2<f32>, bias : f32, offset : vec2<i32>) -> vec4<f32>
textureSampleBias(t : texture_2d_array<f32>, s : sampler, coords : vec2<f32>, array_index : i32, bias : f32) -> vec4<f32>
textureSampleBias(t : texture_2d_array<f32>, s : sampler, coords : vec2<f32>, array_index : i32, bias : f32, offset : vec2<i32>) -> vec4<f32>
textureSampleBias(t : texture_3d<f32>, s : sampler, coords : vec3<f32>, bias : f32) -> vec4<f32>
textureSampleBias(t : texture_3d<f32>, s : sampler, coords : vec3<f32>, bias : f32, offset : vec3<i32>) -> vec4<f32>
textureSampleBias(t : texture_cube<f32>, s : sampler, coords : vec3<f32>, bias : f32) -> vec4<f32>
textureSampleBias(t : texture_cube_array<f32>, s : sampler, coords : vec3<f32>, array_index : i32, bias : f32) -> vec4<f32>
```

**Parameters:**

<table class='data'>
  <tr><td>`t`<td>
  The [texture](#sampled-texture-type) to sample.
  <tr><td>`s`<td>
  The [sampler type](#sampler-type).
  <tr><td>`coords`<td>
  The texture coordinates used for sampling.
  <tr><td>`array_index`<td>
  The 0-based texture array index to sample.
  <tr><td>`bias`<td>
  The bias to apply to the mip level before sampling.
  `bias` must be between `-16.0` and `15.99`.
  <tr><td>`offset`<td>
  The optional texel offset applied to the unnormalized texture coordinate
  before sampling the texture. This offset is applied before applying any
  texture wrapping modes. `offset` values may range from `[-8..7]` in all
  dimensions. Values outside of this range will be clamped to the nearest limit.
</table>

**Returns:**

The sampled value.


### `textureSampleLevel` ### {#texturesamplelevel}

Samples a texture using an explicit mip level.

```rust
textureSampleLevel(t : texture_2d<f32>, s : sampler, coords : vec2<f32>, level : f32) -> vec4<f32>
textureSampleLevel(t : texture_2d<f32>, s : sampler, coords : vec2<f32>, level : f32, offset : vec2<i32>) -> vec4<f32>
textureSampleLevel(t : texture_2d_array<f32>, s : sampler, coords : vec2<f32>, array_index : i32, level : f32) -> vec4<f32>
textureSampleLevel(t : texture_2d_array<f32>, s : sampler, coords : vec2<f32>, array_index : i32, level : f32, offset : vec2<i32>) -> vec4<f32>
textureSampleLevel(t : texture_3d<f32>, s : sampler, coords : vec3<f32>, level : f32) -> vec4<f32>
textureSampleLevel(t : texture_3d<f32>, s : sampler, coords : vec3<f32>, level : f32, offset : vec3<i32>) -> vec4<f32>
textureSampleLevel(t : texture_cube<f32>, s : sampler, coords : vec3<f32>, level : f32) -> vec4<f32>
textureSampleLevel(t : texture_cube_array<f32>, s : sampler, coords : vec3<f32>, array_index : i32, level : f32) -> vec4<f32>
textureSampleLevel(t : texture_depth_2d, s : sampler, coords : vec2<f32>, level : i32) -> f32
textureSampleLevel(t : texture_depth_2d, s : sampler, coords : vec2<f32>, level : i32, offset : vec2<i32>) -> f32
textureSampleLevel(t : texture_depth_2d_array, s : sampler, coords : vec2<f32>, array_index : i32, level : i32) -> f32
textureSampleLevel(t : texture_depth_2d_array, s : sampler, coords : vec2<f32>, array_index : i32, level : i32, offset : vec2<i32>) -> f32
textureSampleLevel(t : texture_depth_cube, s : sampler, coords : vec3<f32>, level : i32) -> f32
textureSampleLevel(t : texture_depth_cube_array, s : sampler, coords : vec3<f32>, array_index : i32, level : i32) -> f32
```

**Parameters:**

<table class='data'>
  <tr><td>`t`<td>
  The [sampled](#sampled-texture-type) or [depth](#texture-depth) texture to
  sample.
  <tr><td>`s`<td>
  The [sampler type](#sampler-type).
  <tr><td>`coords`<td>
  The texture coordinates used for sampling.
  <tr><td>`array_index`<td>
  The 0-based texture array index to sample.
  <tr><td>`level`<td>
  The mip level, with level 0 containing a full size version of the texture.
  For the functions where `level` is a `f32`, fractional values may interpolate
  between two levels if the format is filterable according to the
  [Texture Format Capabilities](https://gpuweb.github.io/gpuweb/#texture-format-caps).
  <tr><td>`offset`<td>
  The optional texel offset applied to the unnormalized texture coordinate
  before sampling the texture. This offset is applied before applying any
  texture wrapping modes. `offset` values may range from `[-8..7]` in all
  dimensions. Values outside of this range will be clamped to the nearest limit.
</table>

**Returns:**

The sampled value.


### `textureSampleGrad` ### {#texturesamplegrad}

Samples a texture using explicit gradients.

```rust
textureSampleGrad(t : texture_2d<f32>, s : sampler, coords : vec2<f32>, ddx : vec2<f32>, ddy : vec2<f32>) -> vec4<f32>
textureSampleGrad(t : texture_2d<f32>, s : sampler, coords : vec2<f32>, ddx : vec2<f32>, ddy : vec2<f32>, offset : vec2<i32>) -> vec4<f32>
textureSampleGrad(t : texture_2d_array<f32>, s : sampler, coords : vec2<f32>, array_index : i32, ddx : vec2<f32>, ddy : vec2<f32>) -> vec4<f32>
textureSampleGrad(t : texture_2d_array<f32>, s : sampler, coords : vec2<f32>, array_index : i32, ddx : vec2<f32>, ddy : vec2<f32>, offset : vec2<i32>) -> vec4<f32>
textureSampleGrad(t : texture_3d<f32>, s : sampler, coords : vec3<f32>, ddx : vec3<f32>, ddy : vec3<f32>) -> vec4<f32>
textureSampleGrad(t : texture_3d<f32>, s : sampler, coords : vec3<f32>, ddx : vec3<f32>, ddy : vec3<f32>, offset : vec3<i32>) -> vec4<f32>
textureSampleGrad(t : texture_cube<f32>, s : sampler, coords : vec3<f32>, ddx : vec3<f32>, ddy : vec3<f32>) -> vec4<f32>
textureSampleGrad(t : texture_cube_array<f32>, s : sampler, coords : vec3<f32>, array_index : i32, ddx : vec3<f32>, ddy : vec3<f32>) -> vec4<f32>
```

**Parameters:**

<table class='data'>
  <tr><td>`t`<td>
  The [texture](#sampled-texture-type) to sample.
  <tr><td>`s`<td>
  The [sampler type](#sampler-type).
  <tr><td>`coords`<td>
  The texture coordinates used for sampling.
  <tr><td>`array_index`<td>
  The 0-based texture array index to sample.
  <tr><td>`ddx`<td>
  The x direction derivative vector used to compute the sampling locations.
  <tr><td>`ddy`<td>
  The y direction derivative vector used to compute the sampling locations.
  <tr><td>`offset`<td>
  The optional texel offset applied to the unnormalized texture coordinate
  before sampling the texture. This offset is applied before applying any
  texture wrapping modes. `offset` values may range from `[-8..7]` in all
  dimensions. Values outside of this range will be clamped to the nearest limit.
</table>

**Returns:**

The sampled value.


### `textureSampleCompare` ### {#texturesamplecompare}

Samples a depth texture and compares the sampled depth values against a reference value.

```rust
textureSampleCompare(t : texture_depth_2d, s : sampler_comparison, coords : vec2<f32>, depth_ref : f32) -> f32
textureSampleCompare(t : texture_depth_2d, s : sampler_comparison, coords : vec2<f32>, depth_ref : f32, offset : vec2<i32>) -> f32
textureSampleCompare(t : texture_depth_2d_array, s : sampler_comparison, coords : vec2<f32>, array_index : i32, depth_ref : f32) -> f32
textureSampleCompare(t : texture_depth_2d_array, s : sampler_comparison, coords : vec2<f32>, array_index : i32, depth_ref : f32, offset : vec2<i32>) -> f32
textureSampleCompare(t : texture_depth_cube, s : sampler_comparison, coords : vec3<f32>, depth_ref : f32) -> f32
textureSampleCompare(t : texture_depth_cube_array, s : sampler_comparison, coords : vec3<f32>, array_index : i32, depth_ref : f32) -> f32
```

**Parameters:**

<table class='data'>
  <tr><td>`t`<td>
  The [depth](#texture-depth) texture to sample.
  <tr><td>`s`<td>
  The [sampler comparision](#sampler-type) type.
  <tr><td>`coords`<td>
  The texture coordinates used for sampling.
  <tr><td>`array_index`<td>
  The 0-based texture array index to sample.
  <tr><td>`depth_ref`<td>
  The reference value to compare the sampled depth value against.
  <tr><td>`offset`<td>
  The optional texel offset applied to the unnormalized texture coordinate
  before sampling the texture. This offset is applied before applying any
  texture wrapping modes. `offset` values may range from `[-8..7]` in all
  dimensions. Values outside of this range will be clamped to the nearest limit.
</table>

**Returns:**

A value in the range `[0.0..1.0]`.

Each sampled texel is compared against the reference value using the comparision
operator defined by the `sampler_comparison`, resulting in either a `0` or `1`
value for each texel.

If the `sampler_comparison` uses bilinear filtering then the returned value is
the filtered average of these values, otherwise the comparision result of a
single texel is returned.


### `textureLoad` ### {#textureload}

Reads a single texel from a texture without sampling or filtering.

<!-- TODO(ben-clayton): Remove parameter alignment padding -->

```rust
textureLoad(t : texture_1d<T>,                    coords : i32)                                                           -> vec4<T>
textureLoad(t : texture_1d_array<T>,              coords : i32,       array_index : i32)                                  -> vec4<T>
textureLoad(t : texture_2d<T>,                    coords : vec2<i32>)                                                     -> vec4<T>
textureLoad(t : texture_2d<T>,                    coords : vec2<i32>,                    level : i32)                     -> vec4<T>
textureLoad(t : texture_2d_array<T>,              coords : vec2<i32>, array_index : i32)                                  -> vec4<T>
textureLoad(t : texture_2d_array<T>,              coords : vec2<i32>, array_index : i32, level : i32)                     -> vec4<T>
textureLoad(t : texture_3d<T>,                    coords : vec3<i32>)                                                     -> vec4<T>
textureLoad(t : texture_3d<T>,                    coords : vec3<i32>,                    level : i32)                     -> vec4<T>
textureLoad(t : texture_multisampled_2d<T>,       coords : vec2<i32>,                                 sample_index : i32) -> vec4<T>
textureLoad(t : texture_multisampled_2d_array<T>, coords : vec2<i32>, array_index : i32,              sample_index : i32) -> vec4<T>
textureLoad(t : texture_depth_2d,                 coords : vec2<i32>)                                                     -> f32
textureLoad(t : texture_depth_2d,                 coords : vec2<i32>,                    level : i32)                     -> f32
textureLoad(t : texture_depth_2d_array,           coords : vec2<i32>, array_index : i32)                                  -> f32
textureLoad(t : texture_depth_2d_array,           coords : vec2<i32>, array_index : i32, level : i32)                     -> f32
textureLoad(t : texture_storage_ro_1d<F>,         coords : i32)                                                           -> vec4<T>
textureLoad(t : texture_storage_ro_1d_array<F>,   coords : i32,       array_index : i32)                                  -> vec4<T>
textureLoad(t : texture_storage_ro_2d<F>,         coords : vec2<i32>)                                                     -> vec4<T>
textureLoad(t : texture_storage_ro_2d_array<F>,   coords : vec2<i32>, array_index : i32)                                  -> vec4<T>
textureLoad(t : texture_storage_ro_3d<F>,         coords : vec3<i32>)                                                     -> vec4<T>
```

For [read-only storage textures](#texture-ro) the returned channel format `T`
depends on the texel format `F`.
[See the texel format table](#storage-texel-formats) for the mapping of texel
format to channel format.

**Parameters:**

<table class='data'>
  <tr><td>`t`<td>
  The [sampled](#sampled-texture-type),
  [multisampled](#multisampled-texture-type), [depth](#texture-depth) or
  [read-only storage](#texture-ro) texture.
  <tr><td>`coords`<td>
  The 0-based texel coordinate.
  <tr><td>`array_index`<td>
  The 0-based texture array index.
  <tr><td>`level`<td>
  The mip level, with level 0 containing a full size version of the texture.
  <tr><td>`sample_index`<td>
  The 0-based sample index of the multisampled texture.
</table>

**Returns:**

If all the parameters are within bounds, the unfiltered texel data.<br>
If any of the parameters are out of bounds, then zero in all components.


### `textureStore` ### {#texturestore}

Writes a single texel to a texture.

<!-- TODO(ben-clayton): Remove parameter alignment padding -->

```rust
textureStore(t : texture_storage_wo_1d<F>,       coords : i32,                          vec4<T> value) -> void
textureStore(t : texture_storage_wo_1d_array<F>, coords : i32,       array_index : i32, vec4<T> value) -> void
textureStore(t : texture_storage_wo_2d<F>,       coords : vec2<i32>,                    vec4<T> value) -> void
textureStore(t : texture_storage_wo_2d_array<F>, coords : vec2<i32>, array_index : i32, vec4<T> value) -> void
textureStore(t : texture_storage_wo_3d<F>,       coords : vec3<i32>,                    vec4<T> value) -> void
```

The channel format `T` depends on the storage texel format `F`.
[See the texel format table](#storage-texel-formats) for the mapping of texel
format to channel format.

**Parameters:**

<table class='data'>
  <tr><td>`t`<td>
  The [write-only storage texture](#texture-wo).
  <tr><td>`coords`<td>
  The 0-based texel coordinate.<br>
  <tr><td>`array_index`<td>
  The 0-based texture array index.
  <tr><td>`value`<td>
  The new texel value.<br>
</table>

**Note:**

If any of the parameters are out of bounds, then the call to `textureStore()`
does nothing.



**TODO:**

<pre class='def'>
TODO(dsinclair): Need gather operations
</pre>

## Atomic built-in functions ## {#atomic-builtin-functions}

## Data packing built-in functions ## {#pack-builtin-functions}

Data packing builtin functions can be used to encode values using data formats that
do not correspond directly to types in [SHORTNAME].
This enables a program to write many densely packed values to memory, which can
reduce a shader's memory bandwidth demand.

<table class='data'>
  <thead>
    <tr><th>Built-in<th>Description
  </thead>
  <tr algorithm="packing 4x8snorm">
    <td class="nowrap">`pack4x8snorm`(|e|: vec4&lt;f32&gt;) -> u32
    <td>Converts four normalized floating point values to 8-bit signed integers, and then combines them
        into one `u32` value.<br>
        Component |e|[|i|] of the input is converted to an 8-bit twos complement integer value
        &lfloor; 0.5 + 127 &times; min(1, max(-1, |e|[|i|])) &rfloor; which is then placed in bits
        8 &times; |i| through
        8 &times; |i| + 7 of the result.

  <tr algorithm="packing 4x8unorm">
    <td class="nowrap">`pack4x8unorm`(|e|: vec4&lt;f32&gt;) -> u32
    <td>Converts four normalized floating point values to 8-bit unsigned integers, and then combines them
        into one `u32` value.<br>
        Component |e|[|i|] of the input is converted to an 8-bit unsigned integer value
        &lfloor; 0.5 + 255 &times; min(1, max(0, |e|[|i|])) &rfloor; which is then placed in bits
        8 &times; |i| through
        8 &times; |i| + 7 of the result.

  <tr algorithm="packing 2x16snorm">
    <td class="nowrap">`pack2x16snorm`(|e|: vec2&lt;f32&gt;) -> u32
    <td>Converts two normalized floating point values to 16-bit signed integers, and then combines them
        into one `u32` value.<br>
        Component |e|[|i|] of the input is converted to a 16-bit twos complement integer value
        &lfloor; 0.5 + 32767 &times; min(1, max(-1, |e|[|i|])) &rfloor; which is then placed in bits
        16 &times; |i| through
        16 &times; |i| + 15 of the result.

  <tr algorithm="packing 2x16unorm">
    <td class="nowrap">`pack2x16unorm`(|e|: vec2&lt;f32&gt;) -> u32
    <td>Converts two normalized floating point values to 16-bit unsigned integers, and then combines them
        into one `u32` value.<br>
        Component |e|[|i|] of the input is converted to a 16-bit unsigned integer value
        &lfloor; 0.5 + 65535 &times; min(1, max(0, |e|[|i|])) &rfloor; which is then placed in bits
        16 &times; |i| through
        16 &times; |i| + 15 of the result.

  <tr algorithm="packing 2x16float">
    <td class="nowrap">`pack2x16float`(|e|: vec2&lt;f32&gt;) -> u32
    <td>Converts two floating point values to half-precision floating point numbers, and then combines
        them into one one `u32` value.<br>
        Component |e|[|i|] of the input is converted to a IEEE 754 binary16 value, which is then
        placed in bits
        16 &times; |i| through
        16 &times; |i| + 15 of the result.
        See [[#floating-point-conversion]] for edge case behaviour.
</table>

## Data unpacking built-in functions ## {#unpack-builtin-functions}

Data unpacking builtin functions can be used to decode values in
data formats that do not correspond directly to types in [SHORTNAME].
This enables a program to read many densely packed values from memory, which can
reduce a shader's memory bandwidth demand.

<table class='data'>
  <thead>
    <tr><th>Built-in<th>Description
  </thead>
  <tr algorithm="unpacking 4x8snorm">
    <td class="nowrap">`unpack4x8snorm`(|e|: u32) -> vec4&lt;f32&gt;
    <td>Decomposes a 32-bit value into four 8-bit chunks, then reinterprets
        each chunk as a signed normalized floating point value.<br>
        Component |i| of the result is max(|v| &div; 127, -1), where |v| is the interpretation of
        bits 8&times;|i| through 8&times;|i|+7 of |e| as a twos-complement signed integer.

  <tr algorithm="unpacking 4x8unorm">
    <td class="nowrap">`unpack4x8unorm`(|e|: u32) -> vec4&lt;f32&gt;
    <td>Decomposes a 32-bit value into four 8-bit chunks, then reinterprets
        each chunk as an unsigned normalized floating point value.<br>
        Component |i| of the result is |v| &div; 255, where |v| is the interpretation of
        bits 8&times;|i| through 8&times;|i|+7 of |e| as an unsigned integer.

  <tr algorithm="unpacking 2x16snorm">
    <td class="nowrap">`unpack2x16snorm`(|e|: u32) -> vec2&lt;f32&gt;
    <td>Decomposes a 32-bit value into two 16-bit chunks, then reinterprets
        each chunk as a signed normalized floating point value.<br>
        Component |i| of the result is max(|v| &div; 32767, -1), where |v| is the interpretation of
        bits 16&times;|i| through 16&times;|i|+15 of |e| as a twos-complement signed integer.

  <tr algorithm="unpacking 2x16unorm">
    <td class="nowrap">`unpack2x16unorm`(|e|: u32) -> vec2&lt;f32&gt;
    <td>Decomposes a 32-bit value into two 16-bit chunks, then reinterprets
        each chunk as an unsigned normalized floating point value.<br>
        Component |i| of the result is |v| &div; 65535, where |v| is the interpretation of
        bits 16&times;|i| through 16&times;|i|+15 of |e| as an unsigned integer.

  <tr algorithm="unpacking 2x16float">
    <td class="nowrap">`unpack2x16float`(|e|: u32) -> vec2&lt;f32&gt;
    <td>Decomposes a 32-bit value into two 16-bit chunks, and reinterpets each chunk
        as a floating point value.<br>
        Component |i| of the result is the f32 representation of |v|,
        where |v| is the interpretation of bits 16&times;|i| through 16&times;|i|+15 of |e|
        as an IEEE 754 binary16 value.
        See [[#floating-point-conversion]] for edge case behaviour.
</table>

# Glossary # {#glossary}

TODO: Remove terms unused in the rest of the specification.

<table class='data'>
  <thead>
    <tr><th>Term<th>Definition
  </thead>
  <tr><td>Dominates
      <td>Basic block `A` *dominates* basic block `B` if:
          * `A` and `B` are both in the same function `F`
          * Every control flow path in `F` that goes to `B` must also to through `A`
  <tr><td>Strictly dominates
      <td>`A` *strictly dominates* `B` if `A` dominates `B` and `A != B`
  <tr><td>DomBy(A)
      <td>The basic blocks dominated by `A`
</table>

# MATERIAL TO BE MOVED TO A NEW HOME OR DELETED # {#junkyard}

## Composite types ## {#composite-types}

A type is *composite* if its values have a well-defined internal
structure of typed *components*.

The following types are *composite types*:

* [[#vector-types]]
* [[#matrix-types]]
* [[#array-types]]
* [[#struct-types]]

[SHORTNAME] has operations for:

* extracting one of the components of a composite value
* creating a new composite value from an old one by replacing one of its components
* creating a new composite value from components

## Type Promotions ## {#type-promotions}
There are no implicit type promotions in [SHORTNAME]. If you want to convert between
types you must use the cast syntax to do it.

<div class='example'>
  <xmp highlight='rust'>
    var e : f32 = 3;    # error: literal is the wrong type

    var f : f32 = 1.0;

    var t : i32 = i32(f);
  </xmp>
</div>

The non-promotion extends to vector classes as well. There are no overrides to
shorten vector declarations based on the type or number of elements provided.
If you want `vec4<f32>` you must provide 4 float values in the constructor.

## Precedence ## {#precedence}

Issue: (dsinclair) Write out precedence rules. Matches c and glsl rules ....<|MERGE_RESOLUTION|>--- conflicted
+++ resolved
@@ -4901,11 +4901,7 @@
 
 ```rust
 textureSample(t : texture_1d<f32>, s : sampler, coords : f32) -> vec4<f32>
-<<<<<<< HEAD
-textureSample(t : texture_1d_array<f32>, s : sampler, coords : f32, array_index : u32) -> vec4<f32>
-=======
 textureSample(t : texture_1d_array<f32>, s : sampler, coords : f32, array_index : i32) -> vec4<f32>
->>>>>>> df95e0f6
 textureSample(t : texture_2d<f32>, s : sampler, coords : vec2<f32>) -> vec4<f32>
 textureSample(t : texture_2d<f32>, s : sampler, coords : vec2<f32>, offset : vec2<i32>) -> vec4<f32>
 textureSample(t : texture_2d_array<f32>, s : sampler, coords : vec2<f32>, array_index : i32) -> vec4<f32>
