--- conflicted
+++ resolved
@@ -930,20 +930,13 @@
 In WGSL, a <dfn noexport>type</dfn> is set of values, and each value belongs to exactly one type.
 A value's type determines the syntax and semantics of operations that can be performed on that value.
 
-<<<<<<< HEAD
-For example, the mathematical number 1 corresponds to three distinct values in WGSL:
-* the 32-bit signed integer value `1`,
-* the 32-bit unsigned integer value `1u`,
-* the 32-bit floating point value `1.0`, and
-* the 16-bit floating point value `1.0`, if `f16` extension is enabled.
-=======
 For example, the mathematical number 1 corresponds to these distinct values in [SHORTNAME]:
 * the 32-bit signed integer value `1i`,
 * the 32-bit unsigned integer value `1u`,
 * the 32-bit floating point value `1.0f`,
+* the 16-bit floating point value `1.0h` if `f16` extension is enabled,
 * the [=AbstractInt=] value 1, and
 * the [=AbstractFloat=] value 1.0
->>>>>>> 7bbab0be
 
 WGSL treats these as different because their machine representation and operations differ.
 
@@ -8258,7 +8251,6 @@
     <tr><th>Built-in Function<th>Accuracy for f32<th>Accuracy for f16
   </thead>
 
-<<<<<<< HEAD
   <tr><td>`abs(x)`<td colspan=2>Correctly rounded
   <tr><td>`acos(x)`<td colspan=2>Inherited from `atan2(sqrt(1.0 - x * x), x)`
   <tr><td>`acosh(x)`<td colspan=2>Inherited from `log(x + sqrt(x * x - 1.0))`
@@ -8284,8 +8276,8 @@
   <tr><td>`inverseSqrt(x)`<td colspan=2>2 ULP
   <tr><td>`ldexp(x, y)`<td colspan=2>Correctly rounded
   <tr><td>`length(x)`<td colspan=2>Inherited from `sqrt(dot(x, x))`
-  <tr><td>`log(x)`<td colspan=2>3 ULP outside the range [0.5, 2.0].<br>Absolute error &lt; 2<sup>-21</sup> inside the range [0.5, 2.0]
-  <tr><td>`log2(x)`<td colspan=2>3 ULP outside the range [0.5, 2.0].<br>Absolute error &lt; 2<sup>-21</sup> inside the range [0.5, 2.0]
+  <tr><td>`log(x)`<td>3 ULP outside the range [0.5, 2.0].<br>Absolute error &lt; 2<sup>-21</sup> inside the range [0.5, 2.0]<td>3 ULP outside the range [0.5, 2.0].<br>Absolute error &lt; 2<sup>-7</sup> inside the range [0.5, 2.0]
+  <tr><td>`log2(x)`<td>3 ULP outside the range [0.5, 2.0].<br>Absolute error &lt; 2<sup>-21</sup> inside the range [0.5, 2.0]<td>3 ULP outside the range [0.5, 2.0].<br>Absolute error &lt; 2<sup>-7</sup> inside the range [0.5, 2.0]
   <tr><td>`max(x, y)`<td colspan=2>Correctly rounded
   <tr><td>`min(x, y)`<td colspan=2>Correctly rounded
   <tr><td>`mix(x, y, z)`<td colspan=2>Inherited from `x * (1.0 - z) + y * z`
@@ -8299,60 +8291,12 @@
   <tr><td>`sign(x)`<td colspan=2>Correctly rounded
   <tr><td>`sin(x)`<td>Absolute error &le; 2<sup>-11</sup> inside the range [-&pi;, &pi;]<td>Absolute error &le; 2<sup>-7</sup> inside the range [-&pi;, &pi;]
   <tr><td>`sinh(x)`<td colspan=2>Inherited from `(exp(x) - exp(-x)) * 0.5`
-  <tr><td>`smoothStep(low, high, x)`<td colspan=2>Inherited from `t * t * (3.0 - 2.0 * t)`,<br>where `t = clamp((x - low) / (high - low), 0.0, 1.0)`
+  <tr><td>`smoothstep(low, high, x)`<td colspan=2>Inherited from `t * t * (3.0 - 2.0 * t)`,<br>where `t = clamp((x - low) / (high - low), 0.0, 1.0)`
   <tr><td>`sqrt(x)`<td colspan=2>Inherited from `1.0 / inverseSqrt(x)`
   <tr><td>`step(edge, x)`<td colspan=2>Correctly rounded
   <tr><td>`tan(x)`<td colspan=2>Inherited from `sin(x) / cos(x)`
   <tr><td>`tanh(x)`<td colspan=2>Inherited from `sinh(x) / cosh(x)`
   <tr><td>`trunc(x)`<td colspan=2>Correctly rounded
-=======
-  <tr><td>`abs(x)`<td>Correctly rounded
-  <tr><td>`acos(x)`<td>Inherited from `atan2(sqrt(1.0 - x * x), x)`
-  <tr><td>`acosh(x)`<td>Inherited from `log(x + sqrt(x * x - 1.0))`
-  <tr><td>`asin(x)`<td>Inherited from `atan2(x, sqrt(1.0 - x * x))`
-  <tr><td>`asinh(x)`<td>Inherited from `log(x + sqrt(x * x + 1.0))`
-  <tr><td>`atan(x)`<td>4096 ULP
-  <tr><td>`atan2(y, x)`<td>4096 ULP
-  <tr><td>`atanh(x)`<td>Inherited from `log( (1.0 + x) / (1.0 - x) ) * 0.5`
-  <tr><td>`ceil(x)`<td>Correctly rounded
-  <tr><td>`clamp(x,low,high)`<td>Correctly rounded
-  <tr><td>`cos(x)`<td>Absolute error &le; 2<sup>-11</sup> inside the range of [-&pi;, &pi;]
-  <tr><td>`cosh(x)`<td>Inherited from `(exp(x) - exp(-x)) * 0.5`
-  <tr><td>`cross(x, y)`<td>Inherited from `(x[i] * y[j] - x[j] * y[i])`
-  <tr><td>`degrees(x)`<td>Inherited from `x * 57.295779513082322865`
-  <tr><td>`distance(x, y)`<td>Inherited from `length(x - y)`
-  <tr><td>`exp(x)`<td>`3 + 2 * |x|` ULP
-  <tr><td>`exp2(x)`<td>`3 + 2 * |x|` ULP
-  <tr><td class="nowrap">`faceForward(x, y, z)`<td>Inherited from `select(-x, x, dot(z, y) < 0.0)`
-  <tr><td>`floor(x)`<td>Correctly rounded
-  <tr><td>`fma(x, y, z)`<td>Inherited from `x * y + z`
-  <tr><td>`fract(x)`<td>Correctly rounded
-  <tr><td>`frexp(x)`<td>Correctly rounded
-  <tr><td>`inverseSqrt(x)`<td>2 ULP
-  <tr><td>`ldexp(x, y)`<td>Correctly rounded
-  <tr><td>`length(x)`<td>Inherited from `sqrt(dot(x, x))`
-  <tr><td>`log(x)`<td>3 ULP outside the range [0.5, 2.0].<br>Absolute error &lt; 2<sup>-21</sup> inside the range [0.5, 2.0]
-  <tr><td>`log2(x)`<td>3 ULP outside the range [0.5, 2.0].<br>Absolute error &lt; 2<sup>-21</sup> inside the range [0.5, 2.0]
-  <tr><td>`max(x, y)`<td>Correctly rounded
-  <tr><td>`min(x, y)`<td>Correctly rounded
-  <tr><td>`mix(x, y, z)`<td>Inherited from `x * (1.0 - z) + y * z`
-  <tr><td>`modf(x)`<td>Correctly rounded
-  <tr><td>`normalize(x)`<td>Inherited from `x / length(x)`
-  <tr><td>`pow(x, y)`<td>Inherited from `exp2(y * log2(x))`
-  <tr><td>`radians(x)`<td>Inherited from `x * 0.017453292519943295474`
-  <tr><td>`reflect(x, y)`<td>Inherited from `x - 2.0 * dot(x, y) * y`
-  <tr><td>`refract(x, y, z)`<td>Inherited from `z * x - (z * dot(y, x) + sqrt(k)) * y`,<br>where `k = 1.0 - z * z * (1.0 - dot(y, x) * dot(y, x))`<br>If `k < 0.0` the result is precisely 0.0
-  <tr><td>`round(x)`<td>Correctly rounded
-  <tr><td>`sign(x)`<td>Correctly rounded
-  <tr><td>`sin(x)`<td>Absolute error &le; 2<sup>-11</sup> inside the range [-&pi;, &pi;]
-  <tr><td>`sinh(x)`<td>Inherited from `(exp(x) - exp(-x)) * 0.5`
-  <tr><td>`smoothstep(low, high, x)`<td>Inherited from `t * t * (3.0 - 2.0 * t)`,<br>where `t = clamp((x - low) / (high - low), 0.0, 1.0)`
-  <tr><td>`sqrt(x)`<td>Inherited from `1.0 / inverseSqrt(x)`
-  <tr><td>`step(edge, x)`<td>Correctly rounded
-  <tr><td>`tan(x)`<td>Inherited from `sin(x) / cos(x)`
-  <tr><td>`tanh(x)`<td>Inherited from `sinh(x) / cosh(x)`
-  <tr><td>`trunc(x)`<td>Correctly rounded
->>>>>>> 7bbab0be
 
 </table>
 
