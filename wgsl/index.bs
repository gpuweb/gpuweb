<pre class='metadata'>
Title: WebGPU Shading Language
Shortname: WGSL
Level: 1
Status: w3c/ED
Group: webgpu
URL: https://gpuweb.github.io/gpuweb/wgsl.html
Ignored Vars: i, e, e1, e2, e3, N, M, v, Stride, Offset, Align, Extent, S, T, T1

!Participate: <a href="https://github.com/gpuweb/gpuweb/issues/new?labels=wgsl">File an issue</a> (<a href="https://github.com/gpuweb/gpuweb/issues?q=is%3Aissue+is%3Aopen+label%3Awgsl">open issues</a>)

Editor: David Neto, Google https://www.google.com, dneto@google.com
Editor: Myles C. Maxfield, Apple Inc., mmaxfield@apple.com, w3cid 77180
Former Editor: dan sinclair, Google https://www.google.com, dsinclair@google.com
Abstract: Shading language for WebGPU.
Markup Shorthands: markdown yes
Markup Shorthands: biblio yes
Markup Shorthands: idl no
</pre>

<style>
tr:nth-child(2n) {
  background-color: #b0b0b050;
}
thead {
  background-color: #b0b0b050;
  font-weight: bold;
}
.nowrap {
  white-space:nowrap;
}
.small {
  font-size: smaller;
}
</style>

<pre class=biblio>
{
  "WebGPU": {
    "authors": [
      "Dzmitry Malyshau",
      "Justin Fan",
      "Kai Ninomiya"
    ],
    "href": "https://gpuweb.github.io/gpuweb/",
    "title": "WebGPU",
    "status": "Editor's Draft",
    "publisher": "W3C",
    "deliveredBy": [
      "https://github.com/gpuweb/gpuweb"
    ]
  },
  "VulkanMemoryModel": {
    "authors": [
      "Jeff Bolz",
      "Alan Baker",
      "Tobias Hector",
      "David Neto",
      "Robert Simpson",
      "Brian Sumner"
    ],
    "href": "https://www.khronos.org/registry/vulkan/specs/1.2-extensions/html/vkspec.html#memory-model",
    "title": "Vulkan Memory Model",
    "publisher": "Khronos Group"
  }
}
</pre>

# Introduction # {#intro}

WebGPU Shader Language ([SHORTNAME]) is the shader language for [[!WebGPU]].
That is, an application using the WebGPU API uses [SHORTNAME] to express the programs, known as shaders,
that run on the GPU.

<div class='example wgsl global-scope'>
  <xmp highlight='rust'>
    [[stage(fragment)]]
    fn main() -> [[location(0)]] vec4<f32> {
        return vec4<f32>(0.4, 0.4, 0.8, 1.0);
    }
  </xmp>
</div>


## Goals ## {#goals}

 * Trivially convertable to SPIR-V
 * Constructs are defined as normative references to their SPIR-V counterparts
 * All features in [SHORTNAME] are directly translatable to SPIR-V. (No polymorphism, no general pointers, no overloads, etc)
 * Features and semantics are exactly the ones of SPIR-V
 * Each item in this spec *must* provide the mapping to SPIR-V for the construct

## Technical Overview TODO ## {#technical-overview}

## Notation ## {#notation}

The <dfn noexport>floor expression</dfn> is defined over real numbers |x|:

* &lfloor;|x|&rfloor; = |k|, where |k| is the unique integer such that |k| &le; |x| &lt; |k|+1

The <dfn noexport>ceiling expression</dfn> is defined over real numbers |x|:

* &lceil;|x|&rceil; = |k|, where |k| is the unique integer such that |k|-1 &lt; |x| &le; |k|

The <dfn noexport>roundUp</dfn> function is defined for positive integers |k| and |n| as:

* roundUp(|k|, |n|) = &lceil;|n| &div; |k|&rceil; &times; |k|

# Textual structure TODO # {#textual-structure}

TODO: This is a stub.

A [SHORTNAME] program is text.
This specification does not prescribe a particular encoding for that text.

## Comments ## {#comments}

Comments begin with `//` and continue to the end of the current line. There are no multi-line comments.

TODO: What indicates the end of a line?  (E.g. A line ends at the next linefeed or at the end of the program)

## Tokens TODO ## {#tokens}

## Literals TODO ## {#literals}

<table class='data'>
  <thead>
    <tr><th>Token<th>Definition
  </thead>
  <tr><td>`DECIMAL_FLOAT_LITERAL`<td>`(-?[0-9]*.[0-9]+ | -?[0-9]+.[0-9]*)((e|E)(+|-)?[0-9]+)?`
  <tr><td>`HEX_FLOAT_LITERAL`<td>`-?0x([0-9a-fA-F]*.?[0-9a-fA-F]+ | [0-9a-fA-F]+.[0-9a-fA-F]*)(p|P)(+|-)?[0-9]+`
  <tr><td>`INT_LITERAL`<td>`-?0x[0-9a-fA-F]+ | 0 | -?[1-9][0-9]*`
  <tr><td>`UINT_LITERAL`<td>`0x[0-9a-fA-F]+u | 0u | [1-9][0-9]*u`
</table>

Note: literals are parsed greedily. This means that for statements like `a -5`
      this will *not* parse as `a` `minus` `5` but instead as `a` `-5` which
      may be unexpected. A space must be inserted after the `-` if the first
      expression is desired.

<pre class='def'>
const_literal
  : INT_LITERAL
  | UINT_LITERAL
  | FLOAT_LITERAL
  | TRUE
  | FALSE
</pre>

<pre class='def'>
FLOAT_LITERAL
  : DECIMAL_FLOAT_LITERAL
  | HEX_FLOAT_LITERAL
</pre>


## Keywords TODO ## {#keywords}

TODO: *Stub*

See [[#keyword-summary]] for a list of keywords.

## Identifiers TODO ## {#identifiers}

<table class='data'>
  <thead>
    <tr><th>Token<th>Definition
  </thead>
  <tr><td>`IDENT`<td>`[a-zA-Z][0-9a-zA-Z_]*`
</table>

An identifier must not have the same spelling as a keyword or as a reserved keyword.

## Attributes ## {#attributes}

An <dfn noexport>attribute</dfn> modifies an object or type.
[SHORTNAME] provides a unified syntax for applying attributes.
Attributes are used for a variety of purposes such as specifying the interface with the API.
Generally speaking, from the language's point-of-view, attributes can be
ignored for the purposes of type and semantic checking.

An attribute must not be specified more than once per object or type.

<pre class='def'>
attribute_list
  : ATTR_LEFT (attribute COMMA)* attribute ATTR_RIGHT

attribute
  : IDENT PAREN_LEFT literal_or_ident PAREN_RIGHT
  | IDENT

literal_or_ident
  : FLOAT_LITERAL
  | INT_LITERAL
  | UINT_LITERAL
  | IDENT
</pre>

<table class='data'>
  <caption>Attributes defined in [SHORTNAME]</caption>
  <thead>
    <tr><th>Attribute<th>Valid Values<th>Description
  </thead>

   <tr><td><dfn noexport dfn-for="attribute">`access`</dfn>
    <td>`read`, `write`, or `read_write`
    <td>Must only be applied to a type used as a store type for a variable in
    the [=storage classes/storage=] storage class or a variable of [storage
    texture](#texture-storage) type.

    Specifies the access qualification of a storage [=resource=] variable.

  <tr><td><dfn noexport dfn-for="attribute">`align`</dfn>
    <td>positive i32 literal
    <td>Must only be applied to a member of a [=structure=] type.

    Must be a power of 2.

    See memory layout [alignment and size](#alignment-and-size).

  <tr><td><dfn noexport dfn-for="attribute">`binding`
    <td>non-negative i32 literal
    <td>Must only be applied to a [=resource=] variable.

    Specifies the binding number of the resource in a bind [=attribute/group=].
    See [[#resource-interface]].

  <tr><td><dfn noexport dfn-for="attribute">`block`</dfn>
    <td>*None*
    <td>Must only be applied to a [=structure=] type.

    Indicates this structure type represents the contents of a buffer
    resource occupying a single binding slot in the [=resource interface of a
    shader|shader's resource interface=].

    The `block` attribute must be applied to a structure type used as the
    [=store type=] of a [=uniform buffer=] or [=storage buffer=] variable.

    A structure type with the block attribute must not be:
    * the element type of an [=array=] type
    * the member type in another structure

  <tr><td><dfn noexport dfn-for="attribute">`builtin`
    <td>a builtin variable identifier
    <td>Must only be applied to an entry point function parameter, entry point
    return type, or member of a [=structure=].

    Declares a builtin variable.
    See [[#builtin-variables]].

  <tr><td><dfn noexport dfn-for="attribute">`constant_id`
    <td>non-negative i32 literal
    <td>Must only be applied to module scope constant declaration of [=scalar=] type.

    Specifies a [=pipeline-overridable=] constant.

  <tr><td><dfn noexport dfn-for="attribute">`group`
    <td>non-negative i32 literal
    <td>Must only be applied to a [=resource=] variable.

    Specifies the binding group of the resource.
    See [[#resource-interface]].

  <tr><td><dfn noexport dfn-for="attribute">`location`
    <td>non-negative i32 literal
    <td>Must only be applied to an entry point function parameter, entry point
    return type, or member of a [=structure=] type.
    Must only be applied to declarations of [=numeric scalar=] or [=numeric
    vector=] type.
    Must not be used with the [=compute=] shader stage.

    Specifies a part of the user-defined IO of an entry point.
    See [[#input-output-locations]].

  <tr><td><dfn noexport dfn-for="attribute">`size`</dfn>
    <td>positive i32 literal
    <td>Must only be applied to a member of a [=structure=] type.

    The number of bytes reserved in the struct for this member.

  <tr><td><dfn noexport dfn-for="attribute">`stage`</dfn>
    <td>`compute`, `vertex`, or `fragment`
    <td>Must only be applied to a function declaration.

    Declares an entry point by specifying its pipeline stage.

  <tr><td><dfn noexport dfn-for="attribute">`stride`</dfn>
    <td>positive i32 literal
    <td>Must only be applied to an [=array=] type.

    The number of bytes from the start of one element of the array to the
    start of the next element.

  <tr><td><dfn noexport dfn-for="attribute">`workgroup_size`</dfn>
    <td>One, two or three parameters. Each parameter is either a positive i32
    literal or the name of a [=pipeline-overridable=] constant of i32 type.
    <td>Must only be applied to a [=compute shader stage=] function declaration.

    Specifies the x, y, and z dimensions of the [=workgroup grid=] for the compute shader.

    The first parameter specifies the x dimension.
    The second parameter, if provided, specifies the y dimension, otherwise is assumed to be 1.
    The third parameter, if provided, specifies the z dimension, otherwise is assumed to be 1.
    Each dimension must be at least 1 and at most an upper bound specified by the WebGPU API.

</table>


## Directives TODO ## {#directives}

A <dfn noexport>directive</dfn> is a token sequence which modifies how a [SHORTNAME]
program is processed by a WebGPU implementation.
See [[#enable-directive-section]].

## Declaration and scope ## {#declaration-and-scope}

A <dfn noexport>declaration</dfn> associates an identifier with one of
the following kinds of objects:
* a type
* a value
* a variable
* a function
* a formal parameter

In other words, a declaration introduces a <dfn noexport>name</dfn> for an object.

The <dfn noexport>scope</dfn> of a declaration is the set of
program locations where a use of the declared identifier potentially denotes
its associated object.
We say the identifier is <dfn noexport>in scope</dfn>
(of the declaration) at those source locations.

Each kind of declaration has its own rule for determining its scope.
In general the scope is a span of text beginning immediately after the end of the
declaration.

Certain objects are provided by the WebGPU implementation,
and are treated as if they have already been declared at the start of a [SHORTNAME] program.
We say such objects are <dfn noexport>predeclared</dfn>.
Their scope is the entire [SHORTNAME] program.
Examples of predeclared objects are:
* [=built-in functions=], and
* built-in types.

A declaration must not introduce a name when that identifier is
already in scope with the same end scope as another instance of that name.
When an identifier is used in scope of one or more declarations for that name,
the identifier will denote the object of the declaration appearing closest to
that use.
We say the identifier use <dfn noexport>resolves</dfn> to that declaration.

Note: A declaration always precedes its identifier's scope.
Therefore, the nearest in scope declaration of an identifier always precedes the
use of the identifier.

<div class='example' heading='Valid and invalid declarations'>
  <xmp>
    // Invalid, cannot reuse built-in function names.
    var<private> modf : f32 = 0.0;

    // Valid, foo_1 is in scope until the end of the program.
    var<private> foo : f32 = 0.0; // foo_1

    // Valid, bar_1 is in scope until the end of the program.
    var<private> bar : u32 = 0u; // bar_1

    // Valid, my_func_1 is in scope until the end of the program.
    // Valid, foo_2 is in scope until the end of the function.
    fn my_func(foo : f32) { // my_func_1, foo_2
      // Any reference to 'foo' resolves to the function parameter.

      // Invalid, the scope of foo_3 ends at the of the function.
      var foo : f32; // foo_3

      // Valid, bar_2 is in scope until the end of the function.
      var bar : u32; // bar_2
      // References to 'bar' resolve to bar_2
      {
        // Valid, bar_3 is in scope until the end of the compound statement.
        var bar : u32; // bar_3
        // References to 'bar' resolve to bar_3

        // Invalid, bar_4 has the same end scope as bar_3.
        var bar : i32; // bar_4

        // Valid, i_1 is in scope until the end of the for loop
        for (var i : i32 = 0; i < 10; i = i + 1) { // i_1
          // Invalid, i_2 has the same end scope as i_1.
          var i : i32 = 1; // i_2.
        }
      }

      // Invalid, bar_5 has the same end scope as bar_2.
      var bar : u32; // bar_5
    }

    // Invalid, bar_6 has the same end scope as bar_1.
    var<private> bar : u32 = 1u; // bar_6

    // Invalid, my_func_2 has the same end scope as my_func_1.
    fn my_func() { } // my_func_2

    // Valid, my_foo_1 is in scope until the end of the program.
    fn my_foo(
      // Valid, my_foo_2 is in scope until the end of the function.
      my_foo : i32 // my_foo_2
    ) { }
  </xmp>
</div>

There are multiple levels of scoping depending on how and where things are
declared.

When an identifier is used, it must be in scope for some declaration, or as part of a directive.

A declaration is at <dfn noexport>module scope</dfn> if the declaration appears outside
the text of any other declaration.

Note: Only a [=function declaration=] can contain other declarations.

# Types # {#types}

Programs calculate values.

In [SHORTNAME], a <dfn noexport>type</dfn> is set of values, and each value belongs to exactly one type.
A value's type determines the syntax and semantics of operations that can be performed on that value.

For example, the mathematical number 1 corresponds to three distinct values in [SHORTNAME]:
* the 32-bit signed integer value `1`,
* the 32-bit unsigned integer value `1u`, and
* the 32-bit floating point value `1.0`.

[SHORTNAME] treats these as different because their machine representation and operations differ.

A type is either [=predeclared=], or created in WGSL source via a [=declaration=].

We distinguish between the *concept* of a type and the *syntax* in [SHORTNAME] to denote that type.
In many cases the spelling of a type in this specification is the same as its [SHORTNAME] syntax.
For example:
* the set of 32-bit unsigned integer values is spelled `u32` in this specification,
    and also in a [SHORTNAME] program.
* the spelling is different for structure types, or types containing structures.

Some [SHORTNAME] types are only used for analyzing a source program and
for determining the program's runtime behaviour.
This specification will describe such types, but they do not appear in [SHORTNAME] source text.

Note: [SHORTNAME] reference types are not written in [SHORTNAME] programs. See TODO forward reference to ptr/ref.

## Type Checking ## {#type-checking-section}

A [SHORTNAME] value is computed by evaluating an expression.
An <dfn noexport>expression</dfn> is a segment of source text
parsed as one of the [SHORTNAME] grammar rules whose name ends with "`_expression`".
An expression *E* can contain <dfn noexport>subexpressions</dfn> which are expressions properly contained
in the outer expression *E*.

The particular value produced by an expression evaluation depends on:
* <dfn noexport>static context</dfn>:
    the source text surrounding the expression, and
* <dfn noexport>dynamic context</dfn>:
    the state of the invocation evaluating the expression,
    and the execution context in which the invocation is running.

The values that may result from evaluating a particular expression will always belong to a specific [SHORTNAME] type,
known as the <dfn noexport>static type</dfn> of the expression.
The rules of [SHORTNAME] are designed so that the static type of an expression depends only on the expression's static context.

Statements often use expressions, and may place requirements on the static types of those expressions.
For example:
* The condition expression of an `if` statement must be of type [=bool=].
* In a `const` declaration, the type of the initializer value must be the same as the declared type of the constant.

<dfn noexport>Type checking</dfn> a successfully parsed [SHORTNAME] program is the process of mapping
each expression to its static type,
and determining if the type requirements of each statement are satisfied.

A <dfn noexport>type assertion</dfn> is a mapping from some [SHORTNAME] source expression to a [SHORTNAME] type.
The notation

> *e* : *T*

is a type assertion meaning *T* is the static type of [SHORTNAME] expression *e*.

Note: A type assertion is a statement of fact about the text of a program.
It is not a runtime check.

Finding static types for expressions can be performed by recursively applying type rules.
A <dfn noexport>type rule</dfn> has two parts:
* A conclusion, stated as a type assertion for an expression.
    The expression in the type assertion is specified schematically,
    using *italicized* names to denote subexpressions
    or other syntactically-determined parameters.
* Preconditions, consisting of:
    * Type assertions for subexpressions, when there are subexpressions.
    * Conditions on the other schematic parameters, if any.
    * Optionally, other static context.

A <dfn noexport>type rule applies to an expression</dfn> when:
* The rule's conclusion matches a valid parse of the expression, and
* The rule's preconditions are satisfied.

TODO: write an example such as `1+2`, or `3 - a`, where `a` is in-scope of a const declaration with `i32` type.

The type rules are designed so if parsing succeeds, at most one type rule will apply to each expression.
If a type rule applies to an expression, then the conclusion is asserted, and therefore determines the static type of the expression.

A [SHORTNAME] source program is <dfn noexport>well-typed</dfn> when:
* The static type can be determined for each expression in the program by applying the type rules, and
* The type requirements for each statement are satisfied.

Otherwise there is a <dfn noexport>type error</dfn> and the source program is not a valid [SHORTNAME] program.

[SHORTNAME] is a <dfn noexport>statically typed language</dfn>
because type checking a [SHORTNAME] program will either succeed or
discover a type error, while only having to inspect the program source text.

TODO(dneto): Lazy-decay is a tie-breaking rule. The above description can accomodate it by
using priority-levels on potentially-matching type rules.

### Type rule tables ### {#typing-tables-section}

The [SHORTNAME] [=type rules=] are organized into <dfn noexport>type rule tables</dfn>,
with one row per type rule.

The <dfn noexport>semantics of an expression</dfn> is the effect of evaluating that expression,
and is primarily the production of a result value.
The *Description* column of the type rule that applies to an expression will specify the expression's semantics.
The semantics usually depends on the values of the type rule parameters, including
the assumed values of any subexpressions.
Sometimes the semantics of an expression includes effects other than producing
a result value, such as the non-result-value effects of its subexpressions.

TODO: example: non-result-value effect is any side effect of a function call subexpression.

For convenience, the type tables use the following shorthands:

<table class='data'>
  <tr><td>*Scalar*<td>[=scalar=] types: one of bool, i32, u32, f32
  <tr><td>*BoolVec*<td>[[#vector-types]] with bool component
  <tr><td>*Int*<td>i32 or u32
  <tr><td>*IntVec*<td>[[#vector-types]] with an *Int* component
  <tr><td>*Integral*<td>*Int* or [[#vector-types]] with an *Int* component
  <tr><td>*SignedIntegral*<td>i32 or [[#vector-types]] with an i32 component
  <tr><td>*FloatVec*<td>[[#vector-types]] with f32 component
  <tr><td>*Floating*<td>f32 or *FloatVec*
  <tr><td>*Arity(T)*<td>number of components in [[#vector-types]] *T*
</table>

TODO(dneto): Do we still need all these shorthands?

## Value Types ## {#value-types}

### Boolean Type ### {#bool-type}

The <dfn dfn noexport>bool</dfn> type contains the values `true` and `false`.

### Integer Types ### {#integer-types}

The <dfn dfn noexport>u32</dfn> type is the set of 32-bit unsigned integers.

The <dfn noexport>i32</dfn> type is the set of 32-bit signed integers.
It uses a two's complementation representation, with the sign bit in the most significant bit position.

### Floating Point Type ### {#floating-point-types}

The <dfn noexport>f32</dfn> type is the set of 32-bit floating point values of the IEEE 754 binary32 (single precision) format.
See [[#floating-point-evaluation]] for details.

### Scalar Types ### {#scalar-types}

The <dfn dfn noexport>scalar</dfn> types are [=bool=], [=i32=], [=u32=], and [=f32=].

The <dfn dfn noexport>numeric scalar</dfn> types are [=i32=], [=u32=], and [=f32=].

### Vector Types ### {#vector-types}

A <dfn noexport>vector</dfn> is a grouped sequence of 2, 3, or 4 [=scalar=] components.

<table class='data'>
  <thead>
    <tr><th>Type<th>Description
  </thead>
  <tr><td>vec*N*<*T*><td>Vector of *N* elements of type *T*.
                          *N* must be in {2, 3, 4} and *T*
                          must be one of the [=scalar=] types.
                          We say *T* is the <dfn noexport>component type</dfn> of the vector.
</table>

A vector is a <dfn dfn>numeric vector</dfn> if its component type is a [=numeric scalar=].

Key use cases of a vector include:

* to express both a direction and a magnitude.
* to express a position in space.
* to express a color in some color space.
    For example, the components could be intensities of red, green, and blue,
    while the fourth component could be an alpha (opacity) value.

Many operations on vectors act component-wise, i.e. the result vector is
formed by operating on each component independently.

<div class='example wgsl' heading='Vector'>
  <xmp highlight='rust'>
    vec2<f32>  // is a vector of two f32s.
  </xmp>
</div>

### Matrix Types ### {#matrix-types}

A <dfn noexport>matrix</dfn> is a grouped sequence of 2, 3, or 4 floating point vectors.

<table class='data'>
  <thead>
    <tr><th>Type<th>Description
  </thead>
  <tr algorithm="matrix type">
    <td>mat|N|x|M|&lt;f32&gt;
    <td>Matrix of |N| columns and |M| rows, where |N| and |M| are both in {2, 3, 4}.
        Equivalently, it can be viewed as |N| column vectors of type vec|M|&lt;f32&gt;.
</table>

The key use case for a matrix is to embody a linear transformation.
In this interpretation, the vectors of a matrix are treated as column vectors.

The product operator (`*`) is used to either:

* scale the transformation by a scalar magnitude.
* apply the transformation to a vector.
* combine the transformation with another matrix.

See [[#arithmetic-expr]].

<div class='example wgsl' heading='Matrix'>
  <xmp highlight='rust'>
    mat2x3<f32>  // This is a 2 column, 3 row matrix of 32-bit floats.
                 // Equivalently, it is 2 column vectors of type vec3<f32>.
  </xmp>
</div>

### Array Types ### {#array-types}

An <dfn noexport>array</dfn> is an indexable grouping of element values.

<table class='data'>
  <thead>
    <tr><th>Type<th>Description
  </thead>
  <tr><td algorithm="sized array type">array<|E|,|N|><td>An |N|-element array of elements of type |E|.<br>
                    |N| must be 1 or larger.
  <tr><td algorithm="runtime-sized array type">array<|E|><td>A <dfn noexport>runtime-sized</dfn> array of elements of type |E|,
                       also known as a runtime array.
                       These may only appear in specific contexts.<br>
</table>


The first element in an array is at index 0, and each successive element is at the next integer index.
See [[#array-access-expr]].

An array element type must be one of:
* a [=scalar=] type
* a vector type
* a matrix type
* an array type
* a [=structure=] type

[SHORTNAME] defines the following attributes that can be applied to array types:
* [=attribute/stride=]

Restrictions on runtime-sized arrays:
* The last member of the structure type defining the [=store type=]
    for a variable in the [=storage classes/storage=] storage class may be a runtime-sized array.
* A runtime-sized array must not be used as the store type or contained within
    a store type in any other cases.
* The type of an expression must not be a runtime-sized array type.

Issue: (dneto): Complete description of `Array<E,N>`

### Structure Types ### {#struct-types}

A <dfn noexport>structure</dfn> is a grouping of named member values.

<table class='data'>
  <thead>
    <tr><th>Type<th>Description
  </thead>
  <tr algorithm="structure type">
      <td>struct&lt;|T|<sub>1</sub>,...,|T|<sub>N</sub>&gt;
      <td>An ordered tuple of *N* members of types
          |T|<sub>n</sub> through |T|<sub>N</sub>, with |N| being an integer greater than 0.
          A structure type declaration specifies an identifier name for each member.
          Two members of the same structure type must not have the same name.
</table>

A structure member type must be one of:
* a [=scalar=] type
* a vector type
* a matrix type
* an array type
* a [=structure=] type

Note: The structure member type restriction and the array element type restriction are
mutually reinforcing.
Combined, they imply that a pointer may not appear in any level
of nesting within either an array or structure.
Similarly, the same limitations apply to textures and samplers.

<div class='example wgsl global-scope' heading="Structure">
  <xmp highlight='rust'>
    // A structure with two members.
    struct Data {
      a : i32;
      b : vec2<f32>;
    };
  </xmp>
</div>

<pre class='def'>
struct_decl
  : attribute_list* STRUCT IDENT struct_body_decl
</pre>

<pre class='def'>
struct_body_decl
  : BRACE_LEFT struct_member* BRACE_RIGHT

struct_member
  : attribute_list* variable_ident_decl SEMICOLON
</pre>

[SHORTNAME] defines the following attributes that can be applied to structure types:
 * [=attribute/block=]

[SHORTNAME] defines the following attributes that can be applied to structure members:
 * [=attribute/builtin=]
 * [=attribute/location=]
 * [=attribute/stride=]
 * [=attribute/align=]
 * [=attribute/size=]

Note: Layout attributes may be required if the structure type is used
to define a [=uniform buffer=] or a [=storage buffer=]. See [[#memory-layouts]].

<div class='example wgsl global-scope' heading='Structure WGSL'>
  <xmp>
    struct my_struct {
      a : f32;
      b : vec4<f32>;
    };
  </xmp>
</div>

<div class='example spirv' heading='Structure SPIR-V'>
  <xmp>
                  OpName %my_struct "my_struct"
                  OpMemberName %my_struct 0 "a"
                  OpMemberDecorate %my_struct 0 Offset 0
                  OpMemberName %my_struct 1 "b"
                  OpMemberDecorate %my_struct 1 Offset 4
     %my_struct = OpTypeStruct %float %v4float
  </xmp>
</div>

<div class='example wgsl global-scope' heading='Structure WGSL'>
  <xmp>
    // Runtime Array
    type RTArr = [[stride(16)]] array<vec4<f32>>;
    [[block]] struct S {
      a : f32;
      b : f32;
      data : RTArr;
    };
  </xmp>
</div>

<div class='example spirv' heading='Structure SPIR-V'>
  <xmp>
                  OpName %my_struct "my_struct"
                  OpMemberName %my_struct 0 "a"
                  OpMemberDecorate %my_struct 0 Offset 0
                  OpMemberName %my_struct 1 "b"
                  OpMemberDecorate %my_struct 1 Offset 4
                  OpMemberName %my_struct 2 "data"
                  OpMemberDecorate %my_struct 2 Offset 16
                  OpDecorate %rt_arr ArrayStride 16
        %rt_arr = OpTypeRuntimeArray %v4float
     %my_struct = OpTypeStruct %float %v4float %rt_arr
  </xmp>
</div>


## Memory TODO ## {#memory}

TODO: This section is a stub.

In [SHORTNAME], a value of [=storable=] type may be stored in memory, for later retrieval.

In general [SHORTNAME] follows the [[!VulkanMemoryModel|Vulkan Memory Model]].

### Memory Locations ### {#memory-locations}

Memory consists of a set of distinct locations. Each memory location is 8-bits
in size. An operation affecting memory interacts with a set of one or more
memory locations. Two sets of memory locations overlap if the intersection of
their sets of memory locations is non-empty. Each variable declaration has a
set of memory locations that does not overlap with the sets of memory locations of
any other variable declaration. Memory operations on structures and arrays may
access padding between elements, but must not access padding at the end of the
structure or array.

### Storable Types ### {#storable-types}

The following types are <dfn dfn noexport>storable</dfn>:

* [[#scalar-types]]
* [[#vector-types]]
* [[#matrix-types]]
* [[#array-types]] if its element type is storable.
* [[#struct-types]] if all its members are storable.

### IO-shareable Types ### {#io-shareable-types}

The following types are <dfn dfn noexport>IO-shareable</dfn>:

* [=scalar=] types
* [=numeric vector=] types
* [[#matrix-types]]
* [[#array-types]] if its element type is IO-shareable, and the array is not [=runtime-sized=]
* [[#struct-types]] if all its members are IO-shareable

The following kinds of values must be of IO-shareable type:

* Values read from or written to built-in variables.
* Values accepted as inputs from an upstream pipeline stage.
* Values written as output for downstream processing in the pipeline, or to an output attachment.

Note: Only built-in pipeline inputs may have a boolean type.
A user input or output data attribute must not be of [=bool=] type or contain a [=bool=] type.
See [[#pipeline-inputs-outputs]].

### Host-shareable Types ### {#host-shareable-types}

Host-shareable types are used to describe the contents of buffers which are shared between
the host and the GPU, or copied between host and GPU without format translation.
When used for this purpose, the type must be additionally decorated with layout attributes
as described in [[#memory-layouts]].
We will see in [[#module-scope-variables]] that the [=store type=] of [=uniform buffer=] and [=storage buffer=]
variables must be host-shareable.

The following types are <dfn dfn noexport>host-shareable</dfn>:

* [=numeric scalar=] types
* [=numeric vector=] types
* [[#matrix-types]]
* [[#array-types]] if the array element type is host-shareable
* [[#struct-types]] if each member is host-shareable

[SHORTNAME] defines the following attributes that affect memory layouts:
 * [=attribute/stride=]
 * [=attribute/align=]
 * [=attribute/size=]

Note: An [=IO-shareable=] type *T* would also be host-shareable if *T* and its subtypes have
appropriate [=stride=] attributes, and if *T* is not [=bool=] and does not contain a [=bool=].
Additionally, a [=runtime-sized=] array is host-shareable but is not IO-shareable.

Note: Both IO-shareable and host-shareable types have concrete sizes, but counted differently.
IO-shareable types are sized by a location-count metric, see [[#input-output-locations]].
Host-shareable types are sized by a byte-count metric, see [[#memory-layouts]].

### Storage Classes ### {#storage-class}

Memory locations are partitioned into <dfn noexport>storage classes</dfn>.
Each storage class has unique properties determining
mutability, visibility, the values it may contain,
and how to use variables with it.

<table class='data'>
  <caption>Storage Classes</caption>
  <thead>
    <tr><th>Storage class
        <th>Readable by shader?<br>Writable by shader?
        <th>Sharing among invocations
        <th>Variable scope
        <th>Restrictions on stored values
        <th>Notes
  </thead>
  <tr><td><dfn noexport dfn-for="storage classes">function</dfn>
      <td>Read-write
      <td>Same invocation only
      <td>[=Function scope=]
      <td>[=Storable=]
      <td>
  <tr><td><dfn noexport dfn-for="storage classes">private</dfn>
      <td>Read-write
      <td>Same invocation only
      <td>[=Module scope=]
      <td>[=Storable=]
      <td>
  <tr><td><dfn noexport dfn-for="storage classes">workgroup</dfn>
      <td>Read-write
      <td>Invocations in the same [=compute shader stage|compute shader=] [=compute shader stage/workgroup=]
      <td>[=Module scope=]
      <td>[=Storable=]
      <td>
  <tr><td><dfn noexport dfn-for="storage classes">uniform</dfn>
      <td>Read-only
      <td>Invocations in the same [=shader stage=]
      <td>[=Module scope=]
      <td>[=Host-shareable=]
      <td>For [=uniform buffer=] variables
  <tr><td><dfn noexport dfn-for="storage classes">storage</dfn>
      <td>Readable.<br>
          Also writable if the variable is not read-only.
      <td>Invocations in the same [=shader stage=]
      <td>[=Module scope=]
      <td>[=Host-shareable=]
      <td>For [=storage buffer=] variables
  <tr><td><dfn noexport dfn-for="storage classes">handle</dfn>
      <td>Read-only
      <td>Invocations in the same shader stage
      <td>[=Module scope=]
      <td>Opaque representation of handle to a sampler or texture
      <td>Used for sampler and texture variables<br>
          The token `handle` is reserved: it is never used in a [SHORTNAME] program.
</table>

Issue: The note about read-only [=storage classes/storage=] variables may change depending
on the outcome of https://github.com/gpuweb/gpuweb/issues/935

<pre class='def'>
storage_class
  : IN
  | OUT
  | FUNCTION
  | PRIVATE
  | WORKGROUP
  | UNIFORM
  | STORAGE
</pre>

<table class='data'>
  <thead>
    <tr><th>WGSL storage class<th>SPIR-V storage class
  </thead>
  <tr><td>uniform<td>Uniform
  <tr><td>workgroup<td>Workgroup
  <tr><td>handle<td>UniformConstant
  <tr><td>storage<td>StorageBuffer
  <tr><td>private<td>Private
  <tr><td>function<td>Function
</table>


### Memory Layout ### {#memory-layouts}

[=Uniform buffer=] and [=storage buffer=] variables are used to share
bulk data organized as a sequence of bytes in memory.
Buffers are shared between the CPU and the GPU, or between different shader stages
in a pipeline, or between different pipelines.

Because buffer data are shared without reformatting or translation,
buffer producers and consumers must agree on the <dfn noexport>memory layout</dfn>,
which is the description of how the bytes in a buffer are organized into typed [SHORTNAME] values.

The [=store type=] of a buffer variable must be [=host-shareable=], with fully elaborated memory layout, as described below.

Each buffer variable must be declared in either the [=storage classes/uniform=] or [=storage classes/storage=] storage classes.

The memory layout of a type is significant only when evaluating an expression with:
* a variable in the [=storage classes/uniform=] or [=storage classes/storage=] storage class, or
* a pointer into the [=storage classes/uniform=] or [=storage classes/storage=] storage class.

An 8-bit byte is the most basic unit of [=host-shareable=] memory.
The terms defined in this section express counts of 8-bit bytes.

We will use the following notation:
* <dfn noexport>AlignOf</dfn>(|T|) is the alignment of host-shareable type |T|.
* AlignOf(|S|, |M|) is the alignment of member |M| of the host-shareable structure |S|.
* <dfn noexport>SizeOf</dfn>(|T|) is the size of host-shareable type |T|.
* SizeOf(|S|, |M|) is the size of member |M| of the host-shareable structure |S|.
* <dfn noexport>StrideOf</dfn>(|A|) is the element stride of host-shareable array type |A|.
* <dfn noexport>OffsetOf</dfn>(|S|, |M|) is the offset of member |M| from the start of the host-shareable structure |S|.


#### Alignment and Size ####  {#alignment-and-size}

Each [=host-shareable=] data type has a default alignment and size value.
The alignment and size values for a given structure member can differ from the
defaults if the [=attribute/align=] and / or [=attribute/size=] decorations are used.

Alignment guarantees that a value's address in memory will be a multiple of the
specified value. This can enable more efficient hardware instructions to be used
to access the value or satisfy more restrictive hardware requirements on certain
storage classes (see [storage class constraints](#storage-class-constraints)).

Note: Each alignment value is always a power of two, by construction.

The size of a type or structure member is the number of contiguous bytes
reserved in host-shareable memory for the purpose of storing a value of the type
or structure member.
The size may include non-addressable padding at the end of the type.
Consequently, loads and stores of a value might access fewer memory locations
than the value's size.

Alignment and size for host-shareable types are defined recursively in the
following table:

<table class='data'>
  <caption>
    Default alignment and size for host-shareable types<br>
  </caption>
  <thead>
    <tr><th>Host-shareable type |T|
        <th>[=AlignOf=](|T|)
        <th>[=SizeOf=](|T|)
  </thead>
  <tr><td>[=i32=], [=u32=], or [=f32=]
      <td>4
      <td>4
  <tr><td>vec2&lt;|T|&gt;
      <td>8
      <td>8
  <tr><td>vec3&lt;|T|&gt;
      <td>16
      <td>12
  <tr><td>vec4&lt;|T|&gt;
      <td>16
      <td>16
  <tr><td>mat|N|x|M| (col-major)<br>
      <p class="small">(General form)</p>
      <td>[=AlignOf=](vec|M|)
      <td>[=SizeOf=](array&lt;vec|M|, |N|&gt;)
  <tr><td>mat2x2&lt;f32&gt;
      <td>8
      <td>16
  <tr><td>mat3x2&lt;f32&gt;
      <td>8
      <td>24
  <tr><td>mat4x2&lt;f32&gt;
      <td>8
      <td>32
  <tr><td>mat2x3&lt;f32&gt;
      <td>16
      <td>32
  <tr><td>mat3x3&lt;f32&gt;
      <td>16
      <td>48
  <tr><td>mat4x3&lt;f32&gt;
      <td>16
      <td>64
  <tr><td>mat2x4&lt;f32&gt;
      <td>16
      <td>32
  <tr><td>mat3x4&lt;f32&gt;
      <td>16
      <td>48
  <tr><td>mat4x4&lt;f32&gt;
      <td>16
      <td>64
  <tr><td>struct |S|
      <td>max([=AlignOf=](S, M<sub>1</sub>), ... , [=AlignOf=](S, M<sub>n</sub>))<br>
      <td>[=roundUp=]([=AlignOf=](|S|), [=OffsetOf=](|S|, |L|) + [=SizeOf=](|S|, |L|))<br><br>
          Where |L| is the last member of the structure
  <tr><td>array<|E|, |N|><br>
      <p class="small">(Implicit stride)</p>
      <td>[=AlignOf=](|E|)
      <td>|N| * [=roundUp=]([=AlignOf=](|E|), [=SizeOf=](|E|))
  <tr><td>array<|E|><br>
      <p class="small">(Implicit stride)</p>
      <td>[=AlignOf=](|E|)
      <td>N<sub>runtime</sub> * [=roundUp=]([=AlignOf=](|E|), [=SizeOf=](|E|))<br><br>
          Where N<sub>runtime</sub> is the runtime-determined number of elements of |T|
  <tr><td>[[[=stride=](|Q|)]]<br> array<|E|, |N|>
      <td>[=AlignOf=](|E|)
      <td>|N| * |Q|
  <tr><td>[[[=stride=](|Q|)]]<br> array<|E|>
      <td>[=AlignOf=](|E|)
      <td>N<sub>runtime</sub> * |Q|
</table>


#### Structure Layout Rules ####  {#structure-layout-rules}

Each structure member has a default size and alignment value. These values are
used to calculate each member's byte offset from the start of the structure.

Structure members will use their type's size and alignment, unless the
structure member is explicitly annotated with [=attribute/size=] and / or
[=attribute/align=].  decorations, in which case those member decorations take
precedence.

The first structure member always has a zero byte offset from the start of the
structure.

Subsequent members have the following byte offset from the start of the structure:
<p algorithm="structure member offset">
  [=OffsetOf=](|S|, M<sub>N</sub>) = [=roundUp=]([=AlignOf=](|S|, M<sub>N</sub>), [=OffsetOf=](|S|, M<sub>N-1</sub>) + [=SizeOf=](|S|, M<sub>N-1</sub>)<br>
  Where M<sub>N</sub> is the current member and M<sub>N-1</sub> is the previous member
</p>

Structure members must not overlap. If a structure member is decorated with the
[=attribute/size=] attribute, the value must be at least as large as the
default size of the member's type.

The alignment of a structure is equal to the largest alignment of all of its
members:
<p algorithm="structure alignment">
  [=AlignOf=](|S|) = max([=AlignOf=](|S|, M<sub>1</sub>), ... , [=AlignOf=](|S|, M<sub>N</sub>))
</p>

The size of a structure is equal to the offset plus the size of its last member,
rounded to the next multiple of the structure's alignment:
<p algorithm="structure size">
  [=SizeOf=](|S|) = [=roundUp=]([=AlignOf=](|S|), [=OffsetOf=](|S|, |L|) + [=SizeOf=](|S|, |L|))<br>
  Where |L| is the last member of the structure
</p>

<div class='example wgsl' heading='Layout of structures using implicit member sizes, alignments and strides'>
  <xmp highlight='rust'>
    [[block]] struct A {                           //             align(8)  size(24)
        u : f32;                                   // offset(0)   align(4)  size(4)
        v : f32;                                   // offset(4)   align(4)  size(4)
        w : vec2<f32>;                             // offset(8)   align(8)  size(8)
        x : f32;                                   // offset(16)  align(4)  size(4)
        // -- implicit struct size padding --      // offset(20)            size(4)
    };

    [[block]] struct B {                           //             align(16) size(160)
        a : vec2<f32>;                             // offset(0)   align(8)  size(8)
        // -- implicit member alignment padding -- // offset(8)             size(8)
        b : vec3<f32>;                             // offset(16)  align(16) size(12)
        c : f32;                                   // offset(28)  align(4)  size(4)
        d : f32;                                   // offset(32)  align(4)  size(4)
        // -- implicit member alignment padding -- // offset(36)            size(12)
        e : A;                                     // offset(40)  align(8)  size(24)
        f : vec3<f32>;                             // offset(64)  align(16) size(12)
        // -- implicit member alignment padding -- // offset(76)            size(4)
        g : array<A, 3>;                           // offset(80)  align(8)  size(72) stride(24)
        h : i32;                                   // offset(152) align(4)  size(4)
        // -- implicit struct size padding --      // offset(156)           size(4)
    };

    [[group(0), binding(0)]]
    var<storage> storage_buffer : [[access(read_write)]] B;
  </xmp>
</div>

<div class='example wgsl' heading='Layout of structures with explicit member sizes, alignments and strides'>
  <xmp highlight='rust'>
    [[block]] struct A {                           //             align(8)  size(32)
        u : f32;                                   // offset(0)   align(4)  size(4)
        v : f32;                                   // offset(4)   align(4)  size(4)
        w : vec2<f32>;                             // offset(8)   align(8)  size(8)
       [[size(16)]] x: f32;                        // offset(16)  align(4)  size(16)
    };

    [[block]] struct B {                           //             align(16) size(208)
        a : vec2<f32>;                             // offset(0)   align(8)  size(8)
        // -- implicit member alignment padding -- // offset(8)             size(8)
        b : vec3<f32>;                             // offset(16)  align(16) size(12)
        c : f32;                                   // offset(28)  align(4)  size(4)
        d : f32;                                   // offset(32)  align(4)  size(4)
        // -- implicit member alignment padding -- // offset(36)            size(12)
        [[align(16)]] e : A;                       // offset(48)  align(16) size(32)
        f : vec3<f32>;                             // offset(80)  align(16) size(12)
        // -- implicit member alignment padding -- // offset(92)            size(4)
        g : [[stride(32)]] array<A, 3>;            // offset(96)  align(8)  size(96)
        h : i32;                                   // offset(192) align(4)  size(4)
        // -- implicit struct size padding --      // offset(196)           size(12)
    };

    [[group(0), binding(0)]]
    var<uniform> uniform_buffer : B;
  </xmp>
</div>

#### Array Layout Rules ####  {#array-layout-rules}

An array element stride is the number of bytes from the start of one array
element to the start of the next element.

The first array element always has a zero byte offset from the start of the
array.

If the array type is annotated with an explicit [=stride=] decoration then this
will be used as the array stride, otherwise the array uses an implicit stride
equal to the size of the array's element type, rounded up to the alignment of
the element type:

<p algorithm="array implicit element stride">
  [=StrideOf=](array<|T|[, |N|]>) = [=roundUp=]([=AlignOf=](T), [=SizeOf=](T))
</p>

In all cases, the array stride must be a multiple of the element alignment.

<div class='example wgsl' heading='Implicit / explicit array strides'>
  <xmp highlight='rust'>
    // Array with an implicit element stride of 16 bytes
    var implicit_stride : array<vec3<f32>, 8>;

    // Array with an explicit element stride of 32 bytes
    var explicit_stride : [[stride(32)]] array<vec3<f32>, 8>;
  </xmp>
</div>

Arrays decorated with the [=stride=] attribute must have a stride that is at
least the size of the element type, and be a multiple of the element type's
alignment value.

The array size is equal to the element stride multiplied by the number of
elements:
<p algorithm="array stride">
  [=SizeOf=](array<|T|, |N|>) = [=StrideOf=](array<|T|, |N|>) &times; |N|<br>
  [=SizeOf=](array<|T|>) = [=StrideOf=](array<|T|>) &times; N<sub>runtime</sub>
</p>

The array alignment is equal to the element alignment:
<p algorithm="array alignment">
  [=AlignOf=](array<|T|[, N]>) = [=AlignOf=](|T|)
</p>

For example, the layout for a `[[stride(S)]] array<T, 3>` type is equivalent to
the following structure:

<div class='example wgsl global-scope' heading='Structure equivalent of a three element array'>
  <xmp highlight='rust'>
    struct Array {
      [[size(S)]] element_0 : T;
      [[size(S)]] element_1 : T;
      [[size(S)]] element_2 : T;
    };
  </xmp>
</div>

#### Internal Layout of Values ####  {#internal-value-layout}

This section describes how the internals of a value are placed in the byte locations
of a buffer, given an assumed placement of the overall value.
These layouts depend on the value's type, the [=attribute/stride=] attribute on
array types, and the [=attribute/align=] and [=attribute/size=] attributes on
structure type members.

The data will appear identically regardless of storage class.

When a value |V| of type [=u32=] or [=i32=] is placed at byte offset |k| of a
host-shared buffer, then:
   * Byte |k| contains bits 0 through 7 of |V|
   * Byte |k|+1 contains bits 8 through 15 of |V|
   * Byte |k|+2 contains bits 16 through 23 of |V|
   * Byte |k|+3 contains bits 24 through 31 of |V|

Note: Recall that [=i32=] uses twos-complement representation, so the sign bit
is in bit position 31.

A value |V| of type [=f32=] is represented in IEEE 754 binary32 format.
It has one sign bit, 8 exponent bits, and 23 fraction bits.
When |V| is placed at byte offset |k| of host-shared buffer, then:
   * Byte |k| contains bits 0 through 7 of the fraction.
   * Byte |k|+1 contains bits 8 through 15 of the fraction.
   * Bits 0 through 6 of byte |k|+2 contain bits 16 through 23 of the fraction.
   * Bit 7 of byte |k|+2 contains bit 0 bit of the exponent.
   * Bits 0 through 6 of byte |k|+3 contain bits 1 through 7 of the exponent.
   * Bit 7 of byte |k|+3 contains the sign bit.

Note: The above rules imply that numeric values in host-shared buffers
are stored in little-endian format.

When a value |V| of vector type vec|N|&lt;|T|&gt; is placed at
byte offset |k| of a host-shared buffer, then:
   * |V|.x is placed at byte offset |k|
   * |V|.y is placed at byte offset |k|+4
   * If |N| &ge; 3, then |V|.z is placed at byte offset |k|+8
   * If |N| &ge; 4, then |V|.w is placed at byte offset |k|+12

When a matrix value |M| is placed at byte offset |k| of a host-shared memory buffer, then:
   * If |M| has 2 rows, then:
      * Column vector |i| of |M| is placed at byte offset |k| + 8 &times; |i|
   * If |M| has 3 or 4 rows, then:
      * Column vector |i| of |M| is placed at byte offset |k| + 16 &times; |i|

When a value of array type |A| is placed at byte offset |k| of a host-shared memory buffer,
then:
   * Element |i| of the array is placed at byte offset |k| + |i| &times; |Stride|(|A|)

When a value of structure type |S| is placed at byte offset |k| of a host-shared memory buffer,
then:
   * The |i|'<sup>th</sup> member of the structure value is placed at byte offset |k| + [=OffsetOf=](|S|,|i|)


#### Storage Class Constraints ####  {#storage-class-constraints}

The [=storage classes/storage=] and [=storage classes/uniform=] storage classes
have different buffer layout constraints which are described in this section.

All structure and array types directly or indirectly referenced by a variable
must obey the constraints of the variable's storage class.
Violations of a storage class constraint result in a compile-time error.

In this section we define <dfn noexport>RequiredAlignOf</dfn>(|S|, |C|) as the
required alignment of host-shareable type |S| when used by storage class |C|.

<table class='data'>
  <caption>
    Alignment requirements of a host-shareable type for
    [=storage classes/storage=] and [=storage classes/uniform=] storage classes
  </caption>
  <thead>
    <tr><th>Host-shareable type |S|
        <th>[=RequiredAlignOf=](|S|, [=storage classes/storage=])
        <th>[=RequiredAlignOf=](|S|, [=storage classes/uniform=])
  </thead>
  <tr><td>[=i32=], [=u32=], or [=f32=]
      <td>[=AlignOf=](|S|)
      <td>[=AlignOf=](|S|)
  <tr><td>vec|N|&lt;`T`&gt;
      <td>[=AlignOf=](|S|)
      <td>[=AlignOf=](|S|)
  <tr algorithm="alignment of a matrix with N columns and M rows">
      <td>mat|N|x|M|&lt;f32&gt;
      <td>[=AlignOf=](|S|)
      <td>[=AlignOf=](|S|)
  <tr algorithm="alignment of an array">
      <td>array<|T|,|N|>
      <td>[=AlignOf=](|T|)
      <td>[=roundUp=](16, [=AlignOf=](|T|))
  <tr algorithm="alignment of an runtime-sized array">
      <td>array<|T|>
      <td>[=AlignOf=](|T|)
      <td>[=roundUp=](16, [=AlignOf=](|T|))
  <tr algorithm="alignment of a structure">
      <td>struct&lt;T<sub>0</sub>, ..., T<sub>N</sub>&gt;
      <td>max([=AlignOf=](T<sub>0</sub>), ..., [=AlignOf=](T<sub>N</sub>))
      <td>[=roundUp=](16, max([=AlignOf=](T<sub>0</sub>), ..., [=AlignOf=](T<sub>N</sub>)))<br>
</table>

All structure members of type |T| must have a byte offset from the start of the
structure that is a multiple of the [=RequiredAlignOf=](|T|, |C|) for the storage
class |C|:

<p algorithm="structure member minimum alignment">
    [=OffsetOf=](|S|, |M|) = |k| &times; [=RequiredAlignOf=](|T|, C)<br>
    Where |k| is a non-negative integer and |M| is a member of structure |S| with type |T|
</p>

All arrays of element type |T| must have an element [=stride=] that is a
multiple of [=RequiredAlignOf=](|T|, |C|) for the storage class |C|:

<p algorithm="array element minimum alignment">
    [=StrideOf=](array<|T|[, |N|]>) = |k| &times; [=RequiredAlignOf=](|T|, C)<br>
    Where |k| is a non-negative integer
</p>


The [=storage classes/uniform=] storage class also requires that:

* Array elements are aligned to 16 byte boundaries.
* Structures must have a size that is divisible by 16 bytes.

Note: When underlying the target is a Vulkan device, we assume the device does
not support the `scalarBlockLayout` feature.
Therefore, a data value must not be placed in the padding at the end of a structure or matrix,
nor in the padding at the last element of an array.
Counting such padding as part of the size allows [SHORTNAME] to capture this constraint.

## Pointer Types TODO ## {#pointer-types}
<table class='data'>
  <thead>
    <tr><th>Type<th>Description
  </thead>
  <tr><td>ptr<*SC*,*T*><td>Pointer (or reference) to storage in [=storage class=] *SC*
                            which can hold a value of the [=storable=] *T*.
                            Here, *T* is the known as the *pointee* type.
</table>

Note: We've described a SPIR-V logical pointer type.

Note: Pointers are not storable.

<div class='example wgsl' heading='Pointer'>
  <xmp highlight='rust'>
    ptr<storage, i32>
    ptr<private, array<i32, 12>>
  </xmp>
</div>

### Abstract Operations on Pointers TODO ### {#abstract-pointer-operations}

A pointer value *P* supports the following operations:

<table class='data'>
  <tr><td>P.Write(V)<td>Place a value V into the referenced storage.
               V’s type must match P’s pointee type.
  <tr><td>P.Read()<td>An evaluation yielding the value currently in the P’s
             referenced storage.  The result type is P's pointee type.
  <tr><td>P.Subaccess(K)<td>Valid for pointers with a composite pointee type where
                   *K* must evaluate to an integer between 0 and one
                   less than the number of components in *P*’s pointee type.
                   The subaccess evaluation yields a pointer to the storage for
                   the K’th component within P’s referenced storage,
                   using zero-based indexing. If P's [=storage class=] is SC, and
                   the K'th member of P's pointee type is of type T, then
                   the result type is `ptr<SC,T>`.
</table>

Note: Assignment of swizzled values is not permitted (SubaccessSwizzle).<br>
           e.g. `vec4<i32> v; v.xz = vec2<i32>(0, 1);` is not allowed.

### Pointer Evaluation TODO ### {#pointer-evaluation}

TODO: *This is a stub*: Using pointers in context. Disambiguating which abstract operation occurs based on context:
pointer semantics vs. dereferenced value semantics.

---

A pointer may appear in exactly the following contexts

<table class='data'>
  <tr><td>Indexing<td>
A subaccessing evaluation
* E.g. `a[12]`
    * If `a` is a pointer to an array, this evaluates to *a.Subaccess(12)*

* E.g. `s.foo`
    * If `s` is a pointer to a structure of type *S*, `k` is the index of the `foo` element of *S*, this evaluates to *s.Subaccess(k)*

  <tr><td>Assigning (L-Value)<td>
On the left hand side of an assignment operation, and the right hand side
matches the pointee type of the pointer.
* E.g. `v = 12;` assuming prior declaration `var v : i32`

  <tr><td>Copying<td>
On the right hand side of a const-declaration, and the type of the
const-declaration matches the pointer type.
* E.g. `const v2 : ptr<private,i32> = v;`  assuming prior declaration
        `var<private> v:i32`

  <tr><td>Parameter<td>
Used in a function call, where the function’s parameter type matches the
pointer type.

  <tr><td>Reading (R-Value)<td>
Any other context.  Evaluates to *P.Read()*, yielding a value of *P*’s pointee
type.
</table>

## Texture and Sampler Types ## {#texture-types}

A <dfn noexport>texel</dfn> is a scalar or vector used as the smallest independently accessible element of a [=texture=].
The word *texel* is short for *texture element*.

A <dfn noexport>texture</dfn> is a collection of texels supporting special operations useful for rendering.
In [SHORTNAME], those operations are invoked via texture builtin functions.
See [[#texture-builtin-functions]] for a complete list.

A [SHORTNAME] texture corresponds to a [[WebGPU#gputexture|WebGPU GPUTexture]].

A texture is either arrayed, or non-arrayed:

* A <dfn noexport>non-arrayed texture</dfn> is a grid of texels. Each texel has a unique grid coordinate.
* An <dfn noexport>arrayed texture</dfn> is a homegeneous array of grids of texels.
    In an arrayed texture, each texel is identified with its unique combination of array index and grid coordinate.

A texture has the following features:

: texel format
:: The data in each texel. See [[#texel-formats]]
:  dimensionality
:: The number of dimensions in the grid coordinates, and how the coordinates are interpreted.
    The number of dimensions is 1, 2, or 3.
    In some cases the third coordinate is decomposed so as to specify a cube face and a layer index.
: size
:: The extent of grid coordinates along each dimension
: mipmap levels
:: The mipmap level count is at least 1 for sampled textures, and equal to 1 for storage textures.<br>
    Mip level 0 contains a full size version of the texture.
    Each successive mip level contains a filtered version of the previous mip level
    at half the size (within rounding) of the previous mip level.<br>
    When sampling a texture, an explicit or implicitly-computed level-of-detail is used
    to select the mip levels from which to read texel data.  These are then combined via
    filtering to produce the sampled value.
: arrayed
:: whether the texture is arrayed
: <dfn noexport>array size</dfn>
:: the number of homogeneous grids, if the texture is arrayed

A texture's representation is typically optimized for rendering operations.
To achieve this, many details are hidden from the programmer, including data layouts, data types, and
internal operations that cannot be expressed directly in the shader language.

As a consequence, a shader does not have direct access to the texel storage within a texture variable.
Instead, use texture builtin functions as follows:

* Within the shader:
    * Declare a module-scope variable in the [=storage classes/handle=] storage class,
        where the [=store type=] is one of the texture types described in later sections.
    * Inside a function, call one of the texture builtin functions, and provide
        the texture variable as the first parameter.
* When constructing the WebGPU pipeline, the texture variable's store type and binding
    must be compatible with the corresponding bind group layout entry.

In this way, the set of supported operations for a texture type
is determined by the availability of texture builtin functions accepting that texture type
as the first parameter.

### Texel formats ### {#texel-formats}

In [SHORTNAME], certain texture types are parameterized by texel format.

A <dfn noexport>texel format</dfn> is characterized by:

: <dfn noexport>channels</dfn>
:: Each channel contains a scalar.
    A texel format has up to four channels: `r`, `g`, `b`, and `a`,
    normally corresponding to the concepts of red, green, blue, and alpha channels.
: <dfn noexport>channel format</dfn>
:: The number of bits in the channel, and how those bits are interpreted.

Each texel format in [SHORTNAME] corresponds to a [[WebGPU#enumdef-gputextureformat|WebGPU GPUTextureFormat]]
with the same name.

Only certain texel formats are used in [SHORTNAME] source code.
The channel formats used to define those texel formats are listed in the
<dfn dfn>Channel Formats</dfn> table.
The last column specfies the conversion from the stored channel bits to the value used in the shader.
This is also known as the <dfn noexport>channel transfer function</dfn>, or CTF.

<table class='data'>
  <caption>Channel Formats</caption>
  <thead>
    <tr><th>Channel format
        <th>Number of stored bits
        <th>Interpetation of stored bits
        <th>Shader type<td width="25%">Shader value
(Channel Transfer Function)
  </thead>
  <tr><td>8unorm<td>8<td>unsigned integer |v| &isinv; {0,...,255}<td>f32<td> |v| &div; 255
  <tr><td>8snorm<td>8<td>signed integer |v| &isinv; {-128,...,127}<td>f32<td> max(-1, |v| &div; 127)
  <tr><td>8uint<td>8<td>unsigned integer |v| &isinv; {0,...,255}<td>u32<td> |v| &div; 255
  <tr><td>8sint<td>8<td>signed integer |v| &isinv; {-128,...,127}<td>i32<td> max(-1, |v| &div; 127)
  <tr><td>16uint<td>16<td>unsigned integer |v| &isinv; {0,...,65535}<td>u32<td> |v|
  <tr><td>16sint<td>16<td>signed integer |v| &isinv; {-32768,...,32767}<td>i32<td> |v|
  <tr><td>16float<td>16<td>IEEE 754 16-bit floating point value |v|, with 1 sign bit, 5 exponent bits, 10 mantissa bits<td>f32<td>|v|
  <tr><td>32uint<td>32<td>32-bit unsigned integer value |v|<td>u32<td>|v|
  <tr><td>32sint<td>32<td>32-bit signed integer value |v|<td>i32<td>|v|
  <tr><td>32float<td>32<td>IEEE 754 32-bit floating point value |v|<td>f32<td>|v|
</table>

The texel formats listed in the
<dfn dfn lt="storage-texel-formats">Texel Formats for Storage Textures</dfn> table
correspond to the [[WebGPU#plain-color-formats|WebGPU plain color formats]]
which support the [[WebGPU#dom-gputextureusage-storage|WebGPU STORAGE]] usage.
These texel formats are used to parameterize the storage texture types defined
in [[#texture-storage]].

When the texel format does not have all four channels, then:

* When reading the texel:
    * If the texel format has no green channel, then the second component of the shader value is 0.
    * If the texel format has no blue channel, then the third component of the shader value is 0.
    * If the texel format has no alpha channel, then the fourth component of the shader value is 1.
* When writing the texel, shader value components for missing channels are ignored.

The last column in the table below uses the format-specific
[=channel transfer function=] from the [=channel formats=] table.

<table class='data'>
  <caption>Texel Formats for Storage Textures</caption>
  <thead>
    <tr><th>Texel format
        <th>Channel format
        <th>Channels in memory order
        <th width="50%">Corresponding shader value
  </thead>
  <tr><td>rgba8unorm<td>8unorm<td>r, g, b, a<td>vec4&lt;f32&gt;(CTF(r), CTF(g), CTF(b), CTF(a))
  <tr><td>rgba8snorm<td>8snorm<td>r, g, b, a<td>vec4&lt;f32&gt;(CTF(r), CTF(g), CTF(b), CTF(a))
  <tr><td>rgba8uint<td>8uint<td>r, g, b, a<td>vec4&lt;u32&gt;(CTF(r), CTF(g), CTF(b), CTF(a))
  <tr><td>rgba8sint<td>8sint<td>r, g, b, a<td>vec4&lt;i32&gt;(CTF(r), CTF(g), CTF(b), CTF(a))
  <tr><td>rgba16uint<td>16uint<td>r, g, b, a<td>vec4&lt;u32&gt;(CTF(r), CTF(g), CTF(b), CTF(a))
  <tr><td>rgba16sint<td>16sint<td>r, g, b, a<td>vec4&lt;i32&gt;(CTF(r), CTF(g), CTF(b), CTF(a))
  <tr><td>rgba16float<td>16float<td>r, g, b, a<td>vec4&lt;f32&gt;(CTF(r), CTF(g), CTF(b), CTF(a))
  <tr><td>r32uint<td>32uint<td>r<td>vec4&lt;u32&gt;(CTF(r), 0u, 0u, 1u)
  <tr><td>r32sint<td>32sint<td>r<td>vec4&lt;i32&gt;(CTF(r), 0, 0, 1)
  <tr><td>r32float<td>32float<td>r<td>vec4&lt;f32&gt;(CTF(r), 0.0, 0.0, 1.0)
  <tr><td>rg32uint<td>32uint<td>r, g<td>vec4&lt;u32&gt;(CTF(r), CTF(g), 0.0, 1.0)
  <tr><td>rg32sint<td>32sint<td>r, g<td>vec4&lt;i32&gt;(CTF(r), CTF(g), 0.0, 1.0)
  <tr><td>rg32float<td>32float<td>r, g<td>vec4&lt;f32&gt;(CTF(r), CTF(g), 0.0, 1.0)
  <tr><td>rgba32uint<td>32uint<td>r, g, b, a<td>vec4&lt;u32&gt;(CTF(r), CTF(g), CTF(b), CTF(a))
  <tr><td>rgba32sint<td>32sint<td>r, g, b, a<td>vec4&lt;i32&gt;(CTF(r), CTF(g), CTF(b), CTF(a))
  <tr><td>rgba32float<td>32float<td>r, g, b, a<td>vec4&lt;f32&gt;(CTF(r), CTF(g), CTF(b), CTF(a))
</table>

The following table lists the correspondence between WGSL texel formats and
[SPIR-V image formats](https://www.khronos.org/registry/spir-v/specs/unified1/SPIRV.html#_a_id_image_format_a_image_format).

<table class='data'>
  <caption>Mapping texel formats to SPIR-V</caption>
  <thead>
    <tr><th>Texel format
        <th>SPIR-V Image Format
        <th>SPIR-V Enabling Capability
  </thead>
  <tr><td>rgba8unorm<td>Rgba8<td>Shader
  <tr><td>rgba8snorm<td>Rgba8Snorm<td>Shader
  <tr><td>rgba8uint<td>Rgba8ui<td>Shader
  <tr><td>rgba8sint<td>Rgba8i<td>Shader
  <tr><td>rgba16uint<td>Rgba16ui<td>Shader
  <tr><td>rgba16sint<td>Rgba16i<td>Shader
  <tr><td>rgba16float<td>Rgba16f<td>Shader
  <tr><td>r32uint<td>R32ui<td>Shader
  <tr><td>r32sint<td>R32i<td>Shader
  <tr><td>r32float<td>R32f<td>Shader
  <tr><td>rg32uint<td>Rg32ui<td>StorageImageExtendedFormats
  <tr><td>rg32sint<td>Rg32i<td>StorageImageExtendedFormats
  <tr><td>rg32float<td>Rg32f<td>StorageImageExtendedFormats
  <tr><td>rgba32uint<td>Rgba32ui<td>Shader
  <tr><td>rgba32sint<td>Rgba32i<td>Shader
  <tr><td>rgba32float<td>Rgba32f<td>Shader
</table>

### Sampled Texture Types ### {#sampled-texture-type}

<pre class='def'>
`texture_1d<type>`
  %1 = OpTypeImage %type 1D 0 0 0 1 Unknown

`texture_2d<type>`
  %1 = OpTypeImage %type 2D 0 0 0 1 Unknown

`texture_2d_array<type>`
  %1 = OpTypeImage %type 2D 0 1 0 1 Unknown

`texture_3d<type>`
  %1 = OpTypeImage %type 3D 0 0 0 1 Unknown

`texture_cube<type>`
  %1 = OpTypeImage %type Cube 0 0 0 1 Unknown

`texture_cube_array<type>`
  %1 = OpTypeImage %type Cube 0 1 0 1 Unknown
</pre>
* type must be `f32`, `i32` or `u32`
* The parameterized type for the images is the type after conversion from sampling.
    E.g. you can have an image with texels with 8bit unorm components, but when you sample
    them you get a 32-bit float result (or vec-of-f32).

### Multisampled Texture Types ### {#multisampled-texture-type}

<pre class='def'>
`texture_multisampled_2d<type>`
  %1 = OpTypeImage %type 2D 0 0 1 1 Unknown
</pre>
* type must be `f32`, `i32` or `u32`

### Storage Texture Types ### {#texture-storage}

A <dfn noexport>read-only storage texture</dfn> supports reading a single texel without the use of a sampler,
with automatic conversion of the stored texel value to a usable shader value. A <dfn noexport>write-only storage
texture</dfn> supports writing a single texel, with automatic conversion
of the shader value to a stored texel value.
See [[#texture-builtin-functions]].

A storage texture type must be parameterized by one of the
[=storage-texel-format|texel formats for storage textures=].
The texel format determines the conversion function as specified in [[#texel-formats]].

For a write-only storage texture the *inverse* of the conversion function is used to convert the shader value to
the stored texel.

TODO(dneto): Move description of the conversion to the builtin function that actually does the reading.

<pre class='def'>
`texture_storage_1d<texel_format>`
  // %1 = OpTypeImage sampled_type 1D 0 0 0 2 image_format

`texture_storage_2d<texel_format>`
  // %1 = OpTypeImage sampled_type 2D 0 0 0 2 image_format

`texture_storage_2d_array<texel_format>`
  // %1 = OpTypeImage sampled_type 2D 0 1 0 2 image_format

`texture_storage_3d<texel_format>`
  // %1 = OpTypeImage sampled_type 3D 0 0 0 2 texel_format
</pre>

In the SPIR-V mapping:
* The *Image Format* parameter of the image type declaration is
    as specified by the SPIR-V texel format correspondence table in [[#texel-formats]].
* The *Sampled Type* parameter of the image type declaration is
    the SPIR-V scalar type corresponding to the channel format for the texel format.

When mapping to SPIR-V, a read-only storage texture variable must have a `NonWritable` decoration and
a write-only storage texture variable must have a `NonReadable` decoration.

For example:

<div class='example wgsl global-scope' heading='Mapping a readable texture_storage_1d variable to SPIR-V'>
  <xmp>
      var tbuf : [[access(read)]] texture_storage_1d<rgba8unorm>;

      // Maps to the following SPIR-V:
      //  OpDecorate %tbuf NonWritable
      //  ...
      //  %float = OpTypeFloat 32
      //  %image_type = OpTypeImage %float 1D 0 0 0 2 Rgba8
      //  %image_ptr_type = OpTypePointer UniformConstant %image_type
      //  %tbuf = OpVariable %image_ptr_type UniformConstant
  </xmp>
</div>

<div class='example wgsl global-scope' heading='Mapping a writable texture_storage_1d variable to SPIR-V'>
  <xmp>
      var tbuf : [[access(write)]] texture_storage_1d<rgba8unorm>;

      // Maps to the following SPIR-V:
      //  OpDecorate %tbuf NonReadable
      //  ...
      //  %float = OpTypeFloat 32
      //  %image_type = OpTypeImage %float 1D 0 0 0 2 Rgba8
      //  %image_ptr_type = OpTypePointer UniformConstant %image_type
      //  %tbuf = OpVariable %image_ptr_type UniformConstant
  </xmp>
</div>

### Depth Texture Types ### {#texture-depth}
<pre class='def'>
`texture_depth_2d`
  %1 = OpTypeImage %f32 2D 1 0 0 1 Unknown

`texture_depth_2d_array`
  %1 = OpTypeImage %f32 2D 1 1 0 1 Unknown

`texture_depth_cube`
  %1 = OpTypeImage %f32 Cube 1 0 0 1 Unknown

`texture_depth_cube_array`
  %1 = OpTypeImage %f32 Cube 1 1 0 1 Unknown
</pre>

### Sampler Type ### {#sampler-type}
<pre class='def'>
sampler
  OpTypeSampler

sampler_comparison
  OpTypeSampler
</pre>

### Texture Types Grammar ### {#texture-types-grammar}
TODO: Add texture usage validation rules.

<pre class='def'>
texture_sampler_types
  : sampler_type
  | depth_texture_type
  | sampled_texture_type LESS_THAN type_decl GREATER_THAN
  | multisampled_texture_type LESS_THAN type_decl GREATER_THAN
  | storage_texture_type LESS_THAN texel_format GREATER_THAN

sampler_type
  : SAMPLER
  | SAMPLER_COMPARISON

sampled_texture_type
  : TEXTURE_1D
  | TEXTURE_2D
  | TEXTURE_2D_ARRAY
  | TEXTURE_3D
  | TEXTURE_CUBE
  | TEXTURE_CUBE_ARRAY

multisampled_texture_type
  : TEXTURE_MULTISAMPLED_2D

storage_texture_type
  : TEXTURE_STORAGE_1D
  | TEXTURE_STORAGE_2D
  | TEXTURE_STORAGE_2D_ARRAY
  | TEXTURE_STORAGE_3D

depth_texture_type
  : TEXTURE_DEPTH_2D
  | TEXTURE_DEPTH_2D_ARRAY
  | TEXTURE_DEPTH_CUBE
  | TEXTURE_DEPTH_CUBE_ARRAY

texel_format
  : R8UNORM
     R8  -- Capability: StorageImageExtendedFormats
  | R8SNORM
     R8Snorm  -- Capability: StorageImageExtendedFormats
  | R8UINT
     R8ui  -- Capability: StorageImageExtendedFormats
  | R8SINT
     R8i  -- Capability: StorageImageExtendedFormats
  | R16UINT
     R16ui  -- Capability: StorageImageExtendedFormats
  | R16SINT
     R16i  -- Capability: StorageImageExtendedFormats
  | R16FLOAT
     R16f  -- Capability: StorageImageExtendedFormats
  | RG8UNORM
     Rg8  -- Capability: StorageImageExtendedFormats
  | RG8SNORM
     Rg8Snorm  -- Capability: StorageImageExtendedFormats
  | RG8UINT
     Rg8ui  -- Capability: StorageImageExtendedFormats
  | RG8SINT
     Rg8i  -- Capability: StorageImageExtendedFormats
  | R32UINT
     R32ui
  | R32SINT
     R32i
  | R32FLOAT
     R32f
  | RG16UINT
     Rg16ui  -- Capability: StorageImageExtendedFormats
  | RG16SINT
     Rg16i  -- Capability: StorageImageExtendedFormats
  | RG16FLOAT
     Rg16f  -- Capability: StorageImageExtendedFormats
  | RGBA8UNORM
     Rgba8
  | RGBA8UNORM-SRGB
     ???
  | RGBA8SNORM
     Rgba8Snorm
  | RGBA8UINT
     Rgba8ui
  | RGBA8SINT
     Rgba8i
  | BGRA8UNORM
     Rgba8  ???
  | BGRA8UNORM-SRGB
     ???
  | RGB10A2UNORM
     Rgb10A2  -- Capability: StorageImageExtendedFormats
  | RG11B10FLOAT
     R11fG11fB10f  -- Capability: StorageImageExtendedFormats
  | RG32UINT
     Rg32ui  -- Capability: StorageImageExtendedFormats
  | RG32SINT
     Rg32i  -- Capability: StorageImageExtendedFormats
  | RG32FLOAT
     Rg32f  -- Capability: StorageImageExtendedFormats
  | RGBA16UINT
     Rgba16ui
  | RGBA16SINT
     Rgba16i
  | RGBA16FLOAT
     Rgba16f
  | RGBA32UINT
     Rgba32ui
  | RGBA32SINT
     Rgba32i
  | RGBA32FLOAT
     Rgba32f

</pre>

## Type Aliases TODO ## {#type-aliases}

<pre class='def'>
type_alias
  : TYPE IDENT EQUAL type_decl
</pre>

<div class='example wgsl global-scope' heading='Type Alias'>
  <xmp>
    type Arr = array<i32, 5>;

    type RTArr = [[stride(16)]] array<vec4<f32>>;
  </xmp>
</div>

## Type Declaration Grammar ## {#type-declarations}

<pre class='def'>
type_decl
  : IDENT
  | BOOL
  | FLOAT32
  | INT32
  | UINT32
  | VEC2 LESS_THAN type_decl GREATER_THAN
  | VEC3 LESS_THAN type_decl GREATER_THAN
  | VEC4 LESS_THAN type_decl GREATER_THAN
  | POINTER LESS_THAN storage_class COMMA type_decl GREATER_THAN
  | attribute_list* ARRAY LESS_THAN type_decl (COMMA INT_LITERAL)? GREATER_THAN
  | MAT2x2 LESS_THAN type_decl GREATER_THAN
  | MAT2x3 LESS_THAN type_decl GREATER_THAN
  | MAT2x4 LESS_THAN type_decl GREATER_THAN
  | MAT3x2 LESS_THAN type_decl GREATER_THAN
  | MAT3x3 LESS_THAN type_decl GREATER_THAN
  | MAT3x4 LESS_THAN type_decl GREATER_THAN
  | MAT4x2 LESS_THAN type_decl GREATER_THAN
  | MAT4x3 LESS_THAN type_decl GREATER_THAN
  | MAT4x4 LESS_THAN type_decl GREATER_THAN
  | texture_sampler_types
</pre>

When the type declaration is an identifer, then the expression must be in scope of a
declaration of the identifier as a type alias or structure type.

<div class='example' heading="Type Declarations">
  <xmp>
    identifier
      Allows to specify types created by the type command

    bool
       %1 = OpTypeBool

    f32
       %2 = OpTypeFloat 32

    i32
       %3 = OpTypeInt 32 1

    u32
       %4 = OpTypeInt 32 0

    vec2<f32>
        %7 = OpTypeVector %float 2

    array<f32, 4>
       %uint_4 = OpConstant %uint 4
            %9 = OpTypeArray %float %uint_4

    [[stride(32)]] array<f32, 4>
                 OpDecorate %9 ArrayStride 32
       %uint_4 = OpConstant %uint 4
            %9 = OpTypeArray %float %uint_4

    array<f32>
       %rtarr = OpTypeRuntimeArray %float

    mat2x3<f32>
       %vec = OpTypeVector %float 3
         %6 = OpTypeMatrix %vec 2
  </xmp>
</div>

<div class='example wgsl global-scope' heading='Access qualifier'>
  <xmp>
    // Storage buffers
    [[group(0), binding(0)]]
    var<storage> buf1 : [[access(read)]] Buffer;       // Can read, cannot write.
    [[group(0), binding(1)]
    var<storage> buf2 : [[access(read_write)]] Buffer; // Can both read and write

    // Uniform buffer. Always read-only, and has more restrictive layout rules.
    struct ParamsTable {};
    [[group(0), binding(2)]]
    var<uniform> params : ParamsTable;
  </xmp>
</div>

# Variable and const # {#variables}

TODO: *Stub* (describe what a constant is): A constant is a name for a value, declared via a `const` declaration.
What types are permitted?  Storable, plus pointer to store type.

TODO(dneto): A const may not be of type pointer-to-handle. A function parameter may not have type pointer-to-handle.
Otherwise we'd have a need to make a pointer-to-handle type expression. But we've reserved the [=storage classes/handle=] keyword.
When translating from SPIR-V, you must trace through
the OpCopyObject (or no-index OpAccessChain) instructions that might be between
the pointer-to-array and the pointer-to-struct.

A <dfn dfn noexport>variable</dfn> is a named reference to storage that can contain a value of a
particular storable type.

Two types are associated with a variable: its <dfn noexport>store type</dfn> (the type of value
that may be placed in the referenced storage) and its <dfn noexport>reference type</dfn> (the type
of the variable itself).  If a variable has store type *T* and [=storage class=] *S*,
then its reference type is pointer-to-*T*-in-*S*.

A <dfn dfn noexport>variable declaration</dfn>:

* Determines the variable’s name, storage class, and store type (and hence its reference type).
* Ensures the execution environment allocates storage for a value of the store type, for the lifetime of the variable.
* Optionally have an *initializer* expression, if the variable is in the [=storage classes/private=] or [=storage classes/function=] storage classes.
    If present, the initializer's type must match the store type of the variable.

See [[#module-scope-variables]] and [[#function-scope-variables]] for rules about where
a variable in a particular storage class can be declared,
and when the storage class decoration is required, optional, or forbidden.

<pre class='def'>
variable_statement
  : variable_decl
  | variable_decl EQUAL short_circuit_or_expression
  | CONST (IDENT | variable_ident_decl) EQUAL short_circuit_or_expression

variable_decl
  : VAR variable_storage_decoration? variable_ident_decl

variable_ident_decl
  : IDENT COLON attribute_list* type_decl

variable_storage_decoration
  : LESS_THAN storage_class GREATER_THAN

</pre>

The `const` identifiers denote values that are immutable.
When a `const` identifier is declared without the corresponding type,
e.g. `const foo = 4`, the type is automatically inferred from the expression to the right of `=`.
If the type is provided, e.g `const foo: i32 = 4`, it has to match exactly to the type of the initializer expression.

Variables in the [=storage classes/storage=] storage class and variables with a
[storage texture](#texture-storage) type must have an [=access=] attribute
applied to the store type.

Two variables with overlapping lifetimes will not have overlapping storage.

When a variable is created, its storage contains an initial value as follows:

* For variables in the [=storage classes/private=] or [=storage classes/function=] storage classes:
    * The zero value for the store type, if the variable declaration has no initializer.
    * Otherwise, it is the result of evaluating the initializer expression at that point in the program execution.
* For variables in other storage classes, the execution environment provides the initial value.

Consider the following snippet of WGSL:
<div class='example wsgl function-scope' header='Variable initial values'>
  <xmp highlight='rust'>
    var i: i32;         // Initial value is 0.  Not recommended style.
    loop {
      var twice: i32 = 2 * i;   // Re-evaluated each iteration.
      i = i + 1;
      break if (i == 5);
    }
  </xmp>
</div>
The loop body will execute five times.
Variable `i` will take on values 0, 1, 2, 3, 4, 5, and variable `twice` will take on values 0, 2, 4, 6, 8.

Consider the following snippet of WGSL:
<div class='example wsgl function-scope'>
  <xmp highlight='rust'>
    var x : f32 = 1.0;
    const y = x * x + x + 1;
  </xmp>
</div>
Because `x` is a variable, all accesses to it turn into load and store operations.
If this snippet was compiled to SPIR-V, it would be represented as
<div class='example spirv'>
  <xmp highlight='asm'>
    %temp_1 = OpLoad %float %x
    %temp_2 = OpLoad %float %x
    %temp_3 = OpFMul %float %temp_1 %temp_2
    %temp_4 = OpLoad %float %x
    %temp_5 = OpFAdd %float %temp_3 %temp_4
    %y      = OpFAdd %float %temp_5 %one
  </xmp>
</div>
However, it is expected that either the browser or the driver optimizes this intermediate representation
such that the redundant loads are eliminated.

## Module Scope Variables ## {#module-scope-variables}

A variable or constant declared outside a function is at [=module scope=].
The name is available for use immediately after its declaration statement, until the end
of the program.

Variables at [=module scope=] are restricted as follows:

* The variable must not be in the [=storage classes/function=] storage class.
* A variable in the [=storage classes/private=], [=storage classes/workgroup=], [=storage classes/uniform=], or [=storage classes/storage=] storage classes:
    * Must be declared with an explicit storage class decoration.
    * Must use a [=store type=] as described in [[#storage-class]].
* If the [=store type=] is a texture type or a sampler type, then the variable declaration must not
    have a storage class decoration.  The storage class will always be [=storage classes/handle=].

A variable in the [=storage classes/uniform=] storage class is a <dfn noexport>uniform buffer</dfn> variable.
Its [=store type=] must be a [=host-shareable=] structure type with [=attribute/block=] attribute,
satisfying the [storage class constraints](#storage-class-constraints).

A variable in the [=storage classes/storage=] storage class is a <dfn noexport>storage buffer</dfn> variable.
Its [=store type=] must be a [=host-shareable=] structure type with [=attribute/block=] attribute,
satisfying the [storage class constraints](#storage-class-constraints).

As described in [[#resource-interface]],
uniform buffers, storage buffers, textures, and samplers form the
[=resource interface of a shader=].
Such variables are declared with [=attribute/group=] and [=attribute/binding=] decorations.

<div class='example wgsl global-scope' heading="Module scope variable declarations">
  <xmp>
    var<private> decibels: f32;
    var<workgroup> worklist: array<i32,10>;

    [[block]] struct Params {
      specular: f32;
      count: i32;
    };
    [[group(0)]], binding(2)]]
    var<uniform> param: Params;          // A uniform buffer

    [[block]] struct PositionsBuffer {
      pos: array<vec2<f32>>;
    };
    [[group(0), binding(0)]]
    var<storage> pbuf: [[access(read_write)]] PositionsBuffer;  // A storage buffer

    [[group(0), binding(1)]]
    var filter_params: sampler;   // Textures and samplers are always in "handle" storage.
  </xmp>
</div>

<pre class='def'>
global_variable_decl
  : attribute_list* variable_decl (EQUAL const_expr)?
</pre>

<div class='example' heading="Variable Decorations">
  <xmp>
    [[location(2)]]
       OpDecorate %variable Location 2

    [[group(4), binding(3)]]
       OpDecorate %variable DescriptorSet 4
       OpDecorate %variable Binding 3
  </xmp>
</div>

[SHORTNAME] defines the following attributes that can be applied to global variables:
 * [=attribute/binding=]
 * [=attribute/group=]

## Module Constants ## {#module-constants}

A *module constant* declares a name for a value, outside of all function declarations.
The name is available for use after the end of the declaration,
until the end of the [SHORTNAME] program.

When the declaration has no attributes, an initializer expression must be present,
and the name denotes the value of that expression.

<div class='example wgsl global-scope' heading='Module constants'>
  <xmp>
    const golden : f32 = 1.61803398875;       // The golden ratio
    const e2 : vec3<i32> = vec3<i32>(0,1,0);  // The second unit vector for three dimensions.
  </xmp>
</div>

When the declaration uses the [=constant_id=] attribute,
the constant is <dfn noexport>pipeline-overridable</dfn>. In this case:

  * The type must one of the [=scalar=] types.
  * The initializer expression is optional.
  * The attribute's literal operand is known as the *pipeline constant ID*,
    and must be a non-negative integer value representable in 32 bits.
  * Pipeline constant IDs must be unique within the [SHORTNAME] program: Two module constants
    must not use the same pipeline constant ID.
  * The application can specify its own value for the name at pipeline-creation time.
    The pipeline creation API accepts a mapping from the pipeline constant ID
    to a value of the constant's type.
    If the mapping has an entry for the ID, the value in the mapping is used.
    Otherwise, the initializer expression must be present, and its value is used.

Issue(dneto): What happens if the application supplies a constant ID that is not in the program?
Proposal: pipeline creation fails with an error.

<div class='example wgsl global-scope' heading='Module constants, pipeline-overrideable'>
  <xmp>
    [[constant_id(0)]]    const has_point_light : bool = true;      // Algorithmic control
    [[constant_id(1200)]] const specular_param : f32 = 2.3;         // Numeric control
    [[constant_id(1300)]] const gain : f32;                         // Must be overridden
  </xmp>
</div>

When a variable or feature is used within control flow that depends on the
value of a constant, then that variable or feature is considered to be used by the
program.
This is true regardless of the value of the constant, whether that value
is the one from the constant's declaration or from a pipeline override.

<pre class='def'>
global_constant_decl
  : attribute_list* CONST variable_ident_decl global_const_initializer?

global_const_initializer
  : EQUAL const_expr

const_expr
  : type_decl PAREN_LEFT (const_expr COMMA)* const_expr PAREN_RIGHT
  | const_literal
</pre>

<div class='example' heading='Constants'>
  <xmp>
    -1
       %a = OpConstant %int -1

    2
       %b = OpConstant %uint 2

    3.2
       %c = OpConstant %float 3.2

    true
        %d = OpConstantTrue

    false
        %e = OpConstant False

    vec4<f32>(1.2, 2.3, 3.4, 2.3)
        %f0 = OpConstant %float 1.2
        %f1 = OpConstant %float 2.3
        %f2 = OpConstant %float 3.4
         %f = OpConstantComposite %v4float %f0 %f1 %f2 %f1
  </xmp>
</div>

Issue(dneto): The WebGPU pipeline creation API must specify how API-supplied values are mapped to
shader scalar values.  For booleans, I suggest using a 32-bit integer, where only 0 maps to `false`.
If [SHORTNAME] gains non-32-bit numeric scalars, I recommend overridable constants continue being 32-bit
numeric types.

## Function Scope Variables and Constants ## {#function-scope-variables}

A variable or constant declared in a declaration statement in a function body is in <dfn noexport>function scope</dfn>.
The name is available for use immediately after its declaration statement,
and until the end of the brace-delimited list of statements immediately enclosing the declaration.

A variable declared in function scope is always in the [=storage classes/function=] storage class.
The variable storage decoration is optional.
The variable's [=store type=] must be [=storable=].

<div class='example wgsl global-scope' heading="Function scope variables and constants">
  <xmp highlight='rust'>
    fn f() {
       var<function> count : u32;  // A variable in function storage class.
       var delta : i32;            // Another variable in the function storage class.
       var sum : f32 = 0.0;        // A function storage class variable with initializer.
       const unit : i32 = 1;       // A constant. Const declarations don't use a storage class.
    }
  </xmp>
</div>

A variable or constant declared in the first clause of a `for` statement is available for use in the second
and third clauses and in the body of the `for` statement.


## Never-alias assumption TODO ## {#never-alias-assumption}

# Expressions TODO # {#expressions}

## Literal Expressions TODO ## {#literal-expressions}

<table class='data'>
  <caption>Scalar literal type rules</caption>
  <thead>
    <tr><th>Precondition<th>Conclusion<th>Notes
  </thead>
  <tr><td><td>`true` : bool<td>OpConstantTrue %bool
  <tr><td><td>`false` : bool<td>OpConstantFalse %bool
  <tr><td><td>*INT_LITERAL* : i32<td>OpConstant %int *literal*
  <tr><td><td>*UINT_LITERAL* : u32<td>OpConstant %uint *literal*
  <tr><td><td>*FLOAT_LITERAL* : f32<td>OpConstant %float *literal*
</table>

## Type Constructor Expressions TODO ## {#type-constructor-expr}

<table class='data'>
  <caption>Scalar constructor type rules</caption>
  <thead>
    <tr><th>Precondition<th>Conclusion<th>Notes
  </thead>
  <tr><td>*e* : bool<td>`bool(e)` : bool<td>Identity.<br>In the SPIR-V translation, the ID of this expression reuses the ID of the operand.
  <tr><td>*e* : i32<td>`i32(e)` : i32<td>Identity.<br>In the SPIR-V translation, the ID of this expression reuses the ID of the operand.
  <tr><td>*e* : u32<td>`u32(e)` : u32<td>Identity.<br>In the SPIR-V translation, the ID of this expression reuses the ID of the operand.
  <tr><td>*e* : f32<td>`f32(e)` : f32<td>Identity.<br>In the SPIR-V translation, the ID of this expression reuses the ID of the operand.
</table>

<table class='data'>
  <caption>Vector constructor type rules, where *T* is a scalar type</caption>
  <thead>
    <tr><th>Precondition<th>Conclusion<th>Notes
  </thead>
  <tr algorithm="construct a vector from copies of a single scalar">
    <td>|e| : |T|
    <td>`vec`|N|`<`|T|`>(`|e|`)` : vec|N|&lt;|T|&gt;
    <td>Evaluates |e| once. Results in the |N|-element vector where each component has the value of |e|.
  <tr>
    <td>*e1* : *T*<br>
        *e2* : *T*
    <td>`vec2<T>(e1,e2)` : vec2<*T*>
    <td>OpCompositeConstruct
  <tr>
    <td>*e* : vec2&lt;T&gt;
    <td>`vec2<T>(e)` : vec2<*T*>
    <td>Identity. The result is |e|.
  <tr>
    <td>*e1* : *T*<br>
        *e2* : *T*<br>
        *e3* : *T*
    <td>`vec3<T>(e1,e2,e3)` : vec3<*T*>
    <td>OpCompositeConstruct
  <tr>
    <td>*e1* : *T*<br>
        *e2* : vec2<*T*>
    <td>`vec3<T>(e1,e2)` : vec3<*T*><br>
        `vec3<T>(e2,e1)` : vec3<*T*>
    <td>OpCompositeConstruct
  <tr>
    <td>*e* : vec3&lt;T&gt;
    <td>`vec3<T>(e)` : vec3<*T*>
    <td>Identity. The result is |e|.
  <tr>
    <td>*e1* : *T*<br>
        *e2* : *T*<br>
        *e3* : *T*<br>
        *e4* : *T*
    <td>`vec4<T>(e1,e2,e3,e4)` : vec4<*T*>
    <td>OpCompositeConstruct
  <tr>
    <td>*e1* : *T*<br>
        *e2* : *T*<br>
        *e3* : vec2<*T*>
    <td>`vec4<T>(e1,e2,e3)` : vec4<*T*><br>
        `vec4<T>(e1,e3,e2)` : vec4<*T*><br>
        `vec4<T>(e3,e1,e2)` : vec4<*T*>
    <td>OpCompositeConstruct
  <tr>
    <td>*e1* : vec2<*T*><br>
        *e2* : vec2<*T*>
    <td>`vec4<T>(e1,e2)` : vec4<*T*>
    <td>OpCompositeConstruct
  <tr>
    <td>*e1* : *T*<br>
        *e2* : vec3<*T*>
    <td>`vec4<T>(e1,e2)` : vec4<*T*><br>
        `vec4<T>(e2,e1)` : vec4<*T*>
    <td>OpCompositeConstruct
  <tr>
    <td>*e* : vec4&lt;T&gt;
    <td>`vec4<T>(e)` : vec4<*T*>
    <td>Identity. The result is |e|.
</table>

<table class='data'>
  <caption>Matrix constructor type rules</caption>
  <thead>
    <tr><th>Precondition<th>Conclusion<th>Notes
  </thead>
  <tr>
    <td>*e1* : vec2<f32><br>
        *e2* : vec2<f32><br>
        *e3* : vec2<f32><br>
        *e4* : vec2<f32>
    <td>`mat2x2<f32>(e1,e2)` : mat2x2<f32><br>
        `mat3x2<f32>(e1,e2,e3)` : mat3x2<f32><br>
        `mat4x2<f32>(e1,e2,e3,e4)` : mat4x2<f32>
    <td>Column by column construction.<br>
        OpCompositeConstruct
  <tr>
    <td>*e1* : vec3<f32><br>
        *e2* : vec3<f32><br>
        *e3* : vec3<f32><br>
        *e4* : vec3<f32>
    <td>`mat2x3<f32>(e1,e2)` : mat2x3<f32><br>
        `mat3x3<f32>(e1,e2,e3)` : mat3x3<f32><br>
        `mat4x3<f32>(e1,e2,e3,e4)` : mat4x3<f32>
    <td>Column by column construction.<br>
        OpCompositeConstruct
  <tr>
    <td>*e1* : vec4<f32><br>
        *e2* : vec4<f32><br>
        *e3* : vec4<f32><br>
        *e4* : vec4<f32>
    <td>`mat2x4<f32>(e1,e2)` : mat2x4<f32><br>
        `mat3x4<f32>(e1,e2,e3)` : mat3x4<f32><br>
        `mat4x4<f32>(e1,e2,e3,e4)` : mat4x4<f32>
    <td>Column by column construction.<br>
        OpCompositeConstruct
</table>

<table class='data'>
  <caption>Array constructor type rules</caption>
  <thead>
    <tr><th>Precondition<th>Conclusion<th>Notes
  </thead>
  <tr>
    <td>*e1* : *T*<br>
        ...<br>
        *eN* : *T*<br>
    <td>`array<`*T*,*N*`>(e1,...,eN)` : array<*T*, *N*>
    <td>Construction of an array from elements
</table>
TODO: Should this only work for storable sized arrays?  https://github.com/gpuweb/gpuweb/issues/982

<table class='data'>
  <caption>Structure constructor type rules</caption>
  <thead>
    <tr><th>Precondition<th>Conclusion<th>Notes
  </thead>
  <tr>
    <td>*e1* : *T1*<br>
        ...<br>
        *eN* : *TN*<br>
        *T1* is storable<br>
        ...<br>
        *TN* is storable<br>
        S is a structure type with members having types *T1* ... *TN*.<br>
        The expression is in the scope of declaration of S.
    <td>`S(e1,...,eN)` : S
    <td>Construction of a structure from members
  <tr>
</table>


## Zero Value Expressions ## {#zero-value-expr}

Each storable type *T* has a unique *zero value*, written in WGSL as the type followed by an empty pair of parentheses: *T* `()`.

Issue: We should exclude being able to write the zero value for an [=runtime-sized=] array. https://github.com/gpuweb/gpuweb/issues/981

The zero values are as follows:

* `bool()` is `false`
* `i32()` is 0
* `u32()` is 0
* `f32()` is 0.0
* The zero value for an *N*-element vector of type *T* is the *N*-element vector of the zero value for *T*.
* The zero value for an *N*-column *M*-row matrix of `f32` is the matrix of those dimensions filled with 0.0 entries.
* The zero value for an *N*-element array with storable element type *E* is an array of *N* elements of the zero value for *E*.
* The zero value for a storable structure type *S* is the structure value *S* with zero-valued members.

<table class='data'>
  <caption>Scalar zero value type rules</caption>
  <thead>
    <tr><th>Precondition<th>Conclusion<th>Notes
  </thead>
  <tr><td><td>`bool()` : bool<td>false<br>Zero value (OpConstantNull for bool)
  <tr><td><td>`i32()` : i32<td>0<br>Zero value (OpConstantNull for i32)
  <tr><td><td>`u32()` : u32<td>0u<br>Zero value (OpConstantNull for u32)
  <tr><td><td>`f32()` : f32<td>0.0<br>Zero value (OpConstantNull for f32)
</table>

<table class='data'>
  <caption>Vector zero type rules, where *T* is a scalar type</caption>
  <thead>
    <tr><th>Precondition<th>Conclusion<th>Notes
  </thead>
  <tr>
    <td>
    <td>`vec2<T>()` : vec2<*T*>
    <td>Zero value (OpConstantNull)
  <tr>
  <tr>
    <td>
    <td>`vec3<T>()` : vec3<*T*>
    <td>Zero value (OpConstantNull)
  <tr>
  <tr>
    <td>
    <td>`vec4<T>()` : vec4<*T*>
    <td>Zero value (OpConstantNull)
  <tr>
</table>


<div class='example' heading="Zero-valued vectors">
  <xmp highlight='rust'>
    vec2<f32>()                 // The zero-valued vector of two f32 elements.
    vec2<f32>(0.0, 0.0)         // The same value, written explicitly.

    vec3<i32>()                 // The zero-valued vector of four i32 elements.
    vec3<i32>(0, 0, 0)          // The same value, written explicitly.
  </xmp>
</div>

<table class='data'>
  <caption>Matrix zero type rules</caption>
  <thead>
    <tr><th>Precondition<th>Conclusion<th>Notes
  </thead>
  <tr>
    <td>
    <td>`mat2x2<f32>()` : mat2x2<f32><br>
        `mat3x2<f32>()` : mat3x2<f32><br>
        `mat4x2<f32>()` : mat4x2<f32>
    <td>Zero value (OpConstantNull)
  <tr>
  <tr>
    <td>
    <td>`mat2x3<f32>()` : mat2x3<f32><br>
        `mat3x3<f32>()` : mat3x3<f32><br>
        `mat4x3<f32>()` : mat4x3<f32>
    <td>Zero value (OpConstantNull)
  <tr>
  <tr>
    <td>
    <td>`mat2x4<f32>()` : mat2x4<f32><br>
        `mat3x4<f32>()` : mat3x4<f32><br>
        `mat4x4<f32>()` : mat4x4<f32>
    <td>Zero value (OpConstantNull)
</table>

<table class='data'>
  <caption>Array zero type rules</caption>
  <thead>
    <tr><th>Precondition<th>Conclusion<th>Notes
  </thead>
  <tr>
    <td>*T* is storable
    <td>`array<`*T*,*N*`>()` : array<*T*, *N*>
    <td>Zero-valued array (OpConstantNull)
</table>

<div class='example' heading="Zero-valued arrays">
  <xmp highlight='rust'>
    array<bool, 2>()               // The zero-valued array of two booleans.
    array<bool, 2>(false, false)   // The same value, written explicitly.
  </xmp>
</div>

<table class='data'>
  <caption>Structure zero type rules</caption>
  <thead>
    <tr><th>Precondition<th>Conclusion<th>Notes
  </thead>
  <tr>
    <td>`S` is a storable structure type.<br>
         The expression is in the scope of declaration of S.
    <td>`S()` : S
    <td>Zero-valued structure: a structure of type S where each member is the zero value for its member type.
<br>
 (OpConstantNull)
  <tr>
</table>

<div class='example wgsl global-scope' heading="Zero-valued structures">
  <xmp highlight='rust'>
    struct Student {
      grade : i32;
      GPA : f32;
      attendance : array<bool,4>;
    };

    fn func() {
      var s : Student;

      // The zero value for Student
      s = Student();

      // The same value, written explicitly.
      s = Student(0, 0.0, array<bool,4>(false, false, false, false));

      // The same value, written with zero-valued members.
      s = Student(i32(), f32(), array<bool,4>());
    }
  </xmp>
</div>


## Conversion Expressions ## {#conversion-expr}

<table class='data'>
  <caption>Scalar conversion type rules</caption>
  <thead>
    <tr><th>Precondition<th>Conclusion<th>Notes
  </thead>
  <tr algorithm="coercion to boolean from unsigned">
      <td>|e| : u32<td>`bool(`|e|`)` : bool
      <td>Coercion to boolean.<br>
          The result is false if |e| is 0, and true otherwise.<br>
          (Use OpINotEqual to compare |e| against 0.)
  <tr algorithm="coercion to boolean from signed">
      <td>|e| : i32<td>`bool(`|e|`)` : bool
      <td>Coercion to boolean.<br>
          The result is false if |e| is 0, and true otherwise.<br>
          (Use OpINotEqual to compare |e| against 0.)
  <tr algorithm="coercion to boolean from floating point">
      <td>|e| : f32<td>`bool(`|e|`)` : bool
      <td>Coercion to boolean.<br>
          The result is false if |e| is 0.0 or -0.0, and true otherwise.
          In particular NaN and infinity values map to true.<br>
          (Use OpFUnordNotEqual to compare |e| against `0.0`.)
  <tr algorithm="scalar reinterpretation from unsigned to signed">
      <td>|e| : u32<td>`i32(`|e|`)` : i32
      <td>Reinterpretation of bits.<br>
          The result is the unique value in [=i32=] that is equal to (|e| mod 2<sup>32</sup>).<br>
          (OpBitcast)
  <tr algorithm="scalar conversion from floating point to signed integer">
      <td>|e| : f32<td>`i32(`|e|`)` : i32<td>Value conversion, including invalid cases. (OpConvertFToS)
  <tr algorithm="scalar conversion from signed integer to unsigned integer">
      <td>|e| : i32<td>`u32(`|e|`)` : u32
      <td>Reinterpretation of bits.<br>
          The result is the unique value in [=u32=] that is equal to (|e| mod 2<sup>32</sup>).<br>
          (OpBitcast)
  <tr algorithm="scalar conversion from floating point to unsigned integer">
      <td>|e| : f32<td>`u32(`|e|`)` : u32
      <td>Value conversion, including invalid cases. (OpConvertFToU)
  <tr algorithm="scalar conversion from signed integer to floating point">
      <td>|e| : i32<td>`f32(`|e|`)` : f32<td>Value conversion, including invalid cases. (OpConvertSToF)
  <tr algorithm="scalar conversion from unsigned integer to floating point">
      <td>|e| : u32<td>`f32(`|e|`)` : f32<td>Value conversion, including invalid cases. (OpConvertUToF)
</table>

Details of conversion to and from floating point are explained in [[#floating-point-conversion]].

<table class='data'>
  <caption>Vector conversion type rules</caption>
  <thead>
    <tr><th>Precondition<th>Conclusion<th>Notes
  </thead>
  <tr algorithm="vector coercion of unsigned integer to boolean">
     <td>|e| : vec|N|&lt;u32&gt;
     <td>`vec`|N|&lt;`bool`&gt;`(`|e|`)` : vec|N|&lt;bool&gt
     <td>Component-wise coercion of a unsigned integer vector to a boolean vector.<br>
         Component |i| of the result is `bool(`|e|`[`|i|`])`<br>
         (OpINotEqual to compare |e| against a zero vector.)

  <tr algorithm="vector coercion of signed integer to boolean">
     <td>|e| : vec|N|&lt;i32&gt;
     <td>`vec`|N|&lt;`bool`&gt;`(`|e|`)` : vec|N|&lt;bool&gt
     <td>Component-wise coercion of a signed integer vector to a boolean vector.<br>
         Component |i| of the result is `bool(`|e|`[`|i|`])`<br>
         (OpINotEqual to compare |e| against a zero vector.)

  <tr algorithm="vector coercion of floating point to boolean">
     <td>|e| : vec|N|&lt;f32&gt;
     <td>`vec`|N|&lt;`bool`&gt;`(`|e|`)` : vec|N|&lt;bool&gt
     <td>Component-wise coercion of a floating point vector to a boolean vector.<br>
         Component |i| of the result is `bool(`|e|`[`|i|`])`<br>
         (OpFUnordNotEqual to compare |e| against a zero vector.)

  <tr algorithm="vector reinterpretation from unsigned to signed">
     <td>|e| : vec|N|&lt;u32&gt;
     <td>`vec`|N|&lt;`i32`&gt;`(`|e|`)` : vec|N|&lt;i32&gt
     <td>Component-wise reinterpretation of bits.<br>
         Component |i| of the result is `i32(`|e|`[`|i|`])`<br>
         (OpBitcast)

  <tr algorithm="vector conversion from floating point to signed integer">
     <td>|e| : vec|N|&lt;f32&gt;
     <td>`vec`|N|&lt;`i32`&gt;`(`|e|`)` : vec|N|&lt;i32&gt;
     <td>Component-wise value conversion to signed integer, including invalid cases.<br>
         Component |i| of the result is `i32(`|e|`[`|i|`])`<br>
        (OpConvertFToS)

  <tr algorithm="vector reinterpretation from signed to unsigned">
     <td>|e| : vec|N|&lt;i32&gt;
     <td>`vec`|N|&lt;`u32`&gt;`(`|e|`)` : vec|N|&lt;u32&gt;
     <td>Component-wise reinterpretation of bits.<br>
         Component |i| of the result is `u32(`|e|`[`|i|`])`<br>
        (OpBitcast)

  <tr algorithm="vector conversion from floating point to unsigned integer">
     <td>|e| : vec|N|&lt;f32&gt;
     <td>`vec`|N|&lt;`u32`&gt;`(`|e|`)` : vec|N|&lt;u32&gt;
     <td>Component-wise value conversion to unsigned integer, including invalid cases.<br>
         Component |i| of the result is `u32(`|e|`[`|i|`])`<br>
        (OpConvertFToU)

  <tr algorithm="vector conversion from signed integer to floating point">
     <td>|e| : vec|N|&lt;i32&gt;
     <td>`vec`|N|&lt;`f32`&gt;`(`|e|`)` : vec|N|&lt;f32&gt;
     <td>Component-wise value conversion to floating point, including invalid cases.<br>
         Component |i| of the result is `f32(`|e|`[`|i|`])`<br>
        (OpConvertSToF)

  <tr algorithm="vector conversion from unsigned integer to floating point">
     <td>|e| : vec|N|&lt;u32&gt;
     <td>`vec`|N|&lt;`f32`&gt;`(`|e|`)` : vec|N|&lt;f32&gt;
     <td>Component-wise value conversion to floating point, including invalid cases.<br>
         Component |i| of the result is `f32(`|e|`[`|i|`])`<br>
        (ConvertUToF)

</table>

## Reinterpretation of Representation Expressions ## {#bitcast-expr}

A `bitcast` expression is used to reinterpet the bit representation of a
value in one type as a value in another type.

<table class='data'>
  <caption>Scalar bitcast type rules</caption>
  <thead>
    <tr><th>Precondition<th>Conclusion<th>Notes
  </thead>
  <tr algorithm="scalar identity reinterpretation">
      <td>|e| : |T|,<br>
          |T| is one of i32, u32, f32
      <td>bitcast&lt;|T|&gt;(|e|) : |T|
      <td>Identity transform.<br>
          The result is |e|.
          <br>In the SPIR-V translation, the ID of this expression reuses the ID of the operand.
  <tr algorithm="scalar reinterpretation as signed integer">
      <td>|e| : |T|,<br>
          |T| is one of u32, f32
      <td>bitcast&lt;i32&gt;(|e|) : i32
      <td>Reinterpretation of bits as a signed integer.<br>
          The result is the reinterpretation of the 32 bits in the representation of |e| as a [=i32=] value.
          (OpBitcast)
  <tr algorithm="scalar reinterpretation as unsigned integer">
      <td>|e| : |T|,<br>
          |T| is one of i32, f32
      <td>bitcast&lt;u32&gt;(|e|) : u32
      <td>Reinterpretation of bits as an unsigned integer.<br>
          The result is the reinterpretation of the 32 bits in the representation of |e| as a [=u32=] value.
          (OpBitcast)
  <tr algorithm="scalar reinterpretation as floating point">
      <td>|e| : |T|,<br>
          |T| is one of i32, u32
      <td>bitcast&lt;f32&gt;(|e|) : f32
      <td>Reinterpretation of bits as a floating point value.<br>
          The result is the reinterpretation of the 32 bits in the representation of |e| as a [=f32=] value.
          (OpBitcast)
</table>

<table class='data'>
  <caption>Vector bitcast type rules</caption>
  <thead>
    <tr><th>Precondition<th>Conclusion<th>Notes
  </thead>
  <tr algorithm="vector identity reinterpretation">
      <td>|e| : vec&lt;|N|&gt;|T|&gt;,<br>
          |T| is one of i32, u32, f32
      <td>bitcast&lt;vec|N|&lt;|T|&gt;&gt;(|e|) : |T|
      <td>Identity transform.<br>
          The result is |e|.
          <br>In the SPIR-V translation, the ID of this expression reuses the ID of the operand.
  <tr algorithm="vector reinterpretation as signed integer">
      <td>|e| : vec&lt;|N|&gt;|T|&gt;,<br>
          |T| is one of u32, f32
      <td>bitcast&lt;vec|N|&lt;i32&gt;&gt;(|e|) : vec|N|&lt;i32&gt;
      <td>Component-wise reinterpretation of bits.<br>
          Component |i| of the result is `bitcast<i32>(`|e|`[`|i|`])`<br>
          (OpBitcast)
  <tr algorithm="vector reinterpretation as unsigned integer">
      <td>|e| : vec&lt;|N|&gt;|T|&gt;,<br>
          |T| is one of i32, f32
      <td>bitcast&lt;vec|N|&lt;u32&gt;&gt;(|e|) : vec|N|&lt;u32&gt;
      <td>Component-wise reinterpretation of bits.<br>
          Component |i| of the result is `bitcast<u32>(`|e|`[`|i|`])`<br>
          (OpBitcast)
  <tr algorithm="vector reinterpretation as floating point">
      <td>|e| : vec&lt;|N|&gt;|T|&gt;,<br>
          |T| is one of i32, u32
      <td>bitcast&lt;vec|N|&lt;f32&gt;&gt;(|e|) : vec|N|&lt;f32&gt;
      <td>Component-wise Reinterpretation of bits.<br>
          Component |i| of the result is `bitcast<f32>(`|e|`[`|i|`])`<br>
          (OpBitcast)

</table>

## Composite Value Expressions TODO ## {#composite-value-expr}

### Vector Access Expression ### {#vector-access-expr}

Accessing members of a vector can be done either using array subscripting (e.g. `a[2]`) or using a sequence of convenience names, each mapping to an element of the source vector.

<ul>
  <li>The colour set of convenience names: `r`, `g`, `b`, `a` for vector elements 0, 1, 2, and 3 respectively.
  <li>The dimensional set of convenience names: `x`, `y`, `z`, `w` for vector elements 0, 1, 2, and 3, respectively.
</ul>

The convenience names are accessed using the `.` notation. (e.g. `color.bgra`).

NOTE: the convenience letterings can not be mixed. (i.e. you can not use `rybw`).

Using a convenience letter, or array subscript, which accesses an element past the end of the vector is an error.

The convenience letterings can be applied in any order, including duplicating letters as needed. You can provide 1 to 4 letters when extracting components from a vector. Providing more then 4 letters is an error.

The result type depends on the number of letters provided. Assuming a `vec4<f32>`
<table>
  <thead>
    <tr><th>Accessor<th>Result type
  </thead>
  <tr><td>r<td>`f32`
  <tr><td>rg<td>`vec2<f32>`
  <tr><td>rgb<td>`vec3<f32>`
  <tr><td>rgba<td>`vec4<f32>`
</table>

<div class='example wgsl function-scope'>
  <xmp highlight='rust'>
    var a : vec3<f32> = vec3<f32>(1., 2., 3.);
    var b : f32 = a.y;          // b = 2.0
    var c : vec2<f32> = a.bb;   // c = (3.0, 3.0)
    var d : vec3<f32> = a.zyx;  // d = (3.0, 2.0, 1.0)
    var e : f32 = a[1];         // e = 2.0
  </xmp>
</div>

#### Vector single component selection #### {#vector-single-component}

<table class='data'>
  <caption>Vector decomposition: single component selection</caption>
  <thead>
    <tr><th>Precondition<th>Conclusion<th>Description
  </thead>
  <tr algorithm="first vector component selection"><td>|e| : vec|N|&lt;|T|&gt;<br>
       <td class="nowrap">
           |e|`.x` : |T|<br>
           |e|`.r` : |T|
       <td>Select the first component of |e|<br>
           (OpCompositeExtract with selection index 0)
  <tr algorithm="second vector component selection"><td>|e| : vec|N|&lt;|T|&gt;<br>
       <td class="nowrap">
           |e|`.y` : |T|<br>
           |e|`.g` : |T|
       <td>Select the second component of |e|<br>
           (OpCompositeExtract with selection index 1)
  <tr algorithm="third vector component selection"><td>|e| : vec|N|&lt;|T|&gt;<br>
          |N| is 3 or 4
       <td class="nowrap">
           |e|`.z` : |T|<br>
           |e|`.b` : |T|
       <td>Select the third component of |e|<br>
           (OpCompositeExtract with selection index 2)
  <tr algorithm="fourth vector component selection"><td>|e| : vec4&lt;|T|&gt;
       <td class="nowrap">
           |e|`.w` : |T|<br>
           |e|`.a` : |T|
       <td>Select the fourth component of |e|<br>
           (OpCompositeExtract with selection index 3)
  <tr algorithm="vector indexed component selection"><td>|e| : vec|N|&lt;|T|&gt;<br>
          |i| : *Int*
       <td class="nowrap">
           |e|[|i|] : |T|
       <td>Select the |i|'<sup>th</sup> component of vector<br>
           The first component is at index |i|=0.<br>
           If |i| is outside the range [0,|N|-1], then an index in the range [0, |N|-1] is used instead.
           (OpVectorExtractDynamic)
</table>

Issue: Which index is used when it's out of bounds?

#### Vector multiple component selection #### {#vector-multi-component}

<table class='data'>
  <caption>Vector decomposition: multiple component selection
  <thead>
    <tr><th>Precondition<th>Conclusion<th>Description
  </thead>
  <tr algorithm="two component vector selection using .x .y">
       <td class="nowrap">
          |e| : vec|N|&lt;|T|&gt;<br>
          |I| is the letter `x`, `y`, `z`, or `w`<br>
          |J| is the letter `x`, `y`, `z`, or `w`<br>
       <td class="nowrap">
           |e|`.`|I||J| : vec2&lt;|T|&gt;<br>
       <td>Computes the two-element vector with first component |e|.|I|, and second component |e|.|J|.<br>
           Letter `z` is valid only when |N| is 3 or 4.<br>
           Letter `w` is valid only when |N| is 4.<br>
           (OpVectorShuffle)
  <tr algorithm="two component vector selection using .r .g">
       <td class="nowrap">
          |e| : vec|N|&lt;|T|&gt;<br>
          |I| is the letter `r`, `g`, `b`, or `a`<br>
          |J| is the letter `r`, `g`, `b`, or `a`<br>
       <td class="nowrap">
           |e|`.`|I||J| : vec2&lt;|T|&gt;<br>
       <td>Computes the two-element vector with first component |e|.|I|, and second component |e|.|J|.<br>
           Letter `b` is valid only when |N| is 3 or 4.<br>
           Letter `a` is valid only when |N| is 4.<br>
           (OpVectorShuffle)
  <tr algorithm="three component vector selection using .x .y">
       <td class="nowrap">
          |e| : vec|N|&lt;|T|&gt;<br>
          |I| is the letter `x`, `y`, `z`, or `w`<br>
          |J| is the letter `x`, `y`, `z`, or `w`<br>
          |K| is the letter `x`, `y`, `z`, or `w`<br>
       <td class="nowrap">
           |e|`.`|I||J||K| : vec3&lt;|T|&gt;<br>
       <td>Computes the three-element vector with first component |e|.|I|, second component |e|.|J|, and third component |e|.|K|.<br>
           Letter `z` is valid only when |N| is 3 or 4.<br>
           Letter `w` is valid only when |N| is 4.<br>
           (OpVectorShuffle)
  <tr algorithm="three component vector selection using .r .g">
       <td class="nowrap">
          |e| : vec|N|&lt;|T|&gt;<br>
          |I| is the letter `r`, `g`, `b`, or `a`<br>
          |J| is the letter `r`, `g`, `b`, or `a`<br>
          |K| is the letter `r`, `g`, `b`, or `a`<br>
       <td class="nowrap">
           |e|`.`|I||J||K| : vec3&lt;|T|&gt;<br>
       <td>Computes the three-element vector with first component |e|.|I|, second component |e|.|J|, and third component |e|.|K|.<br>
           Letter `b` is only valid when |N| is 3 or 4.<br>
           Letter `a` is only valid when |N| is 4.<br>
           (OpVectorShuffle)
  <tr algorithm="four component vector selection using .x .y">
       <td class="nowrap">
          |e| : vec|N|&lt;|T|&gt;<br>
          |I| is the letter `x`, `y`, `z`, or `w`<br>
          |J| is the letter `x`, `y`, `z`, or `w`<br>
          |K| is the letter `x`, `y`, `z`, or `w`<br>
          |L| is the letter `x`, `y`, `z`, or `w`<br>
       <td class="nowrap">
           |e|`.`|I||J||K||L| : vec4&lt;|T|&gt;<br>
       <td>Computes the four-element vector with first component |e|.|I|, second component |e|.|J|, third component |e|.|K|, and fourth component |e|.|L|.<br>
           Letter `z` is valid only when |N| is 3 or 4.<br>
           Letter `w` is valid only when |N| is 4.<br>
           (OpVectorShuffle)
  <tr algorithm="four component vector selection using .r .g">
       <td class="nowrap">
          |e| : vec|N|&lt;|T|&gt;<br>
          |I| is the letter `r`, `g`, `b`, or `a`<br>
          |J| is the letter `r`, `g`, `b`, or `a`<br>
          |K| is the letter `r`, `g`, `b`, or `a`<br>
          |L| is the letter `r`, `g`, `b`, or `a`<br>
       <td class="nowrap">
           |e|`.`|I||J||K||L| : vec4&lt;|T|&gt;<br>
       <td>Computes the four-element vector with first component |e|.|I|, second component |e|.|J|, third component |e|.|K|, and fourth component |e|.|L|.<br>
           Letter `b` is only valid when |N| is 3 or 4.<br>
           Letter `a` is only valid when |N| is 4.<br>
           (OpVectorShuffle)
</table>

### Matrix Access Expression TODO ### {#matrix-access-expr}

<table class='data'>
  <caption>Column vector extraction</caption>
  <thead>
    <tr><th>Precondition<th>Conclusion<th>Description
  </thead>
  <tr algorithm="matrix indexed column vector selection">
       <td class="nowrap">
          |e| : mat|N|x|M|&lt;|T|&gt;<br>
          |i| : *Int*
       <td class="nowrap">
           |e|[|i|] : vec|M|&lt;|T|&gt;
       <td>The result is the |i|'<sup>th</sup> column vector of |e|.<br>
           The first column vector is at index |i|=0.<br>
           If |i| is outside the range [0,|N|-1], then an index in the range [0, |N|-1] is used instead.<br>
           (OpCompositeExtract)
</table>

Issue: Which index is used when it's out of bounds?

### Array Access Expression TODO ### {#array-access-expr}

<table class='data'>
  <caption>Array element extraction</caption>
  <thead>
    <tr><th>Precondition<th>Conclusion<th>Description
  </thead>
  <tr algorithm="sized array indexed element selection">
       <td class="nowrap">
          |e| : array&lt;|T|,|N|&gt;<br>
          |i| : *Int*
       <td class="nowrap">
           |e|[|i|] : |T|
       <td>The result is the value of the |i|'<sup>th</sup> element of the array value |e|.<br>
           The first element is at index |i|=0.<br>
           If |i| is outside the range [0,|N|-1], then an index in the range [0, |N|-1] is used instead.<br>
  <tr algorithm="runtime-sized array indexed element selection">
       <td class="nowrap">
          |e| : array&lt;|T|&gt;<br>
          |i| : *Int*
       <td class="nowrap">
           |e|[|i|] : |T|
       <td>The result is the value of the |i|'<sup>th</sup> element of the array value |e|.<br>
           The first element is at index |i|=0.<br>
           If |i| is outside the range [0,arrayLength(|e|)-1], then an index in the range [0, arrayLength(|e|)-1] is used instead.<br>
</table>

Issue: Which index is used when it's out of bounds?

### Structure Access Expression TODO ### {#struct-access-expr}

<table class='data'>
  <caption>Structure member extraction</caption>
  <thead>
    <tr><th>Precondition<th>Conclusion<th>Description
  </thead>
  <tr algorithm="structure member extraction">
       <td class="nowrap">
          |S| is a structure type<br>
          |M| is the identifier name of a member of |S|, having type |T|<br>
          |e| : |S|<br>
       <td class="nowrap">
           |e|.|M| : |T|
       <td>The result is the value of the member with name |M| from the structure value |e|.<br>
           (OpCompositeExtract, using the member index)
</table>

## Logical Expressions TODO ## {#logical-expr}
<table class='data'>
  <caption>Unary logical operations</caption>
  <thead>
    <tr><th>Precondition<th>Conclusion<th>Notes
  </thead>
  <tr algorithm="scalar boolean negation"><td>|e| : bool<td>`!`|e| : *bool*
      <td>Logical negation. Yields true when |e| is false, and false when |e| is true.<br>(OpLogicalNot)
  <tr algorithm="vector boolean negation"><td>|e| : vec|N|&lt;bool&gt;<td>`!`|e| : vec|N|&lt;bool&gt;
      <td>Component-wise logical negation. Component |i| of the result is `!(`|e|`[`|i|`])`.<br>(OpLogicalNot)
</table>

<table class='data'>
  <caption>Binary logical expressions</caption>
  <thead>
    <tr><th>Precondition<th>Conclusion<th>Notes
  </thead>
  <tr><td>*e1* : bool<br>*e2* : bool<td>`e1 || e2` : bool<td>
    Short-circuiting "or". Yields `true` if either `e1` or `e2` are true; evaluates `e2` only if `e1` is false.
  <tr><td>*e1* : bool<br>*e2* : bool<td>`e1 && e2` : bool<td>
    Short-circuiting "and". Yields `true` if both `e1` and `e2` are true; evaluates `e2` only if `e1` is true.
  <tr><td>*e1* : bool<br>*e2* : bool<td>`e1 | e2` : bool<td>
    Logical "or". Evaluates both `e1` and `e2`; yields `true` if either are `true`.
  <tr><td>*e1* : bool<br>*e2* : bool<td>`e1 & e2` : bool<td>
    Logical "and". Evaluates both `e1` and `e2`; yields `true` if both are `true`.
  <tr><td>*e1* : *T*<br>*e2* : *T*<br>*T* is *BoolVec*<td>`e1 | e2` : *T*<td>Component-wise logical "or"
  <tr><td>*e1* : *T*<br>*e2* : *T*<br>*T* is *BoolVec*<td>`e1 & e2` : *T*<td>Component-wise logical "and"
</table>


## Arithmetic Expressions TODO ## {#arithmetic-expr}

<table class='data'>
  <caption>Unary arithmetic expressions</caption>
  <thead>
    <tr><th>Precondition<th>Conclusion<th>Notes
  </thead>
  <tr><td>*e* : *T*, *T* is *SignedIntegral*<td>`-e` : *T*<td>Signed integer negation. OpSNegate
  <tr><td>*e* : *T*, *T* is *Floating*<td>`-e` : *T*<td>Floating point negation. OpFNegate
</table>

<table class='data'>
  <caption>Binary arithmetic expressions over scalars</caption>
  <thead>
    <tr><th>Precondition<th>Conclusion<th>Notes
  </thead>
  <tr><td>*e1* : u32<br> *e2* : u32<td class="nowrap">`e1 + e2` : u32<td>Integer addition, modulo 2<sup>32</sup> (OpIAdd)
  <tr><td>*e1* : i32<br> *e2* : i32<td>`e1 + e2` : i32<td>Integer addition, modulo 2<sup>32</sup> (OpIAdd)
  <tr><td>*e1* : f32<br> *e2* : f32<td>`e1 + e2` : f32<td>Floating point addition (OpFAdd)
  <tr><td>*e1* : u32<br> *e2* : u32<td>`e1 - e2` : u32<td>Integer subtraction, modulo 2<sup>32</sup> (OpISub)
  <tr><td>*e1* : i32<br> *e2* : i32<td>`e1 - e2` : i32<td>Integer subtraction, modulo 2<sup>32</sup> (OpISub)
  <tr><td>*e1* : f32<br> *e2* : f32<td>`e1 - e2` : f32<td>Floating point subtraction (OpFSub)
  <tr><td>*e1* : u32<br> *e2* : u32<td>`e1 * e2` : u32<td>Integer multiplication, modulo 2<sup>32</sup> (OpIMul)
  <tr><td>*e1* : i32<br> *e2* : i32<td>`e1 * e2` : i32<td>Integer multiplication, modulo 2<sup>32</sup> (OpIMul)
  <tr><td>*e1* : f32<br> *e2* : f32<td>`e1 * e2` : f32<td>Floating point multiplication (OpFMul)
  <tr><td>*e1* : u32<br> *e2* : u32<td>`e1 / e2` : u32<td>Unsigned integer division (OpUDiv)
  <tr><td>*e1* : i32<br> *e2* : i32<td>`e1 / e2` : i32<td>Signed integer division (OpSDiv)
  <tr><td>*e1* : f32<br> *e2* : f32<td>`e1 / e2` : f32<td>Floating point division (OpFDiv)
  <tr><td>*e1* : u32<br> *e2* : u32<td>`e1 % e2` : u32<td>Unsigned integer modulus (OpUMod)
  <tr><td>*e1* : i32<br> *e2* : i32<td>`e1 % e2` : i32<td>Signed integer remainder, where sign of non-zero result matches sign of *e2* (OpSMod)
  <tr><td>*e1* : f32<br> *e2* : f32<td>`e1 % e2` : f32<td>Floating point modulus, where sign of non-zero result matches sign of *e2* (OpFMod)
</table>

<table class='data'>
  <caption>Binary arithmetic expressions over vectors</caption>
  <thead>
    <tr><th>Precondition<th>Conclusion<th>Notes
  </thead>
  <tr><td>*e1* : *T*<br> *e2* : *T*<br> *T* is *IntVec*<td class="nowrap">`e1 + e2` : *T*<td>Component-wise integer addition (OpIAdd)
  <tr><td>*e1* : *T*<br> *e2* : *T*<br> *T* is *FloatVec*<td class="nowrap">`e1 + e2` : *T*<td>Component-wise floating point addition (OpIAdd)
  <tr><td>*e1* : *T*<br> *e2* : *T*<br> *T* is *IntVec*<td class="nowrap">`e1 - e2` : *T*<td>Component-wise integer subtraction (OpISub)
  <tr><td>*e1* : *T*<br> *e2* : *T*<br> *T* is *FloatVec*<td>`e1 - e2` : *T*<td>Component-wise floating point subtraction (OpISub)
  <tr><td>*e1* : *T*<br> *e2* : *T*<br> *T* is *IntVec*<td>`e1 * e2` : *T*<td>Component-wise integer multiplication (OpIMul)
  <tr><td>*e1* : *T*<br> *e2* : *T*<br> *T* is *FloatVec*<td>`e1 * e2` : *T*<td>Component-wise floating point multiplication (OpIMul)
  <tr><td>*e1* : *T*<br> *e2* : *T*<br> *T* is *IntVec* with unsigned component<td>`e1 / e2` : *T*<td>Component-wise unsigned integer division (OpUDiv)
  <tr><td>*e1* : *T*<br> *e2* : *T*<br> *T* is *IntVec* with signed component<td>`e1 / e2` : *T*<td>Component-wise signed integer division (OpSDiv)
  <tr><td>*e1* : *T*<br> *e2* : *T*<br> *T* is *FloatVec*<td>`e1 / e2` : *T*<td>Component-wise floating point division (OpFDiv)
  <tr><td>*e1* : *T*<br> *e2* : *T*<br> *T* is *IntVec* with unsigned component<td>`e1 % e2` : *T*<td>Component-wise unsigned integer modulus (OpUMod)
  <tr><td>*e1* : *T*<br> *e2* : *T*<br> *T* is *IntVec* with signed component<td>`e1 % e2` : *T*<td>Component-wise signed integer remainder (OpSMod)
  <tr><td>*e1* : *T*<br> *e2* : *T*<br> *T* is *FloatVec*<td>`e1 % e2` : *T*<td>Component-wise floating point modulus (OpFMod)
</table>

<table class='data'>
  <caption>Binary arithmetic expressions with mixed scalar, vector, and matrix operands</caption>
  <thead>
    <tr><th>Precondition<th>Conclusion<th>Notes
  </thead>
  <tr><td>*e1* : f32<br>
          *e2* : *T*<br>
          *T* is *FloatVec*
      <td>`e1 * e2` : *T*<br>
          `e2 * e1` : *T*
      <td>Multiplication of a vector and a scalar (OpVectorTimesScalar)
  <tr><td>*e1* : f32<br>
          *e2* : *T*<br>
          *T* is mat*N*x*M*&lt;f32&gt;
      <td>`e1 * e2` : *T*<br>
          `e2 * e1` : *T*
      <td>Multiplication of a matrix and a scalar (OpMatrixTimesScalar)
  <tr><td>*e1* : vec*M*&lt;f32&gt;<br>
          *e2* : mat*N*x*M*&lt;f32&gt;
      <td>`e1 * e2` : vec*N*&lt;f32&gt;<br>
      <td>Vector times matrix (OpVectorTimesMatrix)
  <tr><td>*e1* : mat*N*x*M*&lt;f32&gt;<br>
          *e2* : vec*N*&lt;f32&gt;
      <td>`e1 * e2` : vec*M*&lt;f32&gt;<br>
      <td>Matrix times vector (OpMatrixTimesVector)
  <tr><td>*e1* : mat*K*x*N*&lt;f32&gt;<br>
          *e2* : mat*M*x*K*&lt;f32&gt;<br>
      <td>`e1 * e2` : mat*M*x*N*&lt;f32&gt;<br>
      <td>Matrix times matrix (OpMatrixTimesMatrix)
</table>

## Comparison Expressions TODO ## {#comparison-expr}

<table class='data'>
  <caption>Comparisons over scalars</caption>
  <thead>
    <tr><th>Precondition<th>Conclusion<th>Notes
  </thead>
  <tr><td>*e1* : bool<br>
          *e2* : bool<br>
       <td class="nowrap">`e1 == e2` : bool
       <td>Equality (OpLogicalEqual)
  <tr><td>*e1* : bool<br>
          *e2* : bool<br>
       <td class="nowrap">`e1 != e2` : bool
       <td>Inequality (OpLogicalNotEqual)
  <tr><td>*e1* : i32<br>
          *e2* : i32<br>
       <td class="nowrap">`e1 == e2` : bool
       <td>Equality (OpIEqual)
  <tr><td>*e1* : i32<br>
          *e2* : i32<br>
       <td class="nowrap">`e1 != e2` : bool
       <td>Inequality (OpINotEqual)
  <tr><td>*e1* : i32<br>
          *e2* : i32<br>
       <td class="nowrap">`e1 < e2` : bool
       <td>Less than (OpSLessThan)
  <tr><td>*e1* : i32<br>
          *e2* : i32<br>
       <td class="nowrap">`e1 <= e2` : bool
       <td>Less than or equal (OpSLessThanEqual)
  <tr><td>*e1* : i32<br>
          *e2* : i32<br>
       <td class="nowrap">`e1 >= e2` : bool
       <td>Greater than or equal (OpSGreaterThanEqual)
  <tr><td>*e1* : i32<br>
          *e2* : i32<br>
       <td class="nowrap">`e1 > e2` : bool
       <td>Greater than (OpSGreaterThan)
  <tr><td>*e1* : u32<br>
          *e2* : u32<br>
       <td class="nowrap">`e1 == e2` : bool
       <td>Equality (OpIEqual)
  <tr><td>*e1* : u32<br>
          *e2* : u32<br>
       <td class="nowrap">`e1 != e2` : bool
       <td>Inequality (OpINotEqual)
  <tr><td>*e1* : u32<br>
          *e2* : u32<br>
       <td class="nowrap">`e1 < e2` : bool
       <td>Less than (OpULessThan)
  <tr><td>*e1* : u32<br>
          *e2* : u32<br>
       <td class="nowrap">`e1 <= e2` : bool
       <td>Less than or equal (OpULessThanEqual)
  <tr><td>*e1* : u32<br>
          *e2* : u32<br>
       <td class="nowrap">`e1 >= e2` : bool
       <td>Greater than or equal (OpUGreaterThanEqual)
  <tr><td>*e1* : u32<br>
          *e2* : u32<br>
       <td class="nowrap">`e1 > e2` : bool
       <td>Greater than (OpUGreaterThan)
  <tr><td>*e1* : f32<br>
          *e2* : f32<br>
       <td class="nowrap">`e1 == e2` : bool
       <td>Equality (OpFOrdEqual)
  <tr><td>*e1* : f32<br>
          *e2* : f32<br>
       <td class="nowrap">`e1 != e2` : bool
       <td>Equality (OpFOrdNotEqual)
  <tr><td>*e1* : f32<br>
          *e2* : f32<br>
       <td class="nowrap">`e1 < e2` : bool
       <td>Less than (OpFOrdLessThan)
  <tr><td>*e1* : f32<br>
          *e2* : f32<br>
       <td class="nowrap">`e1 <= e2` : bool
       <td>Less than or equal (OpFOrdLessThanEqual)
  <tr><td>*e1* : f32<br>
          *e2* : f32<br>
       <td class="nowrap">`e1 >= e2` : bool
       <td>Greater than or equal (OpFOrdGreaterThanEqual)
  <tr><td>*e1* : f32<br>
          *e2* : f32<br>
       <td class="nowrap">`e1 > e2` : bool
       <td>Greater than (OpFOrdGreaterThan)
</table>

<table class='data'>
  <caption>Comparisons over vectors</caption>
  <thead>
    <tr><th>Precondition<th>Conclusion<th>Notes
  </thead>
  <tr><td>*e1* : *T*<br>
          *e2* : *T*<br>
          *T* is vec*N*&lt;bool&gt;
       <td class="nowrap">`e1 == e2` : vec*N*&lt;bool&gt;
       <td>Component-wise equality<br>
           Component |i| of the result is `(`|e1|`[`|i|`] == `|e2|`[`|i|`])`<br>
           (OpLogicalEqual)
  <tr><td>*e1* : *T*<br>
          *e2* : *T*<br>
          *T* is vec*N*&lt;bool&gt;
       <td class="nowrap">`e1 != e2` : vec*N*&lt;bool&gt;
       <td>Component-wise inequality<br>
           Component |i| of the result is `(`|e1|`[`|i|`] != `|e2|`[`|i|`])`<br>
           (OpLogicalNotEqual)
  <tr><td>*e1* : *T*<br>
          *e2* : *T*<br>
          *T* is vec*N*&lt;i32&gt;
       <td class="nowrap">`e1 == e2` : vec*N*&lt;bool&gt;
       <td>Component-wise equality (OpIEqual)
  <tr><td>*e1* : *T*<br>
          *e2* : *T*<br>
          *T* is vec*N*&lt;i32&gt;
       <td class="nowrap">`e1 != e2` : vec*N*&lt;bool&gt;
       <td>Component-wise inequality (OpINotEqual)
  <tr><td>*e1* : *T*<br>
          *e2* : *T*<br>
          *T* is vec*N*&lt;i32&gt;
       <td class="nowrap">`e1 < e2` : vec*N*&lt;bool&gt;
       <td>Component-wise less than (OpSLessThan)
  <tr><td>*e1* : *T*<br>
          *e2* : *T*<br>
          *T* is vec*N*&lt;i32&gt;
       <td class="nowrap">`e1 <= e2` : vec*N*&lt;bool&gt;
       <td>Component-wise less than or equal (OpSLessThanEqual)
  <tr><td>*e1* : *T*<br>
          *e2* : *T*<br>
          *T* is vec*N*&lt;i32&gt;
       <td class="nowrap">`e1 >= e2` : vec*N*&lt;bool&gt;
       <td>Component-wise greater than or equal (OpSGreaterThanEqual)
  <tr><td>*e1* : *T*<br>
          *e2* : *T*<br>
          *T* is vec*N*&lt;i32&gt;
       <td class="nowrap">`e1 > e2` : vec*N*&lt;bool&gt;
       <td>Component-wise greater than (OpSGreaterThan)
  <tr><td>*e1* : *T*<br>
          *e2* : *T*<br>
          *T* is vec*N*&lt;u32&gt;
       <td class="nowrap">`e1 == e2` : vec*N*&lt;bool&gt;
       <td>Component-wise equality (OpIEqual)
  <tr><td>*e1* : *T*<br>
          *e2* : *T*<br>
          *T* is vec*N*&lt;u32&gt;
       <td class="nowrap">`e1 != e2` : vec*N*&lt;bool&gt;
       <td>Component-wise inequality (OpINotEqual)
  <tr><td>*e1* : *T*<br>
          *e2* : *T*<br>
          *T* is vec*N*&lt;u32&gt;
       <td class="nowrap">`e1 < e2` : vec*N*&lt;bool&gt;
       <td>Component-wise less than (OpULessThan)
  <tr><td>*e1* : *T*<br>
          *e2* : *T*<br>
          *T* is vec*N*&lt;u32&gt;
       <td class="nowrap">`e1 <= e2` : vec*N*&lt;bool&gt;
       <td>Component-wise less than or equal (OpULessThanEqual)
  <tr><td>*e1* : *T*<br>
          *e2* : *T*<br>
          *T* is vec*N*&lt;u32&gt;
       <td class="nowrap">`e1 >= e2` : vec*N*&lt;bool&gt;
       <td>Component-wise greater than or equal (OpUGreaterThanEqual)
  <tr><td>*e1* : *T*<br>
          *e2* : *T*<br>
          *T* is vec*N*&lt;u32&gt;
       <td class="nowrap">`e1 > e2` : vec*N*&lt;bool&gt;
       <td>Component-wise greater than (OpUGreaterThan)
          *T* is vec*N*&lt;u32&gt;
  <tr><td>*e1* : *T*<br>
          *e2* : *T*<br>
          *T* is vec*N*&lt;f32&gt;
       <td class="nowrap">`e1 == e2` : vec*N*&lt;bool&gt;
       <td>Component-wise equality (OpFOrdEqual)
  <tr><td>*e1* : *T*<br>
          *e2* : *T*<br>
          *T* is vec*N*&lt;f32&gt;
       <td class="nowrap">`e1 != e2` : vec*N*&lt;bool&gt;
       <td>Component-wise inequality (OpFOrdNotEqual)
  <tr><td>*e1* : *T*<br>
          *e2* : *T*<br>
          *T* is vec*N*&lt;f32&gt;
       <td class="nowrap">`e1 < e2` : vec*N*&lt;bool&gt;
       <td>Component-wise less than (OpFOrdLessThan)
  <tr><td>*e1* : *T*<br>
          *e2* : *T*<br>
          *T* is vec*N*&lt;f32&gt;
       <td class="nowrap">`e1 <= e2` : vec*N*&lt;bool&gt;
       <td>Component-wise less than or equal (OpFOrdLessThanEqual)
  <tr><td>*e1* : *T*<br>
          *e2* : *T*<br>
          *T* is vec*N*&lt;f32&gt;
       <td class="nowrap">`e1 >= e2` : vec*N*&lt;bool&gt;
       <td>Component-wise greater than or equal (OpFOrdGreaterThanEqual)
  <tr><td>*e1* : *T*<br>
          *e2* : *T*<br>
          *T* is vec*N*&lt;f32&gt;
       <td class="nowrap">`e1 > e2` : vec*N*&lt;bool&gt;
       <td>Component-wise greater than (OpFOrdGreaterThan)
</table>

## Bit Expressions TODO ## {#bit-expr}

<table class='data'>
  <caption>Unary bitwise operations</caption>
  <thead>
    <tr><th>Precondition<th>Conclusion<th>Notes
  </thead>
  <tr algorithm="scalar unsigned complement">
       <td>|e| : u32<br>
       <td class="nowrap">`~`|e| : u32
       <td>Bitwise complement on unsigned integers. Result is the mathematical value (2<sup>32</sup> - 1  - |e|).
          <br>OpNot
  <tr algorithm="vector unsigned complement">
      <td>|e| : vec|N|&lt;u32&gt;
      <td>`~`|e| : vec|N|&lt;u32&gt;
      <td>Component-wise unsigned complement. Component |i| of the result is `~(`|e|`[`|i|`])`.
          <br>OpNot
  <tr algorithm="scalar signed complement">
       <td>|e| : i32<br>
       <td class="nowrap">`~`|e| : i32
       <td>Bitwise complement on signed integers. Result is i32(~u32(|e|)).
          <br>OpNot
  <tr algorithm="vector signed complement">
      <td>|e| : vec|N|&lt;i32&gt;
      <td>`~`|e| : vec|N|&lt;i32&gt;
      <td>Component-wise signed complement. Component |i| of the result is `~(`|e|`[`|i|`])`.
          <br>OpNot
</table>

<table class='data'>
  <caption>Binary bitwise operations</caption>
  <thead>
    <tr><th>Precondition<th>Conclusion<th>Notes
  </thead>
  <tr><td>*e1* : *T*<br>
          *e2* : *T*<br>
          *T* is *Integral*
       <td class="nowrap">`e1 | e2` : *T*
       <td>Bitwise-or
  <tr><td>*e1* : *T*<br>
          *e2* : *T*<br>
          *T* is *Integral*
       <td class="nowrap">`e1 & e2` : *T*
       <td>Bitwise-and
  <tr><td>*e1* : *T*<br>
          *e2* : *T*<br>
          *T* is *Integral*
       <td class="nowrap">`e1 ^ e2` : *T*
       <td>Bitwise-exclusive-or
</table>


<table class='data'>
  <caption>Bit shift expressions</caption>
  <thead>
    <tr><th>Precondition<th>Conclusion<th>Notes
  </thead>
  <tr algorithm="scalar shift left"><td>|e1| : |T|<br>
          |e2| : u32<br>
          |T| is *Int*
       <td class="nowrap">|e1| `<<` |e2| : |T|
       <td>Shift left:<br>
           Shift |e1| left, inserting zero bits at the least significant positions,
           and discarding the most significant bits.
           The number of bits to shift is the value of |e2| modulo the bit width of |e1|.<br>
           (OpShiftLeftLogical)
  <tr algorithm="vector shift left"><td>|e1| : vec|N|&lt;|T|&gt;<br>
          |e2| : vec|N|&lt;u32&gt;<br>
          |T| is *Int*
       <td class="nowrap">|e1| `<<` |e2| : vec|N|&lt;|T|&gt;
       <td>Component-wise shift left:<br>
           Component |i| of the result is `(`|e1|`[`|i|`] << `|e2|`[`|i|`])`<br>
           (OpShiftLeftLogical)
  <tr algorithm="scalar logical shift right"><td>|e1| : u32<br>
          |e2| : u32<br>
       <td class="nowrap">|e1| `>>` |e2| `: u32`
       <td >Logical shift right:<br>
           Shift |e1| right, inserting zero bits at the most significant positions,
           and discarding the least significant bits.
           The number of bits to shift is the value of |e2| modulo the bit width of |e1|.
           (OpShiftRightLogical)
  <tr algorithm="vector logical shift right"><td>|e1| : vec|N|&lt;u32&gt;<br>
          |e2| : vec|N|&lt;u32&gt;<br>
       <td class="nowrap">|e1| `>>` |e2| : vec|N|&lt;u32&gt;
       <td>Component-wise logical shift right:<br>
           Component |i| of the result is `(`|e1|`[`|i|`] >> `|e2|`[`|i|`])`
           (OpShiftRightLogical)
  <tr algorithm="scalar arithmetic shift right"><td>|e1| : i32<br>
          |e2| : u32<br>
       <td class="nowrap">|e1| `>>` |e2| : i32
       <td>Arithmetic shift right:<br>
           Shift |e1| right, copying the sign bit of |e1| into the most significant positions,
           and discarding the least significant bits.
           The number of bits to shift is the value of |e2| modulo the bit width of |e1|.
           (OpShiftRightArithmetic)
  <tr algorithm="vector arithmetic shift right"><td>|e1| : vec|N|&lt;i32&gt;<br>
          |e2| : vec|N|&lt;u32&gt;<br>
       <td class="nowrap">|e1| `>>` |e2| : vec|N|&lt;i32&gt;
       <td>Component-wise arithmetic shift right:<br>
           Component |i| of the result is `(`|e1|`[`|i|`] >> `|e2|`[`|i|`])`
           (OpShiftRightArithmetic)
</table>

## Function Call Expression TODO ## {#function-call-expr}

TODO: *Stub*. Call to function that has a [=return type=] is an expression.

## Variable or const reference TODO ## {#var-const-ref-expr}

## Pointer Expressions TODO ## {#pointer-expr}

TODO: *Stub*: how to write each of the abstract pointer operations

## Expression Grammar Summary ## {#expression-grammar}

<pre class='def'>
primary_expression
  : IDENT argument_expression_list?
  | type_decl argument_expression_list
  | const_literal
  | paren_rhs_statement
  | BITCAST LESS_THAN type_decl GREATER_THAN paren_rhs_statement
      OpBitcast

argument_expression_list
  : PAREN_LEFT ((short_circuit_or_expression COMMA)* short_circuit_or_expression)? PAREN_RIGHT

postfix_expression
  :
  | BRACKET_LEFT short_circuit_or_expression BRACKET_RIGHT postfix_expression
  | PERIOD IDENT postfix_expression

unary_expression
  : singular_expression
  | MINUS unary_expression
      OpSNegate
      OpFNegate
  | BANG unary_expression
      OpLogicalNot
  | TILDE unary_expression
      OpNot

singular_expression
  : primary_expression postfix_expression

multiplicative_expression
  : unary_expression
  | multiplicative_expression STAR unary_expression
      OpVectorTimesScalar
      OpMatrixTimesScalar
      OpVectorTimesMatrix
      OpMatrixTimesVector
      OpMatrixTimesMatrix
      OpIMul
      OpFMul
  | multiplicative_expression FORWARD_SLASH unary_expression
      OpUDiv
      OpSDiv
      OpFDiv
  | multiplicative_expression MODULO unary_expression
      OpUMOd
      OpSMod
      OpFMod

additive_expression
  : multiplicative_expression
  | additive_expression PLUS multiplicative_expression
      OpIAdd
      OpFAdd
  | additive_expression MINUS multiplicative_expression
      OpFSub
      OpISub

shift_expression
  : additive_expression
  | shift_expression SHIFT_LEFT additive_expression
        OpShiftLeftLogical
  | shift_expression SHIFT_RIGHT additive_expression
        OpShiftRightLogical or OpShiftRightArithmetic

relational_expression
  : shift_expression
  | relational_expression LESS_THAN shift_expression
        OpULessThan
        OpFOrdLessThan
  | relational_expression GREATER_THAN shift_expression
        OpUGreaterThan
        OpFOrdGreaterThan
  | relational_expression LESS_THAN_EQUAL shift_expression
        OpULessThanEqual
        OpFOrdLessThanEqual
  | relational_expression GREATER_THAN_EQUAL shift_expression
        OpUGreaterThanEqual
        OpFOrdGreaterThanEqual

equality_expression
  : relational_expression
  | relational_expression EQUAL_EQUAL relational_expression
        OpIEqual
        OpFOrdEqual
  | relational_expression NOT_EQUAL relational_expression
        OpINotEqual
        OpFOrdNotEqual

and_expression
  : equality_expression
  | and_expression AND equality_expression

exclusive_or_expression
  : and_expression
  | exclusive_or_expression XOR and_expression

inclusive_or_expression
  : exclusive_or_expression
  | inclusive_or_expression OR exclusive_or_expression

short_circuit_and_expression
  : inclusive_or_expression
  | short_circuit_and_expression AND_AND inclusive_or_expression

short_circuit_or_expression
  : short_circuit_and_expression
  | short_circuit_or_expression OR_OR short_circuit_and_expression
</pre>


# Statements TODO # {#statements}

## Compound Statement ## {#compound-statement}

A compound statement is a brace-enclosed group of zero or more statements.
When a declaration is one of those statements, its identifier is [=in scope=]
from the start of the next statement until the end of the compound statement.

<pre class='def'>
compound_statement
  : BRACE_LEFT statements BRACE_RIGHT
</pre>

## Assignment TODO ## {#assignment}

<pre class='def'>
assignment_statement
  : singular_expression EQUAL short_circuit_or_expression
      If singular_expression is a variable, this maps to OpStore to the variable.
      Otherwise, singular expression is a pointer expression in an Assigning (L-value) context
      which maps to OpAccessChain followed by OpStore
</pre>

### Writing to a variable TODO ### {#writing-to-var}

### Writing to a part of a composite variable TODO ### {#writing-to-part-of-composite}

## Control flow TODO ## {#control-flow}

### Sequence TODO ### {#sequence-statement}

### If/elseif/else Statement TODO ### {#if-statement}

<pre class='def'>
if_statement
  : IF paren_rhs_statement compound_statement elseif_statement? else_statement?

elseif_statement
  : ELSE_IF paren_rhs_statement compound_statement elseif_statement?

else_statement
  : ELSE compound_statement
</pre>


### Switch Statement ### {#switch-statement}

<pre class='def'>
switch_statement
  : SWITCH paren_rhs_statement BRACE_LEFT switch_body+ BRACE_RIGHT

switch_body
  : CASE case_selectors COLON BRACE_LEFT case_body BRACE_RIGHT
  | DEFAULT COLON BRACE_LEFT case_body BRACE_RIGHT

case_selectors
  : const_literal (COMMA const_literal)*

case_body
  :
  | statement case_body
  | FALLTHROUGH SEMICOLON
</pre>

A switch statement transfers control to one of a set of case clauses, or to the `default` clause,
depending on the evaluation of a selector expression.

The selector expression must be of a scalar integer type.
If the selector value equals a value in a case selector list, then control is transferred to
the body of that case clause.
If the selector value does not equal any of the case selector values, then control is
transferred to the `default` clause.

Each switch statement must have exactly one default clause.

The case selector values must have the same type as the selector expression.

A literal value must not appear more than once in the case selectors for a switch statement.

Note: The value of the literal is what matters, not the spelling.
For example `0`, `00`, and `0x0000` all denote the zero value.

When control reaches the end of a case body, control normally transfers to the first statement
after the switch statement.
Alternately, executing a `fallthrough` statement transfers control to the body of the next case clause or
default clause, whichever appears next in the switch body.
A `fallthrough` statement must not appear as the last statement in the last clause of a switch.
When a declaration appears in a case body, its identifier is [=in scope=] from
the start of the next statement until the end of the case body.

Note: Identifiers declared in a case body are not [=in scope=] of case bodies
which are reachable via a `fallthrough` statement.


### Loop Statement ### {#loop-statement}

<pre class='def'>
loop_statement
  : LOOP BRACE_LEFT statements continuing_statement? BRACE_RIGHT
</pre>

The <dfn noexport>loop body</dfn> is special form [compound
statement](#compound-statement) that executes repeatedly.
Each execution of the loop body is called an <dfn noexport>iteration</dfn>.

The identifier of a declaration in a loop is [=in scope=] from the start of the
next statement until the end of the loop body.
The declaration is executed each time it is reached, so each new iteration
creates a new instance of the variable or constant, and re-initializes it.

This repetition can be interrupted by a [[#break-statement]], `return`, or
`discard`.

Optionally, the last statement in the loop body may be a
[[#continuing-statement]].

Note: The loop statement is one of the biggest differences from other shader
languages.

This design directly expresses loop idioms commonly found in compiled code.
In particular, placing the loop update statements at the end of the loop body
allows them to naturally use values defined in the loop body.

<div class='example glsl' heading='GLSL Loop'>
  <xmp>
    int a = 2;
    for (int i = 0; i < 4; i++) {
      a *= 2;
    }
  </xmp>
</div>

<div class='example wgsl function-scope' heading="[SHORTNAME] Loop">
  <xmp>
    const a : i32 = 2;
    var i : i32 = 0;      // <1>
    loop {
      if (i >= 4) { break; }

      a = a * 2;

      i = i + 1;
    }
  </xmp>
</div>
* <1> The initialization is listed before the loop.

<div class='example glsl' heading='GLSL Loop with continue'>
  <xmp>
    int a = 2;
    const int step = 1;
    for (int i = 0; i < 4; i += step) {
      if (i % 2 == 0) continue;
      a *= 2;
    }
  </xmp>
</div>

<div class='example wgsl' heading="[SHORTNAME] Loop with continue">
  <xmp>
    var a : i32 = 2;
    var i : i32 = 0;
    loop {
      if (i >= 4) { break; }

      const step : i32 = 1;

      i = i + 1;
      if (i % 2 == 0) { continue; }

      a = a * 2;
    }
  </xmp>
</div>

<div class='example wgsl' heading="[SHORTNAME] Loop with continue and continuing">
  <xmp>
    var a : i32 = 2;
    var i : i32 = 0;
    loop {
      if (i >= 4) { break; }

      const step : i32 = 1;

      if (i % 2 == 0) { continue; }

      a = a * 2;

      continuing {   // <2>
        i = i + step;
      }
    }
  </xmp>
</div>
* <2> The continue construct is placed at the end of the `loop`

### For Statement ### {#for-statement}

<pre class='def'>
for_statement
  : FOR PAREN_LEFT for_header PAREN_RIGHT compound_statement

for_header
  : (variable_statement | assignment_statement | func_call_statement)? SEMICOLON
     short_circuit_or_expression? SEMICOLON
     (assignment_statement | func_call_statement)?
</pre>

The `for(initializer; condition; continuing) { body }` statement is syntactic sugar on top of a [[#loop-statement]] with the same `body`. Additionally:
* If `initializer` is non-empty, it is executed inside an additional scope before the first iteration.
* If `condition` is non-empty, it is checked at the beginning of the loop body and if unsatisfied then a [[#break-statement]] is executed.
* If `continuing` is non-empty, it becomes a [[#continuing-statement]] at the end of the loop body.

The `initializer` of a for loop is executed once prior to executing the loop.
When a declaration appears in the initializer, its identifier is [=in scope=] until the end of the `body`.
Unlike declarations in the `body`, the declaration is not re-initialized each iteration.

The `condition`, `body` and `continuing` execute in that order to form a loop [=iteration=].
The `body` is a special form of [compound statement](#compound-statement).
The identifier of a declaration in the `body` is [=in scope=] from the start of
the next statement until the end of the `body`.
The declaration is executed each time it is reached, so each new iteration
creates a new instance of the variable or constant, and re-intializes it.

<div class='example glsl' heading="For to Loop transformation">
  <xmp>
    for(var i : i32 = 0; i < 4; i = i + 1) {
      if (a == 0) {
        continue;
      }
      a = a + 2;
    }
  </xmp>
</div>

Converts to:

<div class='example wgsl function-scope' heading="For to Loop transformation">
  <xmp>
    { // Introduce new scope for loop variable i
      var i : i32 = 0;
      var a : i32 = 0;
      loop {
        if (!(i < 4)) {
          break;
        }

        if (a == 0) {
          continue;
        }
        a = a + 2;

        continuing {
          i = i + 1;
        }
      }
    }
  </xmp>
</div>


### Break ### {#break-statement}

<pre class='def'>
break_statement
  : BREAK
</pre>

Use a `break` statement to transfer control to the first statement
after the body of the nearest-enclosing [[#loop-statement]]
or [[#switch-statement]].

When a `break` statement is placed such that it would exit from a loop's [[#continuing-statement]],
then:

* The `break` statement must appear as either:
    * The only statement in the true-branch clause of an `if` that has:
        * no `else` clause or an empty `else` clause
        * no `elseif` clauses
    * The only statement in the `else` clause of an `if` that has an empty true-branch clause and no `elseif` clauses.
* That `if` statement must appear last in the `continuing` clause.

<div class='example wgsl function-scope' heading="[SHORTNAME] Valid loop if-break from a continuing clause">
  <xmp>
    var a : i32 = 2;
    var i : i32 = 0;
    loop {
      const step : i32 = 1;

      if (i % 2 == 0) { continue; }

      a = a * 2;

      continuing {
        i = i + step;
        if (i >= 4) { break; }
      }
    }
  </xmp>
</div>

<div class='example wgsl function-scope' heading="[SHORTNAME] Valid loop if-else-break from a continuing clause">
  <xmp>
    var a : i32 = 2;
    var i : i32 = 0;
    loop {
      const step : i32 = 1;

      if (i % 2 == 0) { continue; }

      a = a * 2;

      continuing {
        i = i + step;
        if (i < 4) {} else { break; }
      }
    }
  </xmp>
</div>

<div class='example wgsl function-scope expect-error' heading="[SHORTNAME] Invalid breaks from a continuing clause">
  <xmp>
    var a : i32 = 2;
    var i : i32 = 0;

    loop {
      const step : i32 = 1;

      if (i % 2 == 0) { continue; }

      a = a * 2;

      continuing {
        i = i + step;
        break;                                     // Invalid: too early
        if (i < 4) { i = i + 1; } else { break; }  // Invalid: if is too complex, and too early
        if (i >= 4) { break; } else { i = i + 1; } // Invalid: if is too complex
      }
    }
  </xmp>
</div>

### Continue ### {#continue-statement}

<pre class='def'>
continue_statement
  : CONTINUE
</pre>

Use a `continue` statement to transfer control in the nearest-enclosing [[#loop-statement]]:

*  forward to the [[#continuing-statement]] at the end of the body of that loop, if it exists.
*  otherwise backward to the first statement in the loop body, starting the next iteration

A `continue` statement must not be placed such that it would transfer
control to an enclosing [[#continuing-statement]].
(It is a *forward* branch when branching to a `continuing` statement.)

A `continue` statement must not be placed such that it would transfer
control past a declaration used in the targeted continuing construct.

<div class='example wgsl function-scope expect-error' heading="Invalid continue bypasses declaration">
  <xmp>
    var i : i32 = 0;
    loop {
      if (i >= 4) { break; }
      if (i % 2 == 0) { continue; } // <3>

      const step : i32 = 2;

      continuing {
        i = i + step;
      }
    }
  </xmp>
</div>
* <3> The `continue` is invalid because it bypasses the declaration of `step` used in the `continuing` construct

### Continuing Statement ### {#continuing-statement}

<pre class='def'>
continuing_statement
  : CONTINUING compound_statement
</pre>

A *continuing* construct is a block of statements to be executed at the end of a loop iteration.
The construct is optional.

The block of statements must not contain a return or discard statement.

### Return Statement ### {#return-statement}

<pre class='def'>
return_statement
  : RETURN short_circuit_or_expression?
</pre>

A <dfn noexport>return</dfn> statement ends execution of the current function.
If the function is an [=entry point=], then the current shader invocation
is terminated.
Otherwise, evaluation continues with the next expression or statement after
the evaluation of the call site of the current function invocation.

If the function doesn't have a [=return type=], then the return statement is
optional. If the return statement is provided for such a function, it must not
supply a value.
Otherwise the expression must be present, and is called the *return value*.
In this case the call site of this function invocation evaluates to the return value.
The type of the return value must match the return type of the function.


### Discard Statement ### {#discard-statement}

The `discard` statement must only be used in a [=fragment=] shader stage.
Executing a `discard` statement will:

* immediately terminate the current invocation, and
* prevent evaluation and generation of a return value for the [=entry point=], and
* prevent the current fragment from being processed downstream in the [=GPURenderPipeline=].

Only statements
executed prior to the `discard` statement will have observable effects.

Note: A `discard` statement may be executed by any
[=functions in a shader stage|function in a fragment stage=] and the effect is the same:
immediate termination of the invocation.

After a `discard` statement is executed, control flow is non-uniform for the
duration of the entry point.

Issue: [[#uniform-control-flow]] needs to state whether all invocations being discarded maintains uniform control flow.

<div class='example' heading='Using the discard statement to throw away a fragment'>
  <xmp>
  var<private> will_emit_color: bool = false;

  fn discard_if_shallow(pos: vec4<f32>) {
    if (pos.z < 0.001) {
      // If this is executed, then the will_emit_color flag will
      // never be set to true.
      discard;
    }
    will_emit_color = true;
  }

  [[stage(fragment)]]
  fn main([[builtin(position)]] coord_in: vec4<f32>)
    -> [[location(0)]] vec4<f32>
  {
    discard_if_shallow(coord_in);

    // Set the flag and emit red, but only if the helper function
    // did not execute the discard statement.
    will_emit_color = true;
    return vec4<f32>(1.0, 0.0, 0.0, 1.0);
  }
  </xmp>
</div>

## Function Call Statement TODO ## {#function-call-statement}

<pre class='def'>
func_call_statement
  : IDENT argument_expression_list
</pre>

## Statements Grammar Summary ## {#statements-summary}

<pre class='def'>
compound_statement
  : BRACE_LEFT statements BRACE_RIGHT

paren_rhs_statement
  : PAREN_LEFT short_circuit_or_expression PAREN_RIGHT

statements
  : statement*

statement
  : SEMICOLON
  | return_statement SEMICOLON
  | if_statement
  | switch_statement
  | loop_statement
  | for_statement
  | func_call_statement SEMICOLON
  | variable_statement SEMICOLON
  | break_statement SEMICOLON
  | continue_statement SEMICOLON
  | DISCARD SEMICOLON
  | assignment_statement SEMICOLON
  | compound_statement
</pre>


# Functions # {#functions}

A <dfn noexport>function</dfn> performs computational work when invoked.

A function is invoked in one of the following ways:
* By evaluating a function call expression. See [[#function-call-expr]].
* By executing a function call statement. See [[#function-call-statement]].
* An [=entry point=] function is invoked by the WebGPU implementation to perform
    the work of a [=shader stage=] in a [=pipeline=]. See [[#entry-points]]

There are two kinds of functions:
* A [=built-in function=] is provided by the [SHORTNAME] implementation,
    and is always available to a [SHORTNAME] program.
    See [[#builtin-functions]].
* A <dfn noexport>user-defined function</dfn> is declared in a [SHORTNAME] program.

## Declaring a user-defined function ## {#function-declaration-sec}

A <dfn noexport>function declaration</dfn> creates a user-defined function, by specifying:
* An optional set of attributes.
* The name of the function.
* The formal parameter list: an ordered sequence of zero
    or more [=formal parameter=] declarations,
    separated by commas, and
    surrounded by parentheses.
* An optional, possibly decorated, <dfn noexport>return type</dfn>.
* The <dfn noexport>function body</dfn>.

A function declaration must only occur at [=module scope=].
The function name is [=in scope=] from the start of the formal parameter list
until the end of the program.

A <dfn noexport>formal parameter</dfn> declaration specifies an identifier name and a type for a value that must be
provided when invoking the function.
A formal parameter may have attributes.
See [[#function-calls]].
The identifier is [=in scope=] until the end of the function.
Two formal parameters for a given function must not have the same name.

<<<<<<< HEAD
If the return type of the function is specified, then the last statement
in the function body must be a return statement.
=======
If the function declaration does not specify a return type, then the function return type is [=void=].

If the return type is not [=void=],
then the last statement in the function body must be a [=return=] statement.
>>>>>>> f99e40c9

<pre class='def'>
function_decl
  : attribute_list* function_header compound_statement

function_header
  : FN IDENT PAREN_LEFT param_list PAREN_RIGHT function_return_type_decl_optional

function_return_type_decl_optional
  :
  | ARROW attribute_list* type_decl

param_list
  :
  | (param COMMA)* param

param
  : attribute_list* variable_ident_decl
</pre>

[SHORTNAME] defines the following attributes that can be applied to function declarations:
 * [=attribute/stage=]
 * [=attribute/workgroup_size=]

[SHORTNAME] defines the following attributes that can be applied to function
parameters and return types:
 * [=attribute/builtin=]
 * [=attribute/location=]

<div class='example' heading='Simple functions'>
  <xmp>
    // Declare the add_two function.
    // It has two formal paramters, i and b.
    // It has a return type of i32.
    // It has a body with a return statement.
    fn add_two(i: i32, b: f32) -> i32 {
      return i + 2;  // A formal parameter is available for use in the body.
    }

    // A compute shader entry point function, 'main'.
    // It has no specified return type.
    // It invokes the ordinary_two function, and captures
    // the resulting value in the named value 'two'.
    [[stage(compute)]] fn main() {
       const six: i32 = add_two(4, 5.0);
    }
  </xmp>
</div>

## Function calls TODO ## {#function-calls}

A function call is a statement or expression which invokes a function.

TODO: explain how invocation works: supply operands matching formal parameter types,
"suspend" execution of the caller, then resume after
the callee is done (unless discard). Describe return value.

The names in the parameter list of a function definition are available for use in the body
of the function.
During a particular function evaluation,
the parameter names denote the values specified to the function call expression or statement
which initiated the function evaluation;
the names and values are associated by position.

## Restrictions TODO ## {#function-restriction}
TODO: *This is a stub*

* Recursion is not permitted. (No cycle in the call graph.)
* Function call parameters
 * Match type and number
 * Restrictions on pointers
 * Aliasing (?)


# Entry Points TODO # {#entry-points}

## Shader Stages ## {#shader-stages-sec}

In WebGPU, a <dfn noexport>pipeline</dfn> is a unit of work executed on the GPU.
There are two kinds of pipelines: GPUComputePipeline, and GPURenderPipeline.

A <dfn noexport>GPUComputePipeline</dfn> runs a
<dfn noexport>compute shader stage</dfn> over a logical
grid of points with a controllable amount of parallelism,
while reading and possibly updating buffer and image resources.

A <dfn noexport>GPURenderPipeline</dfn> is a multi-stage process with
two programmable stages among other fixed-function stages:

* A <dfn noexport>vertex shader stage</dfn> maps input attributes for a single vertex into
    output attributes for the vertex.
* Fixed-function stages map vertices into graphic primitives (such as triangles)
    which are then rasterized to produce fragments.
* A <dfn noexport>fragment shader stage</dfn> processes each fragment,
    possibly producing a fragment output.
* Fixed-function stages consume a fragment output, possibly updating external state
    such as color attachments and depth and stencil buffers.

The WebGPU specification describes pipelines in greater detail.

[SHORTNAME] defines three <dfn noexport>shader stages</dfn>, corresponding to the
programmable parts of pipelines:

* <dfn noexport>compute</dfn>
* <dfn noexport>vertex</dfn>
* <dfn noexport>fragment</dfn>

Each shader stage has its own set of features and constraints, described elsewhere.

## Entry point declaration ## {#entry-point-decl}

An <dfn noexport>entry point</dfn> is a [=user-defined function=] that is invoked to perform
the work for a particular [=shader stage=].

Specify a `stage` attribute on a [=function declaration=] to declare that function
as an entry point.

When configuring the stage in the pipeline, the entry point is specified by providing
the [SHORTNAME] module and the entry point's function name.

The parameters of an entry point have to be within [=Entry point IO type=]s.
The return type of an entry point has to be of an [=Entry point IO type=], if specified.

Note: compute entry points never have a return type.

<div class='example wgsl global-scope' heading='Entry Point'>
  <xmp>
    [[stage(vertex)]]
    fn vert_main() -> [[builtin(position)]] vec4<f32> {
      return vec4<f32>(0.0, 0.0, 0.0, 1.0);
    }
       // OpEntryPoint Vertex %vert_main "vert_main" %return_value
       // OpDecorate %return_value BuiltIn Position
       // %float = OpTypeFloat 32
       // %v4float = OpTypeVector %float 4
       // %ptr = OpTypePointer Output %v4float
       // %return_value = OpVariable %ptr Output

    [[stage(fragment)]]
    fn frag_main([[builtin(position)]] coord_in: vec4<f32>) -> [[location(0)]] vec4<f32> {
      return vec4<f32>(coord_in.x, coord_in.y, 0.0, 1.0);
    }
       // OpEntryPoint Fragment %frag_main "frag_main" %return_value %coord_in
       // OpDecorate %return_value Location 0
       // %float = OpTypeFloat 32
       // %v4float = OpTypeVector %float 4
       // %ptr = OpTypePointer Output %v4float
       // %return_value = OpVariable %ptr Output

    [[stage(compute)]]
    fn comp_main() { }
       // OpEntryPoint GLCompute %comp_main "comp_main"
  </xmp>
</div>

The set of <dfn noexport>functions in a shader stage</dfn> is the union of:

* The entry point function for the stage.
* The targets of function calls from within the body of a function
    in the shader stage, whether or not that call is executed.

The union is applied repeatedly until it stabilizes.
It will stabilize in a finite number of steps.

### Function attributes for entry points ### {#entry-point-attributes}

[SHORTNAME] defines the following attributes that can be applied to entry point declarations:
 * [=attribute/stage=]
 * [=attribute/workgroup_size=]

ISSUE: Can we query upper bounds on workgroup size dimensions?  Is it independent of the shader, or
  a property to be queried after creating the shader module?

<div class='example wgsl global-scope' heading='workgroup_size Attribute'>
  <xmp>
    [[ stage(compute), workgroup_size(8,1,1) ]]
    fn sorter() { }
       // OpEntryPoint GLCompute %sorter "sorter"
       // OpExecutionMode %sorter LocalSize 8 1 1

    [[ stage(compute), workgroup_size(8) ]]
    fn reverser() { }
       // OpEntryPoint GLCompute %reverser "reverser"
       // OpExecutionMode %reverser LocalSize 8 1 1

    [[ stage(compute) ]]
    fn do_nothing() { }
       // OpEntryPoint GLCompute %do_nothing "do_nothing"
       // OpExecutionMode %do_nothing LocalSize 1 1 1
  </xmp>
</div>

## Shader Interface ## {#shader-interface}

The shader interface is the set of objects
through which the shader accesses data external to the [=shader stage=],
either for reading or writing.
The interface includes:

* Pipeline inputs and outputs
* Buffer resources
* Texture resources

These objects are represented by module-scope variables in certain [=storage classes=].

We say a variable is <dfn noexport>statically accessed</dfn> by a function if any subexpression
in the body of the function uses the variable's identifier,
and that subexpression is [=in scope=] of the variable's declaration.
Note that being statically accessed is independent of whether an execution of the shader
will actually evaluate the subexpression, or even execute the enclosing statement.

More precisely, the <dfn noexport>interface of a shader stage</dfn> consists of:
  - all parameters of the entry point
  - the result value of the entry point
  - all [=module scope=] variables that are [=statically accessed=] by [=functions in a shader stage|functions in the shader stage=],
    and which are in storage classes [=storage classes/uniform=], [=storage classes/storage=], or [=storage classes/handle=].

### Pipeline Input and Output Interface ### {#pipeline-inputs-outputs}

The <dfn dfn>Entry point IO type</dfn>s include the following:
  - Built-in variables. See [[#builtin-inputs-outputs]].
  - User-defined IO. See [[#user-data-attributes]]
  - Structures containing only built-in variables and user-defined IO.
    The structure must not contain a nested structure.

A <dfn noexport>pipeline input</dfn> is data provided to the shader stage from upstream in the pipeline.
A pipeline input is denoted by the arguments of the entry point.

A <dfn noexport>pipeline output</dfn> is data the shader provides for further processing downstream in the pipeline.
A pipeline output is denoted by the return type of the entry point.

Each pipeline input or output is one of:

* A built-in variable. See [[#builtin-inputs-outputs]].
* A user data attribute. See [[#user-data-attributes]].

#### Built-in inputs and outputs #### {#builtin-inputs-outputs}

A <dfn noexport>built-in input variable</dfn> provides access to system-generated control information.
The set of built-in inputs are listed in [[#builtin-variables]].

To declare a variable for accessing a particular input built-in *X* from an entry point:

* Declare a parameter of the entry point function,
    where the [=store type=] is the listed store type for *X*.
* Apply a `builtin(`*X*`)` attribute to the parameter.

A <dfn noexport>built-in output variable</dfn> is used by the shader to convey
control information to later processing steps in the pipeline.
The set of built-in outputs are listed in [[#builtin-variables]].

To declare a variable for accessing a particular output built-in *Y* from an entry point:

* Add a variable to the result of the entry point, where [=store type=] is the listed store type for *Y*:
  * If there is no result type for the entry point, change it to the variable type.
  * Otherwise, make the result type to be a structure, where one of the fields is the new variable.
* Apply a `builtin(`*Y*`)` attribute to the result variable.

The `builtin` attribute must not be applied to a variables in [=module scope=],
or the local variables in the function scope.

A variable must not have more than one `builtin` attribute.

Each built-in variable has an associated shader stage, as described in [[#builtin-variables]].
If a built-in variable has stage *S* and is used by a function *F*, as either an argument or the
result type, then *F* must be a [=functions in a shader stage|function in a shader=] for stage *S*.

Issue: in Vulkan, builtin variables occoupy I/O location slots counting toward limits.

#### User Data Attribute TODO #### {#user-data-attributes}

User-defined data can be passed as input to the start of a pipeline, passed
between stages of a pipeline or output from the end of a pipeline.
User-defined IO must not be passed to [=compute=] shader entry points.
User-defined IO must be [=numeric scalar=] or [=numeric vector=] types .
All user defined IO must be assigned locations (See [[#input-output-locations]]).

#### Input-output Locations #### {#input-output-locations}

Each location can store a value up to 16 bytes in size.
The byte size of a type is defined using the *SizeOf* column in [[#alignment-and-size]].
For example, a four-element vector of floating-point values occupies a single location.

Locations are specified via the [=attribute/location=] attribute.

Every user-defined input and output must have a fully specified set of
locations.
Each structure member in the entry point IO must be one of either a builtin variable
(see [[#builtin-inputs-outputs]]), or assigned a location.

For a given entry point, the locations of the return type are distinct from
the locations of the function parameters.
Within each set of locations, there must be no overlap.

Note: the number of available locations for an entry point is defined by the WebGPU API.

<div class='example applying location attribute' heading='Applying location attributes'>
  <xmp>
    struct A {
      [[location(0)]] x : f32;
      // Despite locations being 16-bytes, x and y cannot share a location
      [[location(1)]] y : f32;
    };

    // in1 occupies locations 0 and 1.
    // in2 occupies location 2.
    // The return value occupies location 0.
    [[stage(fragment)]]
    fn fragShader(in1 : A, [[location(2)]] in2 : f32) -> [[location(0)]] vec4<f32> {
     // ...
    }
  </xmp>
</div>

User-defined IO can be mixed with builtin variables in the same structure. For example,

<div class='example mixing builtins and user-defined IO' heading='Mixing builtins and user-defined IO'>
  <xmp>
    // Mixed builtins and user-defined inputs.
    struct MyInputs {
      [[location(0)]] x : vec4<f32>;
      [[builtin(front_facing)]] y : bool;
      [[location(1)]] z : u32;
    };

    struct MyOutputs {
      [[builtin(frag_depth)]] x : f32;
      [[location(0)]] y : vec4<f32>;
    };

    [[stage(fragment)]]
    fn fragShader(in1 : MyInputs) -> MyOutputs {
      // ...
    }
  </xmp>
</div>

<div class='example invalid locations' heading='Invalid location assignments'>
  <xmp>
    struct A {
      [[location(0)]] x : u32;
      // Invalid, x and y cannot share a location.
      [[location(0)]] y : u32;
    };

    struct B {
      [location(0)]] x : f32;
    };

    struct C {
      // Invalid, structures with user-defined IO cannot be nested.
      b : B;
    };

    struct D {
      x : vec4<f32>;
    };

    [[stage(fragment)]]
    // Invalid, location cannot be applied to a structure type.
    fn fragShader1([[location(0)]] in1 : D) -> void {
      // ...
    }

    [[stage(fragment)]]
    // Invalid, in1 and in2 cannot share a location.
    fn fragShader2([location(0)]] in1 : f32, [[location(0)]] in2 : f32) -> void {
      // ...
    }

    [[stage(fragment)]]
    // Invalid, location cannot be applied to a structure.
    fn fragShader3([[location(0)]] in1 : vec4<f32>) -> [[location(0)]] D {
      // ...
    }
  </xmp>
</div>

### Resource interface ### {#resource-interface}

A <dfn noexport>resource</dfn> is an object,
other than a [[#pipeline-inputs-outputs|pipeline input or output]],
which provides access to data external to a [=shader stage=].
Resources are shared by all invocations of the shader.

There are four kinds of resources:

* [=uniform buffers=]
* [=storage buffers=]
* textures
* samplers

The <dfn noexport>resource interface of a shader</dfn> is the set of module-scope
resource variables [=statically accessed=] by
[=functions in a shader stage|functions in the shader stage=].

Each resource variable must be declared with both [=group=] and [=binding=]
attributes.
Together with the shader's stage, these identify the binding address
of the resource on the shader's pipeline.
See [[WebGPU#pipeline-layout|WebGPU &sect; GPUPipelineLayout]].

Bindings must not alias within a shader stage:
two different variables in the resource interface of a given
shader must not have the same group and binding values, when considered as a pair of values.

### Resource layout compatibility ### {#resource-layout-compatibility}

WebGPU requires that a shader's resource interface match the [[WebGPU#pipeline-layout|layout of the pipeline]]
using the shader.

Each [SHORTNAME] variable in a resource interface must be bound to a WebGPU resource with
a compatible
[[WebGPU#enumdef-gpubindingtype|GPUBindingType]],
where compatibility is defined by the following table.
<table class='data'>
  <caption>WebGPU binding type compatibility</caption>
  <thead>
    <tr><th>[SHORTNAME] resource
        <th>WebGPU [[WebGPU#enumdef-gpubindingtype|GPUBindingType]]
  </thead>
  <tr><td>[=uniform buffer=]
      <td>[[WebGPU#dom-gpubindingtype-uniform-buffer|uniform-buffer]]
  <tr><td>read-write [=storage buffer=]
      <td>[[WebGPU#dom-gpubindingtype-storage-buffer|storage-buffer]]
  <tr><td>read-only [=storage buffer=]
      <td>[[WebGPU#dom-gpubindingtype-readonly-storage-buffer|readonly-storage-buffer]]
  <tr><td>sampler
      <td>[[WebGPU#dom-gpubindingtype-sampler|sampler]]
  <tr><td>sampler_comparison
      <td>[[WebGPU#dom-gpubindingtype-comparison-sampler|comparison-sampler]]
  <tr><td>sampled texture
      <td>[[WebGPU#dom-gpubindingtype-sampled-texture|sampled-texture]] or
          [[WebGPU#dom-gpubindingtype-multisampled-texture|multisampled-texture]]
  <tr><td>[=read-only storage texture=]
      <td>[[WebGPU#dom-gpubindingtype-readonly-storage-texture|readonly-storage-texture]]
  <tr><td>[=write-only storage texture=]
      <td>[[WebGPU#dom-gpubindingtype-writeonly-storage-texture|writeonly-storage-texture]]
</table>


TODO: Rewrite the phrases 'read-only storage buffer' and 'read-write storage buffer' after
we settle on how to express those concepts.
See https://github.com/gpuweb/gpuweb/pull/1183

If |B| is a [=uniform buffer=] variable in a resource interface,
and |WB| is the [[WebGPU#buffer-interface|WebGPU GPUBuffer]] bound to |B|, then:
* The size of |WB| must be at least as large as the size of the [=store type=]
    of |B| in the [=storage classes/storage=] storage class.

If |B| is a [=storage buffer=] variable in a resource interface,
and |WB| is the [[WebGPU#buffer-interface|WebGPU GPUBuffer]] bound to |B|, then:
* If the [=store type=] |S| of |B| does not contain a [=runtime-sized=] array, then
    the size of |WB| must be at least as large as the size
    of |S| in the [=storage classes/storage=] storage class.
* If the [=store type=] |S| of |B| contains a [=runtime-sized=] array as its last member,
    then:
    * The runtime-determined array length of that member must be at least 1.
    * The size of |WB| must be at least as large as the size in
        storage class [=storage classes/storage=] of the value stored in |B|.

Note: Recall that a [=runtime-sized=] array may only appear as the last element in the structure
type that is the store type of a storage buffer variable.

TODO: Describe other interface matching requirements, e.g. for images?

## Pipeline compatibility TODO ## {#pipeline-compatibility}

TODO: match flat attribute

TODO: user data inputs of fragment stage must be subset of user data outputs of vertex stage

### Input-output matching rules TODO ### {#input-output-matching}

# Language extensions # {#language-extensions}

The [SHORTNAME] language is expected to evolve over time.

An <dfn noexport>extension</dfn> is a named grouping for a coherent
set of modifications to a particular version of the [SHORTNAME] specification, consisting of any combination of:
* Addition of new concepts and behaviours via new syntax, including:
    * declarations, statements, attributes, and built-in functions.
* Removal of restrictions in the current specification or in previously published extensions.
* Syntax for reducing the set of permissible behaviours.
* Syntax for limiting the features available to a part of the program.
* A description of how the extension interacts with the existing specification, and optionally with other extensions.

Hypothetically, extensions could be used to:
* Add numeric scalar types, such as 16-bit integers.
* Add syntax to constrain floating point rounding mode.
* Add syntax to signal that a shader does not use atomic types.
* Add new kinds of statements.
* Add new built-in functions.
* Add constraints on how shader invocations execute.
* Add new shader stages.

## Enable Directive ## {#enable-directive-section}

An <dfn noexport>enable directive</dfn> indicates that the functionality
described by a particular named
[=extension=] may be used in the source text after the directive itself.
That is, language functionality described by the extension may be used in any
source text after the `enable` directive.

The directive must not appear inside the text of any [=declaration=].
(If it were a declaration, it would be at [=module scope=].)

The directive uses an identifier to name the extension, but does not
create a [=scope=] for the identifier.
Use of the identifier by the directive does not conflict with the
use of that identifier as the name in any [=declaration=].

<pre class='def'>
enable_directive
  : ENABLE IDENT SEMICOLON
</pre>

Note: The grammar rule includes the terminating semicolon token,
ensuring the additional functionality is usable only after that semicolon.
Therefore any [SHORTNAME] implementation can parse the entire `enable` directive.
When an implementation encounters an enable directive for an unsupported extension,
the implementation can issue a clear diagnostic.

<div class='example using extensions' heading="Using hypothetical extensions">
  <xmp>
    // Enable a hypothetical IEEE binary16 floating point extension.
    enable f16;

    // Assuming the f16 extension enables use of the f16 type:
    //    - as function return value
    //    - as the type for const declaration
    //    - as a type constructor, with an i32 argument
    //    - as operands to the division operator: /
    fn halve_it(x: f16) -> f16 {
       const two: f16 = f16(2);
       return x / two;
    };

    enable f16; // A redundant enable directive is ok.
    // Enable a hypothetical extension adding syntax for controlling
    // the rounding mode on f16 arithmetic.
    enable rounding_mode_f16;

    [[round_to_even_f16]] // Attribute enabled by the rounding_mode_f16 extension
    fn triple_it(x: f16) -> f16 {
       return x * f16(3); // Uses round-to-even.
    };
  </xmp>
</div>


# WGSL program TODO # {#wgsl-module}

TODO: *Stub* A WGSL program is a sequence of [=directives=] and [=module scope=] [=declarations=].

<pre class='def'>
translation_unit
  : global_decl_or_directive* EOF
</pre>

<pre class='def'>
global_decl_or_directive
  : SEMICOLON
  | global_variable_decl SEMICOLON
  | global_constant_decl SEMICOLON
  | type_alias SEMICOLON
  | struct_decl SEMICOLON
  | function_decl
  | enable_directive
</pre>

# Execution TODO # {#execution}

## Invocation of an entry point TODO ## {#invocation-of-an-entry-point}

### Before an entry point begins TODO ### {#before-entry-point-begins}

TODO: *Stub*

* Setting values of builtin variables
* External-interface variables have initialized backing storage
* Internal module-scope variables have backing storage
  * Initializers evaluated in textual order
* No two variables have overlapping storage (might already be covered earlier?)

### Program order (within an invocation) TODO ### {#program-order}

#### Function-scope variable lifetime and initialization TODO #### {#function-scope-variable-lifetime}

#### Statement order TODO #### {#statement-order}

#### Intra-statement order (or lack) TODO #### {#intra-statement-order}

TODO: *Stub*: Expression evaluation

## Uniformity TODO ## {#uniformity}

### Uniform control flow TODO ### {#uniform-control-flow}

### Divergence and reconvergence TODO ### {#divergence-reconvergence}

### Uniformity restrictions TODO ### {#uniformity-restrictions}

## Compute Shaders and Workgroups ## {#compute-shader-workgroups}

A <dfn noexport for="compute shader stage">workgroup</dfn> is a set of invocations which
concurrently execute a [=compute shader stage=] [=entry point=],
and share access to shader variables in the [=storage classes/workgroup=] storage class.

The <dfn noexport>workgroup grid</dfn> for a compute shader is the set of points
with integer coordinates *(i,j,k)* with:

*  0 &leq; i &lt; workgroup_size_x
*  0 &leq; j &lt; workgroup_size_y
*  0 &leq; k &lt; workgroup_size_z

where *(workgroup_size_x, workgroup_size_y, workgroup_size_z)* is
the value specified for the [=workgroup_size=] attribute of the
entry point, or (1,1,1) if the entry point has no such attribute.

There is exactly one invocation in a workgroup for each point in the workgroup grid.

An invocation's <dfn noexport>local invocation ID</dfn> is the coordinate
triple for the invocation's corresponding workgroup grid point.

When an invocation has [=local invocation ID=] (i,j,k), then its
<dfn noexport>local invocation index</dfn> is

  i +
  (j * workgroup_size_x) +
  (k * workgroup_size_x * workgroup_size_y)

<p algorithm="local index range">Note that if a workgroup has |W| invocations,
then each invocation |I| the workgroup has a unique local invocation index |L|(|I|)
such that 0 &le; |L|(|I|) &lt; |W|,
and that entire range is covered.</p>

A compute shader begins execution when a WebGPU implementation
removes a dispatch command from a queue and begins the specified work on the GPU.
The dispatch command specifies a <dfn noexport>dispatch size</dfn>,
which is an integer triple *(group_count_x, group_count_y, group_count_z)*
indicating the number of workgroups to be executed, as described in the following.

The <dfn noexport>compute shader grid</dfn> for a particular dispatch
is the set of points with integer coordinates *(CSi,CSj,CSk)* with:

*  0 &leq; CSi &le; workgroup_size_x &times; group_count_x
*  0 &leq; CSj &le; workgroup_size_y &times; group_count_y
*  0 &leq; CSk &le; workgroup_size_z &times; group_count_z

where *workgroup_size_x*,
*workgroup_size_y*, and
*workgroup_size_z* are as above for the compute shader entry point.

The work to be performed by a compute shader dispatch is to execute exactly one
invocation of the entry point for each point in the compute shader grid.

An invocation's <dfn noexport>global invocation ID</dfn> is the coordinate
triple for the invocation's corresponding compute shader grid point.

The invocations are organized into workgroups, so that each invocation
*(CSi, CSj, CSk)* is identified with the workgroup grid point

   ( *CSi* mod workgroup_size_x ,
     *CSj* mod workgroup_size_y ,
     *CSk* mod workgroup_size_z )

in <dfn noexport>workgroup ID</dfn>

   ( &lfloor; *CSi* &div; workgroup_size_x &rfloor;,
     &lfloor; *CSj* &div; workgroup_size_y &rfloor;,
     &lfloor; *CSk* &div; workgroup_size_z &rfloor;).

WebGPU provides no guarantees about:

* Whether invocations from different workgroups execute concurrently.
    That is, you cannot assume more than one workgroup executes at a time.
* Whether, once invocations from a workgroup begin executing, that other workgroups
    are blocked from execution.
    That is, you cannot assume that only one workgroup executes at a time.
    While a workgroup is executing, the implementation may choose to
    concurrently execute other workgroups as well, or other queued but unblocked work.
* Whether invocations from one particular workgroup begin executing before
    the invocations of another workgroup.
    That is, you cannot assume that workgroups are launched in a particular order.

Issue: [WebGPU issue 1045](https://github.com/gpuweb/gpuweb/issues/1045):
Dispatch group counts must be positive.
However, how do we handle an indirect dispatch that specifies a group count of zero.

## Collective operations TODO ## {#collective-operations}

### Barrier TODO ### {#barrier}

### Image Operations Requiring Uniformity TODO ### {#image-operations-requiring-uniformity}

### Derivatives TODO ### {#derivatives}

### Arrayed resource access TODO ### {#arrayed-resource-access}

## Floating Point Evaluation TODO ## {#floating-point-evaluation}

TODO: *Stub*

* Infinities, NaNs, negative zeros
* Denorms, flushing
* fast-math rules: e.g. reassociation, fusing
* Invariance (or is this more general than floating point)
* Rounding
* Error bounds on basic operations

### Floating point conversion ### {#floating-point-conversion}

When converting a floating point scalar value to an integral type:
* If the original value is exactly representable in the destination type, then the result is that value.
* If the original value has a fractional component, then it cannot be represented exactly in the destination type, and the result is TODO
* If the original value is out of range of the destination type, then TODO.

When converting a value to a floating point type:
* If the original value is exactly representable in the destination type, then the result is that value.
    * If the original value is zero and of integral type, then the resulting value has a zero sign bit.
* Otherwise, the original value is not exactly representable.
    * If the original value is different from but lies between two adjacent values representable in the destination type,
         then the result is one of those two values.
         [SHORTNAME] does not specify whether the larger or smaller representable
         value is chosen, and different instances of such a conversion may choose differently.
    * Otherwise, if the original value lies outside the range of the destination type.
         * This does not occur when the original types is one of [=i32=] or [=u32=] and the destination type is [=f32=].
         * This does not occur when the source type is a floating point type with fewer exponent and mantissa bits.
         * If the source type is a floating point type with more mantissa bits than the destination type, then:
             * The extra mantissa bits of the source value may be discarded (treated as if they are 0).
                 * If the resulting value is the maximum normal value of the destination type, then that is the result.
             * Otherwise the result is the infinity value with the same sign as the source value.
    * Otherwise, if the original value is a NaN for the source type, then the result is a NaN in the destination type.

NOTE: An integer value may lie between two adjacent representable floating point values.
In particular, the [=f32=] type uses 23 explicit fractional bits.
Additionally, when the floating point value is in the normal range (the exponent is neither extreme value), then the mantissa is
the set of fractional bits together with an extra 1-bit at the most significant position at bit position 23.
Then, for example, integers 2<sup>28</sup> and 1+2<sup>28</sup> both map to the same floating point value: the difference in the
least significant 1 bit is not representable by the floating point format.
This kind of collision occurs for pairs of adjacent integers with a magnitude of at least 2<sup>25</sup>.

Issue: (dneto) Default rounding mode is an implementation choice.  Is that what we want?

Issue: Check behaviour of the f32 to f16 conversion for numbers just beyond the max normal f16 values.
I've written what an NVIDIA GPU does.  See https://github.com/google/amber/pull/918 for an executable test case.

# Memory Model TODO # {#memory-model}

# Keyword and Token Summary # {#grammar}

## Keyword Summary ## {#keyword-summary}

<table class='data'>
  <caption>Type-defining keywords</caption>
  <thead>
    <tr><th>Token<th>Definition
  </thead>
  <tr><td>`ARRAY`<td>array
  <tr><td>`BOOL`<td>bool
  <tr><td>`FLOAT32`<td>f32
  <tr><td>`INT32`<td>i32
  <tr><td>`MAT2x2`<td>mat2x2  // 2 column x 2 row
  <tr><td>`MAT2x3`<td>mat2x3  // 2 column x 3 row
  <tr><td>`MAT2x4`<td>mat2x4  // 2 column x 4 row
  <tr><td>`MAT3x2`<td>mat3x2  // 3 column x 2 row
  <tr><td>`MAT3x3`<td>mat3x3  // 3 column x 3 row
  <tr><td>`MAT3x4`<td>mat3x4  // 3 column x 4 row
  <tr><td>`MAT4x2`<td>mat4x2  // 4 column x 2 row
  <tr><td>`MAT4x3`<td>mat4x3  // 4 column x 3 row
  <tr><td>`MAT4x4`<td>mat4x4  // 4 column x 4 row
  <tr><td>`POINTER`<td>ptr
  <tr><td>`SAMPLER`<td>sampler
  <tr><td>`SAMPLER_COMPARISON`<td>sampler_comparison
  <tr><td>`STRUCT`<td>struct
  <tr><td>`TEXTURE_1D`<td>texture_1d
  <tr><td>`TEXTURE_2D`<td>texture_2d
  <tr><td>`TEXTURE_2D_ARRAY`<td>texture_2d_array
  <tr><td>`TEXTURE_3D`<td>texture_3d
  <tr><td>`TEXTURE_CUBE`<td>texture_cube
  <tr><td>`TEXTURE_CUBE_ARRAY`<td>texture_cube_array
  <tr><td>`TEXTURE_MULTISAMPLED_2D`<td>texture_multisampled_2d
  <tr><td>`TEXTURE_STORAGE_1D`<td>texture_storage_1d
  <tr><td>`TEXTURE_STORAGE_2D`<td>texture_storage_2d
  <tr><td>`TEXTURE_STORAGE_2D_ARRAY`<td>texture_storage_2d_array
  <tr><td>`TEXTURE_STORAGE_3D`<td>texture_storage_3d
  <tr><td>`TEXTURE_DEPTH_2D`<td>texture_depth_2d
  <tr><td>`TEXTURE_DEPTH_2D_ARRAY`<td>texture_depth_2d_array
  <tr><td>`TEXTURE_DEPTH_CUBE`<td>texture_depth_cube
  <tr><td>`TEXTURE_DEPTH_CUBE_ARRAY`<td>texture_depth_cube_array
  <tr><td>`UINT32`<td>u32
  <tr><td>`VEC2`<td>vec2
  <tr><td>`VEC3`<td>vec3
  <tr><td>`VEC4`<td>vec4
</table>
<table class='data'>
  <caption>Other keywords</caption>
  <thead>
    <tr><td>Token<td>Definition
  </thead>
  <tr><td>`BITCAST`<td>bitcast
  <tr><td>`BLOCK`<td>block
  <tr><td>`BREAK`<td>break
  <tr><td>`CASE`<td>case
  <tr><td>`CONST`<td>const
  <tr><td>`CONTINUE`<td>continue
  <tr><td>`CONTINUING`<td>continuing
  <tr><td>`DEFAULT`<td>default
  <tr><td>`DISCARD`<td>discard
  <tr><td>`ELSE`<td>else
  <tr><td>`ELSE_IF`<td>elseif
  <tr><td>`ENABLE`<td>enable
  <tr><td>`FALLTHROUGH`<td>fallthrough
  <tr><td>`FALSE`<td>false
  <tr><td>`FN`<td>fn
  <tr><td>`FOR`<td>for
  <tr><td>`FUNCTION`<td>function
  <tr><td>`IF`<td>if
  <tr><td>`LOOP`<td>loop
  <tr><td>`PRIVATE`<td>private
  <tr><td>`RETURN`<td>return
  <tr><td>`STORAGE`<td>storage
  <tr><td>`SWITCH`<td>switch
  <tr><td>`TRUE`<td>true
  <tr><td>`TYPE`<td>type
  <tr><td>`UNIFORM`<td>uniform
  <tr><td>`VAR`<td>var
  <tr><td>`WORKGROUP`<td>workgroup
</table>
<table class='data'>
  <caption>Image format keywords</caption>
  <thead>
    <tr><td>Token<td>Definition
  </thead>
  <tr><td>`R8UNORM`<td>r8unorm
  <tr><td>`R8SNORM`<td>r8snorm
  <tr><td>`R8UINT`<td>r8uint
  <tr><td>`R8SINT`<td>r8sint
  <tr><td>`R16UINT`<td>r16uint
  <tr><td>`R16SINT`<td>r16sint
  <tr><td>`R16FLOAT`<td>r16float
  <tr><td>`RG8UNORM`<td>rg8unorm
  <tr><td>`RG8SNORM`<td>rg8snorm
  <tr><td>`RG8UINT`<td>rg8uint
  <tr><td>`RG8SINT`<td>rg8sint
  <tr><td>`R32UINT`<td>r32uint
  <tr><td>`R32SINT`<td>r32sint
  <tr><td>`R32FLOAT`<td>r32float
  <tr><td>`RG16UINT`<td>rg16uint
  <tr><td>`RG16SINT`<td>rg16sint
  <tr><td>`RG16FLOAT`<td>rg16float
  <tr><td>`RGBA8UNORM`<td>rgba8unorm
  <tr><td>`RGBA8UNORM-SRGB`<td>rgba8unorm_srgb
  <tr><td>`RGBA8SNORM`<td>rgba8snorm
  <tr><td>`RGBA8UINT`<td>rgba8uint
  <tr><td>`RGBA8SINT`<td>rgba8sint
  <tr><td>`BGRA8UNORM`<td>bgra8unorm
  <tr><td>`BGRA8UNORM-SRGB`<td>bgra8unorm_srgb
  <tr><td>`RGB10A2UNORM`<td>rgb10a2unorm
  <tr><td>`RG11B10FLOAT`<td>rg11b10float
  <tr><td>`RG32UINT`<td>rg32uint
  <tr><td>`RG32SINT`<td>rg32sint
  <tr><td>`RG32FLOAT`<td>rg32float
  <tr><td>`RGBA16UINT`<td>rgba16uint
  <tr><td>`RGBA16SINT`<td>rgba16sint
  <tr><td>`RGBA16FLOAT`<td>rgba16float
  <tr><td>`RGBA32UINT`<td>rgba32uint
  <tr><td>`RGBA32SINT`<td>rgba32sint
  <tr><td>`RGBA32FLOAT`<td>rgba32float
</table>

TODO(dneto): Eliminate the image formats that are not used in storage images.
For example SRGB formats (bgra8unorm_srgb), mixed channel widths (rg11b10float), out-of-order channels (bgra8unorm)

## Reserved Keywords ## {#reserved-keywords}
The following is a list of keywords which are reserved for future expansion.

<table class='data'>
  <tr>
    <td>asm
    <td>bf16
    <td>do
    <td>enum
    <td>f16
  <tr>
    <td>f64
    <td>i8
    <td>i16
    <td>i64
    <td>let
  <tr>
    <td>typedef
    <td>u8
    <td>u16
    <td>u64
    <td>unless
  <tr>
    <td>using
    <td>while
    <td>regardless
    <td>premerge
    <td>handle
</table>

## Syntactic Tokens ## {#syntactic-tokens}
<table class='data'>
  <tr><td>`AND`<td>`&`
  <tr><td>`AND_AND`<td>`&&`
  <tr><td>`ARROW`<td>`->`
  <tr><td>`ATTR_LEFT`<td>`[[`
  <tr><td>`ATTR_RIGHT`<td>`]]`
  <tr><td>`FORWARD_SLASH`<td>`/`
  <tr><td>`BANG`<td>`!`
  <tr><td>`BRACKET_LEFT`<td>`[`
  <tr><td>`BRACKET_RIGHT`<td>`]`
  <tr><td>`BRACE_LEFT`<td>`{`
  <tr><td>`BRACE_RIGHT`<td>`}`
  <tr><td>`COLON`<td>`:`
  <tr><td>`COMMA`<td>`,`
  <tr><td>`EQUAL`<td>`=`
  <tr><td>`EQUAL_EQUAL`<td>`==`
  <tr><td>`NOT_EQUAL`<td>`!=`
  <tr><td>`GREATER_THAN`<td>`>`
  <tr><td>`GREATER_THAN_EQUAL`<td>`>=`
  <tr><td>`SHIFT_RIGHT`<td>`>>`
  <tr><td>`LESS_THAN`<td>`<`
  <tr><td>`LESS_THAN_EQUAL`<td>`<=`
  <tr><td>`SHIFT_LEFT`<td>`<<`
  <tr><td>`MODULO`<td>`%`
  <tr><td>`MINUS`<td>`-`
  <tr><td>`MINUS_MINUS`<td>`--`
  <tr><td>`PERIOD`<td>`.`
  <tr><td>`PLUS`<td>`+`
  <tr><td>`PLUS_PLUS`<td>`++`
  <tr><td>`OR`<td>`|`
  <tr><td>`OR_OR`<td>`||`
  <tr><td>`PAREN_LEFT`<td>`(`
  <tr><td>`PAREN_RIGHT`<td>`)`
  <tr><td>`SEMICOLON`<td>`;`
  <tr><td>`STAR`<td>`*`
  <tr><td>`TILDE`<td>`~`
  <tr><td>`XOR`<td>`^`
</table>

Note: The `MINUS_MINUS` and `PLUS_PLUS` tokens are reserved, i.e. they are not used in any grammar productions.
For example `x--` and `++i` are not syntactically valid expressions in [SHORTNAME].

# Validation # {#validation}

TODO: Move these to the subject-matter sections.

Each validation item will be given a unique ID and a test must be provided
when the validation is added. The tests will reference the validation ID in
the test name.

* v-0001: A declaration must not introduce a name when that name is already in scope at the start
          of the declaration.
* v-0003: At least one of vertex, fragment or compute shader must be present.
* v-0004: Recursion is not allowed.
* v-0007: Structures must be defined before use.
* v-0008: switch statements must have exactly one default clause.
* v-0009: Break is only permitted in loop and switch constructs.
* v-0010: continue is only permitted in loop.
* v-0015: The last member of the structure type defining the "store type" for variable in the
          storage storage class may be a runtime-sized array.
* v-0017: Builtin decorations must have the correct types.
* v-0018: Builtin decorations must be used with the correct shader type and
          storage class.
* v-0020: The pair of `<entry point name, pipeline stage>` must be unique in the
          module.
* v-0021: Cannot re-assign a constant.
* v-0022: Global variables must have a storage class.
* v-0025: Switch statement selector expression must be of a scalar integer type.
* v-0026: The case selector values must have the same type as the selector expression.
* v-0027: A literal value must not appear more than once in the case selectors for a switch statement.
* v-0028: A fallthrough statement must not appear as the last statement in last clause of a switch.
* v-0029: Return must come last in its block.
* v-0030: A runtime-sized array must not be used as the store type or contained within a store type
          except as allowed by v-0015.
* v-0031: The type of an expression must not be a runtime-sized array type.
* v-0032: A runtime-sized array must have a stride attribute.


# Built-in variables # {#builtin-variables}

See [[#builtin-inputs-outputs]] for how to declare a built-in variable.

<table class='data'>
  <thead>
    <tr><th>Built-in<th>Stage<th>Input or Output<th>Store type<th>Description
  </thead>

  <tr><td>`vertex_index`
      <td>vertex
      <td>in
      <td>u32
      <td width="50%">Index of the current vertex within the current API-level draw command,
         independent of draw instancing.

         For a non-indexed draw, the first vertex has an index equal to the `firstIndex` argument
         of the draw, whether provided directly or indirectly.
         The index is incremented by one for each additional vertex in the draw instance.

         For an indexed draw, the index is equal to the index buffer entry for
         vertex, plus the `baseVertex` argument of the draw, whether provided directly or indirectly.

  <tr><td>`instance_index`
      <td>vertex
      <td>in
      <td>u32
      <td width="50%">Instance index of the current vertex within the current API-level draw command.

         The first instance has an index equal to the `firstInstance` argument of the draw,
         whether provided directly or indirectly.
         The index is incremented by one for each additional instance in the draw.

  <tr><td>`position`
      <td>vertex
      <td>out
      <td>vec4&lt;f32&gt;
      <td width="50%">Output position of the current vertex, using homogeneous coordinates.
      After homogeneous normalization (where each of the *x*, *y*, and *z* components
      are divided by the *w* component), the position is in the WebGPU normalized device
      coordinate space.
      See [[WebGPU#coordinate-systems|WebGPU &sect; Coordinate Systems]].

  <tr><td>`position`
      <td>fragment
      <td>in
      <td>vec4&lt;f32&gt;
      <td width="50%">Framebuffer position of the current fragment, using normalized homogeneous
      coordinates.
      (The *x*, *y*, and *z* components have already been scaled such that *w* is now 1.)
      See [[WebGPU#coordinate-systems|WebGPU &sect; Coordinate Systems]].

  <tr><td>`front_facing`
      <td>fragment
      <td>in
      <td>bool
      <td width="50%">True when the current fragment is on a front-facing primitive.
         False otherwise.
         See [[WebGPU#dom-gpurasterizationstatedescriptor-frontface|WebGPU &sect; Rasterization State]].

  <tr><td>`frag_depth`
      <td>fragment
      <td>out
      <td>f32
      <td width="50%">Updated depth of the fragment, in the viewport depth range.
      See [[WebGPU#coordinate-systems|WebGPU &sect; Coordinate Systems]].

  <tr><td>`local_invocation_id`
      <td>compute
      <td>in
      <td>vec3&lt;u32&gt;
      <td width="50%">The current invocation's [=local invocation ID=],
            i.e. its position in the [=workgroup grid=].

  <tr><td>`local_invocation_index`
      <td>compute
      <td>in
      <td>u32
      <td width="50%">The current invocation's [=local invocation index=], a linearized index of
          the invocation's position within the [=workgroup grid=].

  <tr><td>`global_invocation_id`
      <td>compute
      <td>in
      <td>vec3&lt;u32&gt;
      <td width="50%">The current invocation's [=global invocation ID=],
          i.e. its position in the [=compute shader grid=].

  <tr><td>`workgroup_id`
      <td>compute
      <td>in
      <td>vec3&lt;u32&gt;
      <td width="50%">The current invocation's [=workgroup ID=],
          i.e. the position of the workgroup in the [=workgroup grid=].

  <tr><td>`workgroup_size`
      <td>compute
      <td>in
      <td>vec3&lt;u32&gt;
      <td width="50%">The [=workgroup_size=] of the current entry point.

  <tr><td>`sample_index`
      <td>fragment
      <td>in
      <td>u32
      <td width="50%">Sample index for the current fragment.
         The value is least 0 and at most `sampleCount`-1, where
         [[WebGPU#dom-gpurenderpipelinedescriptor-samplecount|sampleCount]]
         is the number of MSAA samples specified for the GPU render pipeline.
         <br>See [[WebGPU#gpurenderpipe|WebGPU &sect; GPURenderPipeline]].

  <tr><td>`sample_mask`
      <td>fragment
      <td>in
      <td>u32
      <td width="50%">Sample coverage mask for the current fragment.
         It contains a bitmask indicating which samples in this fragment are covered
         by the primitive being rendered.
         <br>See [[WebGPU#sample-masking|WebGPU &sect; Sample Masking]].

  <tr><td>`sample_mask`
      <td>fragment
      <td>out
      <td>u32
      <td width="50%">Sample coverage mask control for the current fragment.
         The last value written to this variable becomes the
         [[WebGPU#shader-output-mask|shader-output mask]].
         Zero bits in the written value will cause corresponding samples in
         the color attachments to be discarded.
         <br>See [[WebGPU#sample-masking|WebGPU &sect; Sample Masking]].
</table>

<div class='example wgsl global-scope' heading="Declaring built-in variables">
  <xmp>
    struct VertexOutput {
      [[builtin(position)]] my_pos: vec4<f32>;
      //   OpDecorate %my_pos BuiltIn Position
      //   %float = OpTypeFloat 32
      //   %v4float = OpTypeVector %float 4
      //   %ptr = OpTypePointer Output %v4float
      //   %my_pos = OpVariable %ptr Output
    };

    [[stage(vertex)]]
    fn vs_main(
      [[builtin(vertex_index)]] my_index: u32,
      //   OpDecorate %my_index BuiltIn VertexIndex
      //   %uint = OpTypeInt 32 0
      //   %ptr = OpTypePointer Input %uint
      //   %my_index = OpVariable %ptr Input
      [[builtin(instance_index)]] my_inst_index : u32,
      //    OpDecorate %my_inst_index BuiltIn InstanceIndex
    ) -> VertexOutput;

    struct FragmentOutput {
      [[builtin(frag_depth)]] depth: f32;
      //     OpDecorate %depth BuiltIn FragDepth
      [[builtin(sample_mask)]] mask_out : u32;
      //      OpDecorate %mask_out BuiltIn SampleMask ; an output variable
    };

    [[stage(fragment)]]
    fn fs_main(
      [[builtin(front_facing)]] is_front : u32,
      //     OpDecorate %is_front BuiltIn FrontFacing
      [[builtin(position)]] coord : vec4<f32>,
      //     OpDecorate %coord BuiltIn FragCoord
      [[builtin(sample_index)]] my_sample_index : u32,
      //      OpDecorate %my_sample_index BuiltIn SampleId
      [[builtin(sample_mask_in)]] mask_in : u32,
      //      OpDecorate %mask_in BuiltIn SampleMask ; an input variable
      //      OpDecorate %mask_in Flat
    ) -> FragmentOutput;

    [[stage(compute)]]
    fn cs_main(
      [[builtin(local_invocation_id)]] local_id : vec3<u32>,
      //     OpDecorate %local_id BuiltIn LocalInvocationId
      [[builtin(local_invocation_index)]] local_index : u32,
      //     OpDecorate %local_index BuiltIn LocalInvocationIndex
      [[builtin(global_invocation_id)]] global_id : vec3<u32>,
      //      OpDecorate %global_id BuiltIn GlobalInvocationId
   );
  </xmp>
</div>

# Built-in functions # {#builtin-functions}

Certain functions are always available in a [SHORTNAME] program,
and are provided by the implementation.
These are called <dfn noexport>built-in functions</dfn>.

Since a built-in function is always in scope, it is an error to attempt to redefine
one or to use the name of a built-in function as an identifier for any other
kind of declaration.

Unlike ordinary functions defined in a [SHORTNAME] program,
a built-in function may use the same function name with different
sets of parameters.
In other words, a built-in function may have more than one *overload*,
but ordinary function definitions in [SHORTNAME] may not.

When calling a built-in function, all arguments to the function are evaluated
before function evaulation begins.

TODO(dneto): Elaborate the descriptions of the built-in functions.  So far I've only reorganized
the contents of the existing table.

TODO: Explain the use of a function prototype in the table: provides name, formal parameter list, and return type.
That's not a full user-defined function declaration.

## Logical built-in functions ## {#logical-builtin-functions}

<table class='data'>
  <thead>
    <tr><th>Logical built-in functions<td>SPIR-V
  </thead>
  <tr><td>all(BoolVec) -&gt; bool<td>OpAll
  <tr><td>any(BoolVec) -&gt; bool<td>OpAny
  <tr><td>select(*T*,*T*,bool) -&gt; *T*<td>
       For scalar or vector type *T*.
       `select(a,b,c)` evaluates to *a* when *c* is true, and *b* otherwise.<br>
       OpSelect
  <tr><td>select(vec*N*&lt;*T*&gt;,vec*N*&lt;*T*&gt;,vec*N*&lt;bool&gt;) -&gt; vec*N*&lt;*T*&gt;<td>
       For scalar type *T*.
       `select(a,b,c)` evaluates to a vector with component *i* being `select(a[i], b[i], c[i])`.<br>
       OpSelect
</table>

## Value-testing built-in functions ## {#value-testing-builtin-functions}
<table class='data'>
  <caption>Unary operators</caption>
  <thead>
    <tr><th>Precondition<th>Conclusion<th>Notes
  </thead>
  <tr algorithm="scalar case, test for NaN">
    <td>|e| : f32<td>`isNan(`|e|`)` : bool
    <td>Returns true if |e| is NaN according to IEEE. (OpIsNan)
  <tr algorithm="vector case, test for NaN">
    <td>|e| : |T|, |T| is *FloatVec*
    <td>`isNan(`|e|`)` : vec|N|&lt;bool&gt;, where |N| = *Arity(*|T|*)*<td>Component-wise test for NaN. Component *i* of the result is *isNan(e[i])*. (OpIsNan)
  <tr algorithm="scalar case, test for infinity">
    <td>|e| : f32<td>`isInf(`|e|`)` : bool
    <td>Returns true if |e| is an infinity according to IEEE. (OpIsInf)
  <tr algorithm="vector case, test for infinity">
    <td>|e| : |T|, |T| is *FloatVec*
    <td>`isInf(`|e|`)` : vec|N|&lt;bool&gt;, where |N| = *Arity(*|T|*)*<td>Component-wise test for inifinity. Component *i* of the result is *isInf(e[i])*. (OpIsInf)
  <tr algorithm="scalar case, test value is finite">
    <td>|e| : f32<td>`isFinite(`|e|`)` : bool
    <td>Returns true if |e| is finite according to IEEE. (emulated)
  <tr algorithm="vector case, test value is finite">
    <td>|e| : |T|, |T| is *FloatVec*
    <td>`isFinite(`|e|`)` : vec|N|&lt;bool&gt;, where |N| = *Arity(*|T|*)*<td>Component-wise finite value test. Component *i* of the result is *isFinite(e[i])*. (emulated)
  <tr algorithm="scalar case, test value is normal">
    <td>|e| : f32<td>`isNormal(`|e|`)` : bool
    <td>Returns true if |e| is a normal number according to IEEE. (emulated)
  <tr algorithm="vector case, test value is normal">
    <td>|e| : |T|, |T| is *FloatVec*
    <td>`isNormal(`|e|`)` : vec|N|&lt;bool&gt;, where |N| = *Arity(*|T|*)*<td>Component-wise test for normal number. Component *i* of the result is *isNormal(e[i])*. (emulated)
  <tr algorithm="runtime array length">
    <td>|e| : array<|T|>
    <td>`arrayLength(`|e|`)` : u32<td>Returns the length of the runtime array. (OpArrayLength)
</table>

## Float built-in functions ## {#float-builtin-functions}

<table class='data'>
  <thead>
    <tr><th>Precondition<th>Built-in<th>Description
  </thead>
  <tr algorithm="scalar case, float abs">
    <td>|T| is f32
    <td class="nowrap">`abs(`|e|`:` |T| `) -> ` |T|
    <td>(GLSLstd450FAbs)
  <tr algorithm="vector case, float abs">
    <td>|T| is f32
    <td class="nowrap">`abs(`|e|`:` vec|N|<|T|> `) -> ` vec|N|<|T|>
    <td>(GLSLstd450FAbs)
  <tr algorithm="scalar case, acos">
    <td>|T| is f32
    <td class="nowrap">`acos(`|e|`:` |T| `) -> ` |T|
    <td>(GLSLstd450Acos)
  <tr algorithm="vector case, acos">
    <td>|T| is f32
    <td class="nowrap">`acos(`|e|`:` vec|N|<|T|> `) -> ` vec|N|<|T|>
    <td>(GLSLstd450Acos)
  <tr algorithm="scalar case, asin">
    <td>|T| is f32
    <td class="nowrap">`asin(`|e|`:` |T| `) -> ` |T|
    <td>(GLSLstd450Asin)
  <tr algorithm="vector case, asin">
    <td>|T| is f32
    <td class="nowrap">`asin(`|e|`:` vec|N|<|T|> `) -> ` vec|N|<|T|>
    <td>(GLSLstd450Asin)
  <tr algorithm="scalar case, atan">
    <td>|T| is f32
    <td class="nowrap">`atan(`|e|`:` |T| `) -> ` |T|
    <td>(GLSLstd450Atan)
  <tr algorithm="vector case, atan">
    <td>|T| is f32
    <td class="nowrap">`atan(`|e|`:` vec|N|<|T|> `) -> ` vec|N|<|T|>
    <td>(GLSLstd450Atan)
  <tr algorithm="scalar case, atan2">
    <td>|T| is f32
    <td class="nowrap">`atan2(`|e1|`:` |T| `, `|e2|`:` |T| `) -> ` |T|
    <td>(GLSLstd450Atan2)
  <tr algorithm="vector case, atan2">
    <td>|T| is f32
    <td class="nowrap">`atan2(`|e1|`:` vec|N|<|T|> `, `|e2|`:` vec|N|<|T|> `) -> ` vec|N|<|T|>
    <td>(GLSLstd450Atan2)
  <tr algorithm="scalar case, ceil">
    <td>|T| is f32
    <td class="nowrap">`ceil(`|e|`:` |T| `) -> ` |T|
    <td>(GLSLstd450Ceil)
  <tr algorithm="vector case, ceil">
    <td>|T| is f32
    <td class="nowrap">`ceil(`|e|`:` vec|N|<|T|> `) -> ` vec|N|<|T|>
    <td>(GLSLstd450Ceil)
  <tr algorithm="scalar case, clamp">
    <td>|T| is f32
    <td class="nowrap">`clamp(`|e1|`:` |T| `, `|e2|`:` |T| `, `|e3|`:` |T|`) -> ` |T|
    <td>(GLSLstd450NClamp)
  <tr algorithm="vector case, clamp">
    <td>|T| is f32
    <td class="nowrap">`clamp(`|e1|`:` vec|N|<|T|> `, `|e2|`:` vec|N|<|T|>`, `|e3|`:` vec|N|<|T|>`) -> ` vec|N|<|T|>
    <td>(GLSLstd450NClamp)
  <tr algorithm="scalar case, cos">
    <td>|T| is f32
    <td class="nowrap">`cos(`|e|`:` |T| `) -> ` |T|
    <td>(GLSLstd450Cos)
  <tr algorithm="vector case, cos">
    <td>|T| is f32
    <td class="nowrap">`cos(`|e|`:` vec|N|<|T|> `) -> ` vec|N|<|T|>
    <td>(GLSLstd450Cos)
  <tr algorithm="scalar case, cosh">
    <td>|T| is f32
    <td class="nowrap">`cosh(`|e|`:` |T| `) -> ` |T|
    <td>(GLSLstd450Cosh)
  <tr algorithm="vector case, cosh">
    <td>|T| is f32
    <td class="nowrap">`cosh(`|e|`:` vec|N|<|T|> `) -> ` vec|N|<|T|>
    <td>(GLSLstd450Cosh)
  <tr algorithm="vector case, cross">
    <td>|T| is f32
    <td class="nowrap">`cross(`|e1|`:` vec3<|T|> `, `|e2|`:` vec3<|T|>`) -> ` vec3<|T|>
    <td>(GLSLstd450Cross)
  <tr algorithm="scalar case, distance">
    <td>|T| is f32
    <td class="nowrap">`distance(`|e1|`:` |T| `, `|e2|`:` |T| `) -> ` |T|
    <td>(GLSLstd450Distance)
  <tr algorithm="vector case, distance">
    <td>|T| is f32
    <td class="nowrap">`distance(`|e1|`:` vec|N|<|T|> `, `|e2|`:` vec|N|<|T|>`) -> ` |T|
    <td>(GLSLstd450Distance)
  <tr algorithm="scalar case, exp">
    <td>|T| is f32
    <td class="nowrap">`exp(`|e|`:` |T| `) -> ` |T|
    <td>(GLSLstd450Exp)
  <tr algorithm="vector case, exp">
    <td>|T| is f32
    <td class="nowrap">`exp(`|e|`:` vec|N|<|T|> `) -> ` vec|N|<|T|>
    <td>(GLSLstd450Exp)
  <tr algorithm="scalar case, exp2">
    <td>|T| is f32
    <td class="nowrap">`exp2(`|e|`:` |T| `) -> ` |T|
    <td>(GLSLstd450Exp2)
  <tr algorithm="vector case, exp2">
    <td>|T| is f32
    <td class="nowrap">`exp2(`|e|`:` vec|N|<|T|> `) -> ` vec|N|<|T|>
    <td>(GLSLstd450Exp2)
  <tr algorithm="scalar case, faceForward">
    <td>|T| is f32
    <td class="nowrap">`faceForward(`|e1|`:` |T| `, `|e2|`:` |T| `, `|e3|`:` |T| `) -> ` |T|
    <td>(GLSLstd450FaceForward)
  <tr algorithm="vector case, faceForward">
    <td>|T| is f32
    <td class="nowrap">`faceForward(`|e1|`:` vec|N|<|T|> `, `|e2|`:` vec|N|<|T|>`, `|e3|`:` vec|N|<|T|>`) -> ` vec|N|<|T|>
    <td>(GLSLstd450FaceForward)
  <tr algorithm="scalar case, floor">
    <td>|T| is f32
    <td class="nowrap">`floor(`|e|`:` |T| `) -> ` |T|
    <td>(GLSLstd450Floor)
  <tr algorithm="vector case, floor">
    <td>|T| is f32
    <td class="nowrap">`floor(`|e|`:` vec|N|<|T|> `) -> ` vec|N|<|T|>
    <td>(GLSLstd450Floor)
  <tr algorithm="scalar case, fma">
    <td>|T| is f32
    <td class="nowrap">`fma(`|e1|`:` |T| `, `|e2|`:` |T| `, `|e3|`:` |T| `) -> ` |T|
    <td>(GLSLstd450Fma)
  <tr algorithm="vector case, fma">
    <td>|T| is f32
    <td class="nowrap">`fma(`|e1|`:` vec|N|<|T|> `, `|e2|`:` vec|N|<|T|>`, `|e3|`:` vec|N|<|T|>`) -> ` vec|N|<|T|>
    <td>(GLSLstd450Fma)
  <tr algorithm="scalar case, fract">
    <td>|T| is f32
    <td class="nowrap">`fract(`|e|`:` |T| `) -> ` |T|
    <td>(GLSLstd450Fract)
  <tr algorithm="vector case, fract">
    <td>|T| is f32
    <td class="nowrap">`fract(`|e|`:` vec|N|<|T|> `) -> ` vec|N|<|T|>
    <td>(GLSLstd450Fract)
  <tr algorithm="scalar case, frexp">
    <td>|T| is f32<br>
        |I| is i32 or u32
    <td class="nowrap">`frexp(`|e1|`:` |T| `, `|e2|`:` ptr<|I|> `) -> ` |T|
    <td>(GLSLstd450Frexp)
  <tr algorithm="vector case, frexp">
    <td>|T| is f32<br>
        |I| is i32 or u32
    <td class="nowrap">`frexp(`|e1|`:` vec|N|<|T|> `, `|e2|`:` ptr&lt;vec|N|&lt;|I|&gt;&gt;`) -> ` vec|N|<|T|>
    <td>(GLSLstd450Frexp)
  <tr algorithm="scalar case, inverseSqrt">
    <td>|T| is f32
    <td class="nowrap">`inverseSqrt(`|e|`:` |T| `) -> ` |T|
    <td>(GLSLstd450InverseSqrt)
  <tr algorithm="vector case, inverseSqrt">
    <td>|T| is f32
    <td class="nowrap">`inverseSqrt(`|e|`:` vec|N|<|T|> `) -> ` vec|N|<|T|>
    <td>(GLSLstd450InverseSqrt)
  <tr algorithm="scalar case, ldexp">
    <td>|T| is f32<br>
        |I| is i32 or u32
    <td class="nowrap">`ldexp(`|e1|`:` |T| `, `|e2|`:` |I| `) -> ` |T|
    <td>(GLSLstd450Ldexp)
  <tr algorithm="vector case, ldexp">
    <td>|T| is f32<br>
        |I| is i32 or u32
    <td class="nowrap">`ldexp(`|e1|`:` vec|N|<|T|> `, `|e2|`:` vec|N|&lt;|I|&gt;`) -> ` vec|N|<|T|>
    <td>(GLSLstd450Ldexp)
  <tr algorithm="scalar case, length">
    <td>|T| is f32
    <td class="nowrap">`length(`|e|`:` |T| `) -> ` |T|
    <td>(GLSLstd450Length)
  <tr algorithm="vector case, length">
    <td>|T| is f32
    <td class="nowrap">`length(`|e|`:` vec|N|<|T|> `) -> ` |T|
    <td>(GLSLstd450Length)
  <tr algorithm="scalar case, log">
    <td>|T| is f32
    <td class="nowrap">`log(`|e|`:` |T| `) -> ` |T|
    <td>(GLSLstd450Log)
  <tr algorithm="vector case, log">
    <td>|T| is f32
    <td class="nowrap">`log(`|e|`:` vec|N|<|T|> `) -> ` vec|N|<|T|>
    <td>(GLSLstd450Log)
  <tr algorithm="scalar case, log2">
    <td>|T| is f32
    <td class="nowrap">`log2(`|e|`:` |T| `) -> ` |T|
    <td>(GLSLstd450Log2)
  <tr algorithm="vector case, log2">
    <td>|T| is f32
    <td class="nowrap">`log2(`|e|`:` vec|N|<|T|> `) -> ` vec|N|<|T|>
    <td>(GLSLstd450Log2)
  <tr algorithm="scalar case, max">
    <td>|T| is f32
    <td class="nowrap">`max(`|e1|`:` |T| `, `|e2|`:` |T| `) -> ` |T|
    <td>(GLSLstd450NMax)
  <tr algorithm="vector case, max">
    <td>|T| is f32
    <td class="nowrap">`max(`|e1|`:` vec|N|<|T|> `, `|e2|`:` vec|N|<|T|>`) -> ` vec|N|<|T|>
    <td>(GLSLstd450NMax)
  <tr algorithm="scalar case, min">
    <td>|T| is f32
    <td class="nowrap">`min(`|e1|`:` |T| `, `|e2|`:` |T| `) -> ` |T|
    <td>(GLSLstd450NMin)
  <tr algorithm="vector case, min">
    <td>|T| is f32
    <td class="nowrap">`min(`|e1|`:` vec|N|<|T|> `, `|e2|`:` vec|N|<|T|>`) -> ` vec|N|<|T|>
    <td>(GLSLstd450NMin)
  <tr algorithm="scalar case, mix">
    <td>|T| is f32
    <td class="nowrap">`mix(`|e1|`:` |T| `, `|e2|`:` |T| `, `|e3|`:` |T|`) -> ` |T|
    <td>(GLSLstd450FMix)
  <tr algorithm="vector case, mix">
    <td>|T| is f32
    <td class="nowrap">`mix(`|e1|`:` vec|N|<|T|> `, `|e2|`:` vec|N|<|T|>`, `|e3|`:` vec|N|<|T|>`) -> ` vec|N|<|T|>
    <td>(GLSLstd450FMix)
  <tr algorithm="scalar case, modf">
    <td>|T| is f32<br>
    <td class="nowrap">`modf(`|e1|`:` |T| `, `|e2|`:` ptr<|T|> `) -> ` |T|
    <td>(GLSLstd450Modf)
  <tr algorithm="vector case, modf">
    <td>|T| is f32
    <td class="nowrap">`modf(`|e1|`:` vec|N|<|T|> `, `|e2|`:` ptr&lt;vec|N|&lt;|T|&gt;&gt;`) -> ` vec|N|<|T|>
    <td>(GLSLstd450Modf)
  <tr algorithm="vector case, normalize">
    <td>|T| is f32
    <td class="nowrap">`normalize(`|e|`:` vec|N|<|T|> `) -> ` vec|N|<|T|>
    <td>(GLSLstd450Normalize)
  <tr algorithm="scalar case, pow">
    <td>|T| is f32
    <td class="nowrap">`pow(`|e1|`:` |T| `, `|e2|`:` |T| `) -> ` |T|
    <td>(GLSLstd450Pow)
  <tr algorithm="vector case, pow">
    <td>|T| is f32
    <td class="nowrap">`pow(`|e1|`:` vec|N|<|T|> `, `|e2|`:` vec|N|<|T|> `) -> ` vec|N|<|T|>
    <td>(GLSLstd450Pow)
  <tr algorithm="scalar case, reflect">
    <td>|T| is f32
    <td class="nowrap">`reflect(`|e1|`:` |T| `, `|e2|`:` |T| `) -> ` |T|
    <td>(GLSLstd450Reflect)
  <tr algorithm="vector case, reflect">
    <td>|T| is f32
    <td class="nowrap">`reflect(`|e1|`:` vec|N|<|T|> `, `|e2|`:` vec|N|<|T|>`) -> ` vec|N|<|T|>
    <td>(GLSLstd450Reflect)
  <tr algorithm="scalar case, round">
    <td>|T| is f32
    <td class="nowrap">`round(`|e|`:` |T| `) -> ` |T|
    <td>Result is the integer |k| nearest to |e|, as a floating point value.<br>
        When |e| lies halfway between integers |k| and |k|+1,
        the result is |k| when |k| is even, and |k|+1 when |k| is odd.<br>
        (GLSLstd450RoundEven)
  <tr algorithm="vector case, round">
    <td>|T| is f32
    <td class="nowrap">`round(`|e|`:` vec|N|<|T|> `) -> ` vec|N|<|T|>
    <td>Component-wise rounding.<br>
         Component |i| of the result is `round`(|e|[|i|])<br>
        (GLSLstd450RoundEven)
  <tr algorithm="scalar case, float sign">
    <td>|T| is f32
    <td class="nowrap">`sign(`|e|`:` |T| `) -> ` |T|
    <td>(GLSLstd450FSign)
  <tr algorithm="vector case, float sign">
    <td>|T| is f32
    <td class="nowrap">`sign(`|e|`:` vec|N|<|T|> `) -> ` vec|N|<|T|>
    <td>(GLSLstd450FSign)
  <tr algorithm="scalar case, sin">
    <td>|T| is f32
    <td class="nowrap">`sin(`|e|`:` |T| `) -> ` |T|
    <td>(GLSLstd450Sin)
  <tr algorithm="vector case, sin">
    <td>|T| is f32
    <td class="nowrap">`sin(`|e|`:` vec|N|<|T|> `) -> ` vec|N|<|T|>
    <td>(GLSLstd450Sin)
  <tr algorithm="scalar case, sinh">
    <td>|T| is f32
    <td class="nowrap">`sinh(`|e|`:` |T| `) -> ` |T|
    <td>(GLSLstd450Sinh)
  <tr algorithm="vector case, sinh">
    <td>|T| is f32
    <td class="nowrap">`sinh(`|e|`:` vec|N|<|T|> `) -> ` vec|N|<|T|>
    <td>(GLSLstd450Sinh)
  <tr algorithm="scalar case, smoothStep">
    <td>|T| is f32
    <td class="nowrap">`smoothStep(`|e1|`:` |T| `, `|e2|`:` |T| `, `|e3|`:` |T| `) -> ` |T|
    <td>(GLSLstd450SmoothStep)
  <tr algorithm="vector case, smoothStep">
    <td>|T| is f32
    <td class="nowrap">`smoothStep(`|e1|`:` vec|N|<|T|> `, `|e2|`:` vec|N|<|T|>`, `|e3|`:` vec|N|<|T|>`) -> ` vec|N|<|T|>
    <td>(GLSLstd450SmoothStep)
  <tr algorithm="scalar case, sqrt">
    <td>|T| is f32
    <td class="nowrap">`sqrt(`|e|`:` |T| `) -> ` |T|
    <td>(GLSLstd450Sqrt)
  <tr algorithm="vector case, sqrt">
    <td>|T| is f32
    <td class="nowrap">`sqrt(`|e|`:` vec|N|<|T|> `) -> ` vec|N|<|T|>
    <td>(GLSLstd450Sqrt)
  <tr algorithm="scalar case, step">
    <td>|T| is f32
    <td class="nowrap">`step(`|e1|`:` |T| `, `|e2|`:` |T| `) -> ` |T|
    <td>(GLSLstd450Step)
  <tr algorithm="vector case, step">
    <td>|T| is f32
    <td class="nowrap">`step(`|e1|`:` vec|N|<|T|> `, `|e2|`:` vec|N|<|T|>`) -> ` vec|N|<|T|>
    <td>(GLSLstd450Step)
  <tr algorithm="scalar case, tan">
    <td>|T| is f32
    <td class="nowrap">`tan(`|e|`:` |T| `) -> ` |T|
    <td>(GLSLstd450Tan)
  <tr algorithm="vector case, tan">
    <td>|T| is f32
    <td class="nowrap">`tan(`|e|`:` vec|N|<|T|> `) -> ` vec|N|<|T|>
    <td>(GLSLstd450Tan)
  <tr algorithm="scalar case, tanh">
    <td>|T| is f32
    <td class="nowrap">`tanh(`|e|`:` |T| `) -> ` |T|
    <td>(GLSLstd450Tanh)
  <tr algorithm="vector case, tanh">
    <td>|T| is f32
    <td class="nowrap">`tanh(`|e|`:` vec|N|<|T|> `) -> ` vec|N|<|T|>
    <td>(GLSLstd450Tanh)
  <tr algorithm="scalar case, trunc">
    <td>|T| is f32
    <td class="nowrap">`trunc(`|e|`:` |T| `) -> ` |T|
    <td>(GLSLstd450Trunc)
  <tr algorithm="vector case, trunc">
    <td>|T| is f32
    <td class="nowrap">`trunc(`|e|`:` vec|N|<|T|> `) -> ` vec|N|<|T|>
    <td>(GLSLstd450Trunc)
</table>

## Integer built-in functions ## {#integer-builtin-functions}

<table class='data'>
  <thead>
    <tr><th>Precondition<th>Built-in<th>Description
  </thead>
  <tr algorithm="scalar case, signed abs">
    <td>
    <td class="nowrap">`abs`(|e|: i32 ) -> i32
    <td>The absolute value of |e|.<br>
        (GLSLstd450SAbs)
  <tr algorithm="vector case, signed abs">
    <td>
    <td class="nowrap">`abs`(|e| : vec|N|&lt;i32&gt; ) -> vec|N|&lt;i32&gt;
    <td>Component-wise absolute value:
        Component |i| of the result is `abs(`|e|`[`|i|`])`<br>
        (GLSLstd450SAbs)
  <tr algorithm="scalar case, unsigned abs">
    <td>
    <td class="nowrap">`abs`(|e| : u32 ) -> u32
    <td>Result is |e|.  This is provided for symmetry with `abs` for signed integers.
  <tr algorithm="vector case, unsgined abs">
    <td>
    <td class="nowrap">`abs(`|e|`:` vec|N|&lt;u32&gt; `) ->` vec|N|&lt;u32&gt;
    <td>Result is |e|.  This is provided for symmetry with `abs` for signed integer vectors.
  <tr algorithm="scalar case, unsigned clamp">
    <td>|T| is u32
    <td class="nowrap">`clamp(`|e1|`:` |T| `, `|e2|`:` |T|`, `|e3|`:` |T|`) ->` |T|
    <td>(GLSLstd450UClamp)
  <tr algorithm="vector case, unsigned clamp">
    <td>|T| is u32
    <td class="nowrap">`clamp(`|e1|`:` vec|N|<|T|> `, `|e2|`:` vec|N|<|T|>`, `|e3|`:`vec|N|<|T|> `) ->` vec|N|<|T|>
    <td>(GLSLstd450UClamp)
  <tr algorithm="scalar case, signed clamp">
    <td>|T| is i32
    <td class="nowrap">`clamp(`|e1|`:` |T| `, `|e2|`:` |T|`, `|e3|`:` |T|`) ->` |T|
    <td>(GLSLstd450SClamp)
  <tr algorithm="vector case, signed clamp">
    <td>|T| is i32
    <td class="nowrap">`clamp(`|e1|`:` vec|N|<|T|> `, `|e2|`:` vec|N|<|T|>`, `|e3|`:`vec|N|<|T|> `) ->` vec|N|<|T|>
    <td>(GLSLstd450SClamp)
  <tr algorithm="scalar case, count 1 bits">
    <td>|T| is u32 or i32<br>
    <td class="nowrap">`countOneBits(`|e|`:` |T| `) ->` |T|
    <td>The number of 1 bits in the representation of |e|.<br>
        Also known as "population count".<br>
        (SPIR-V OpBitCount)
  <tr algorithm="vector case, count 1 bits">
    <td>|T| is u32 or i32
    <td class="nowrap">`countOneBits(`|e|`:` vec|N|<|T|>`) ->` vec|N|<|T|><br>
    <td>Component-wise population count:
        Component |i| of the result is `countOneBits(`|e|`[`|i|`])`<br>
        (SPIR-V OpBitCount)
  <tr algorithm="scalar case, unsigned max">
    <td>|T| is u32
    <td class="nowrap">`max(`|e1|`:` |T| `, `|e2|`:` |T|`) ->` |T|
    <td>(GLSLstd450UMax)
  <tr algorithm="vector case, unsigned max">
    <td>|T| is u32
    <td class="nowrap">`max(`|e1|`:` vec|N|<|T|> `, `|e2|`:` vec|N|<|T|>`) ->` vec|N|<|T|>
    <td>(GLSLstd450UMax)
  <tr algorithm="scalar case, signed max">
    <td>|T| is i32
    <td class="nowrap">`max(`|e1|`:` |T| `, `|e2|`:` |T|`) ->` |T|
    <td>(GLSLstd450SMax)
  <tr algorithm="vector case, signed max">
    <td>|T| is i32
    <td class="nowrap">`max(`|e1|`:` vec|N|<|T|> `, `|e2|`:` vec|N|<|T|>`) ->` vec|N|<|T|>
    <td>(GLSLstd450SMax)
  <tr algorithm="scalar case, unsigned min">
    <td>|T| is u32
    <td class="nowrap">`min(`|e1|`:` |T| `, `|e2|`:` |T|`) ->` |T|
    <td>(GLSLstd450UMin)
  <tr algorithm="vector case, unsigned min">
    <td>|T| is u32
    <td class="nowrap">`min(`|e1|`:` vec|N|<|T|> `, `|e2|`:` vec|N|<|T|>`) ->` vec|N|<|T|>
    <td>(GLSLstd450UMin)
  <tr algorithm="scalar case, signed min">
    <td>|T| is i32
    <td class="nowrap">`min(`|e1|`:` |T| `, `|e2|`:` |T|`) ->` |T|
    <td>(GLSLstd450SMin)
  <tr algorithm="vector case, signed min">
    <td>|T| is i32
    <td class="nowrap">`min(`|e1|`:` vec|N|<|T|> `, `|e2|`:` vec|N|<|T|>`) ->` vec|N|<|T|>
    <td>(GLSLstd450SMin)
  <tr algorithm="scalar bit reversal">
    <td>|T| is u32 or i32<br>
    <td class="nowrap">`reverseBits(`|e|`:` |T| `) ->`  |T|
    <td>Reverses the bits in |e|:  The bit at position |k| of the result equals the
        bit at position 31-|k| of |e|.<br>
        (SPIR-V OpBitReverse)
  <tr algorithm="vector bit reversal">
    <td>|T| is u32 or i32
    <td class="nowrap">`reverseBits(`|e|`:` vec|N|<|T|> `) ->` vec|N|<|T|><br>
    <td>Component-wise bit reversal:
        Component |i| of the result is `reverseBits(`|e|`[`|i|`])`<br>
        (SPIR-V OpBitReverse)
</table>

## Matrix built-in functions ## {#matrix-builtin-functions}
<table class='data'>
  <thead>
    <tr><th>Precondition<th>Built-in<th>Description
  </thead>
  <tr algorithm="determinant">
    <td>|T| is f32
    <td class="nowrap">`determinant(`|e|`:` mat|N|x|N|<|T|> `) -> ` |T|
    <td>(GLSLstd450Determinant)
</table>

## Vector built-in functions ## {#vector-builtin-functions}

<table class='data'>
  <thead>
    <tr><th>Vector built-in functions<th>SPIR-V
  </thead>
  <tr><td>dot(vecN&lt;f32&gt;, vecN&lt;f32&gt;) -&gt; float<td>OpDot
</table>

## Derivative built-in functions ## {#derivative-builtin-functions}

<table class='data'>
  <thead>
    <tr><th>Derivative built-in functions<th>SPIR-V
  </thead>
  <tr><td>dpdx(IDENT) -&gt; float<td>OpDPdx
  <tr><td>dpdxCoarse(IDENT) -&gt; float<td>OpDPdxCoarse
  <tr><td>dpdxFine(IDENT) -&gt; float<td>OpDPdxFine
  <tr><td>dpdy(IDENT) -&gt; float<td>OpDPdy
  <tr><td>dpdyCoarse(IDENT) -&gt; float<td>OpDPdyCoarse
  <tr><td>dpdyFine(IDENT) -&gt; float<td>OpDPdyFine
  <tr><td>fwidth(IDENT) -&gt; float<td>OpFwidth
  <tr><td>fwidthCoarse(IDENT) -&gt; float<td>OpFwidthCoarse
  <tr><td>fwidthFine(IDENT) -&gt; float<td>OpFwidthFine
</table>

## Texture built-in functions ## {#texture-builtin-functions}

### `textureDimensions` ### {#texturedimensions}

Returns the dimensions of a texture, or texture's mip level in texels.

```rust
textureDimensions(t : texture_1d<T>) -> i32
textureDimensions(t : texture_2d<T>) -> vec2<i32>
textureDimensions(t : texture_2d<T>, level : i32) -> vec2<i32>
textureDimensions(t : texture_2d_array<T>) -> vec2<i32>
textureDimensions(t : texture_2d_array<T>, level : i32) -> vec2<i32>
textureDimensions(t : texture_3d<T>) -> vec3<i32>
textureDimensions(t : texture_3d<T>, level : i32) -> vec3<i32>
textureDimensions(t : texture_cube<T>) -> vec3<i32>
textureDimensions(t : texture_cube<T>, level : i32) -> vec3<i32>
textureDimensions(t : texture_cube_array<T>) -> vec3<i32>
textureDimensions(t : texture_cube_array<T>, level : i32) -> vec3<i32>
textureDimensions(t : texture_multisampled_2d<T>)-> vec2<i32>
textureDimensions(t : texture_multisampled_2d_array<T>)-> vec2<i32>
textureDimensions(t : texture_depth_2d) -> vec2<i32>
textureDimensions(t : texture_depth_2d, level : i32) -> vec2<i32>
textureDimensions(t : texture_depth_2d_array) -> vec2<i32>
textureDimensions(t : texture_depth_2d_array, level : i32) -> vec2<i32>
textureDimensions(t : texture_depth_cube) -> vec3<i32>
textureDimensions(t : texture_depth_cube, level : i32) -> vec3<i32>
textureDimensions(t : texture_depth_cube_array) -> vec3<i32>
textureDimensions(t : texture_depth_cube_array, level : i32) -> vec3<i32>
textureDimensions(t : texture_storage_1d<F>) -> i32
textureDimensions(t : texture_storage_2d<F>) -> vec2<i32>
textureDimensions(t : texture_storage_2d_array<F>) -> vec2<i32>
textureDimensions(t : texture_storage_3d<F>) -> vec3<i32>
```

**Parameters:**

<table class='data'>
  <tr><td>`t`<td>
  The [sampled](#sampled-texture-type),
  [multisampled](#multisampled-texture-type), [depth](#texture-depth), or
  [storage](#texture-storage) texture.
  <tr><td>`level`<td>
  The mip level, with level 0 containing a full size version of the texture.<br>
  If omitted, the dimensions of level 0 are returned.
</table>

**Returns:**

The dimensions of the texture in texels.<br>


### `textureLoad` ### {#textureload}

Reads a single texel from a texture without sampling or filtering.

```rust
textureLoad(t : texture_1d<T>, coords : i32, level : i32) -> vec4<T>
textureLoad(t : texture_2d<T>, coords : vec2<i32>, level : i32) -> vec4<T>
textureLoad(t : texture_2d_array<T>, coords : vec2<i32>, array_index : i32, level : i32) -> vec4<T>
textureLoad(t : texture_3d<T>, coords : vec3<i32>, level : i32) -> vec4<T>
textureLoad(t : texture_multisampled_2d<T>, coords : vec2<i32>, sample_index : i32)-> vec4<T>
textureLoad(t : texture_multisampled_2d_array<T>, coords : vec2<i32>, array_index : i32, sample_index : i32)-> vec4<T>
textureLoad(t : texture_depth_2d, coords : vec2<i32>, level : i32) -> f32
textureLoad(t : texture_depth_2d_array, coords : vec2<i32>, array_index : i32, level : i32) -> f32
textureLoad(t : [[access(read)]] texture_storage_1d<F>, coords : i32) -> vec4<T>
textureLoad(t : [[access(read)]] texture_storage_2d<F>, coords : vec2<i32>) -> vec4<T>
textureLoad(t : [[access(read)]] texture_storage_2d_array<F>, coords : vec2<i32>, array_index : i32) -> vec4<T>
textureLoad(t : [[access(read)]] texture_storage_3d<F>, coords : vec3<i32>) -> vec4<T>
```

For [read-only storage textures](#texture-storage) the returned channel format `T`
depends on the texel format `F`.
[See the texel format table](#storage-texel-formats) for the mapping of texel
format to channel format.

**Parameters:**

<table class='data'>
  <tr><td>`t`<td>
  The [sampled](#sampled-texture-type),
  [multisampled](#multisampled-texture-type), [depth](#texture-depth) or
  [read-only storage](#texture-storage) texture.
  <tr><td>`coords`<td>
  The 0-based texel coordinate.
  <tr><td>`array_index`<td>
  The 0-based texture array index.
  <tr><td>`level`<td>
  The mip level, with level 0 containing a full size version of the texture.
  <tr><td>`sample_index`<td>
  The 0-based sample index of the multisampled texture.
</table>

**Returns:**

If all the parameters are within bounds, the unfiltered texel data.<br>
If any of the parameters are out of bounds, then zero in all components.


### `textureNumLayers` ### {#texturenumlayers}

Returns the number of layers (elements) of an array texture.

```rust
textureNumLayers(t : texture_2d_array<T>) -> i32
textureNumLayers(t : texture_cube_array<T>) -> i32
textureNumLayers(t : texture_multisampled_2d_array<T>) -> i32
textureNumLayers(t : texture_depth_2d_array) -> i32
textureNumLayers(t : texture_depth_cube_array) -> i32
textureNumLayers(t : texture_storage_2d_array<F>) -> i32
```

**Parameters:**

<table class='data'>
  <tr><td>`t`<td>
  The [sampled](#sampled-texture-type),
  [multisampled](#multisampled-texture-type), [depth](#texture-depth) or
  [storage](#texture-storage) array texture.
</table>

**Returns:**

If the number of layers (elements) of the array texture.


### `textureNumLevels` ### {#texturenumlevels}

Returns the number of mip levels of a texture.

```rust
textureNumLevels(t : texture_2d<T>) -> i32
textureNumLevels(t : texture_2d_array<T>) -> i32
textureNumLevels(t : texture_3d<T>) -> i32
textureNumLevels(t : texture_cube<T>) -> i32
textureNumLevels(t : texture_cube_array<T>) -> i32
textureNumLevels(t : texture_depth_2d) -> i32
textureNumLevels(t : texture_depth_2d_array) -> i32
textureNumLevels(t : texture_depth_cube) -> i32
textureNumLevels(t : texture_depth_cube_array) -> i32
```

**Parameters:**

<table class='data'>
  <tr><td>`t`<td>
  The [sampled](#sampled-texture-type) or [depth](#texture-depth) texture.
</table>

**Returns:**

If the number of mip levels for the texture.


### `textureNumSamples` ### {#texturenumsamples}

Returns the number samples per texel in a multisampled texture.

```rust
textureNumSamples(t : texture_multisampled_2d<T>) -> i32
textureNumSamples(t : texture_multisampled_2d_array<T>) -> i32
```

**Parameters:**

<table class='data'>
  <tr><td>`t`<td>
  The [multisampled](#multisampled-texture-type) texture.
</table>

**Returns:**

If the number of samples per texel in the multisampled texture.


### `textureSample` ### {#texturesample}

Samples a texture.
Must only be used in a [=fragment=] shader stage.

```rust
textureSample(t : texture_1d<f32>, s : sampler, coords : f32) -> vec4<f32>
textureSample(t : texture_2d<f32>, s : sampler, coords : vec2<f32>) -> vec4<f32>
textureSample(t : texture_2d<f32>, s : sampler, coords : vec2<f32>, offset : vec2<i32>) -> vec4<f32>
textureSample(t : texture_2d_array<f32>, s : sampler, coords : vec2<f32>, array_index : i32) -> vec4<f32>
textureSample(t : texture_2d_array<f32>, s : sampler, coords : vec2<f32>, array_index : i32, offset : vec2<i32>) -> vec4<f32>
textureSample(t : texture_3d<f32>, s : sampler, coords : vec3<f32>) -> vec4<f32>
textureSample(t : texture_3d<f32>, s : sampler, coords : vec3<f32>, offset : vec3<i32>) -> vec4<f32>
textureSample(t : texture_cube<f32>, s : sampler, coords : vec3<f32>) -> vec4<f32>
textureSample(t : texture_cube_array<f32>, s : sampler, coords : vec3<f32>, array_index : i32) -> vec4<f32>
textureSample(t : texture_depth_2d, s : sampler, coords : vec2<f32>) -> f32
textureSample(t : texture_depth_2d, s : sampler, coords : vec2<f32>, offset : vec2<i32>) -> f32
textureSample(t : texture_depth_2d_array, s : sampler, coords : vec2<f32>, array_index : i32) -> f32
textureSample(t : texture_depth_2d_array, s : sampler, coords : vec2<f32>, array_index : i32, offset : vec2<i32>) -> f32
textureSample(t : texture_depth_cube, s : sampler, coords : vec3<f32>) -> f32
textureSample(t : texture_depth_cube_array, s : sampler, coords : vec3<f32>, array_index : i32) -> f32
```

**Parameters:**

<table class='data'>
  <tr><td>`t`<td>
  The [sampled](#sampled-texture-type) or [depth](#texture-depth) texture to
  sample.
  <tr><td>`s`<td>
  The [sampler type](#sampler-type).
  <tr><td>`coords`<td>
  The texture coordinates used for sampling.
  <tr><td>`array_index`<td>
  The 0-based texture array index to sample.
  <tr><td>`offset`<td>
  The optional texel offset applied to the unnormalized texture coordinate
  before sampling the texture. This offset is applied before applying any
  texture wrapping modes.<br>
  `offset` must be compile time constant, and may only be provided as a
  [literal](#literals) or `const_expr` expression (e.g. `vec2<i32>(1, 2)`).<br>
  Each `offset` component must be at least `-8` and at most `7`. Values outside
  of this range will be treated as a compile time error.
</table>

**Returns:**

The sampled value.


### `textureSampleBias` ### {#texturesamplebias}

Samples a texture with a bias to the mip level.
Must only be used in a [=fragment=] shader stage.

```rust
textureSampleBias(t : texture_2d<f32>, s : sampler, coords : vec2<f32>, bias : f32) -> vec4<f32>
textureSampleBias(t : texture_2d<f32>, s : sampler, coords : vec2<f32>, bias : f32, offset : vec2<i32>) -> vec4<f32>
textureSampleBias(t : texture_2d_array<f32>, s : sampler, coords : vec2<f32>, array_index : i32, bias : f32) -> vec4<f32>
textureSampleBias(t : texture_2d_array<f32>, s : sampler, coords : vec2<f32>, array_index : i32, bias : f32, offset : vec2<i32>) -> vec4<f32>
textureSampleBias(t : texture_3d<f32>, s : sampler, coords : vec3<f32>, bias : f32) -> vec4<f32>
textureSampleBias(t : texture_3d<f32>, s : sampler, coords : vec3<f32>, bias : f32, offset : vec3<i32>) -> vec4<f32>
textureSampleBias(t : texture_cube<f32>, s : sampler, coords : vec3<f32>, bias : f32) -> vec4<f32>
textureSampleBias(t : texture_cube_array<f32>, s : sampler, coords : vec3<f32>, array_index : i32, bias : f32) -> vec4<f32>
```

**Parameters:**

<table class='data'>
  <tr><td>`t`<td>
  The [texture](#sampled-texture-type) to sample.
  <tr><td>`s`<td>
  The [sampler type](#sampler-type).
  <tr><td>`coords`<td>
  The texture coordinates used for sampling.
  <tr><td>`array_index`<td>
  The 0-based texture array index to sample.
  <tr><td>`bias`<td>
  The bias to apply to the mip level before sampling.
  `bias` must be between `-16.0` and `15.99`.
  <tr><td>`offset`<td>
  The optional texel offset applied to the unnormalized texture coordinate
  before sampling the texture. This offset is applied before applying any
  texture wrapping modes.<br>
  `offset` must be compile time constant, and may only be provided as a
  [literal](#literals) or `const_expr` expression (e.g. `vec2<i32>(1, 2)`).<br>
  Each `offset` component must be at least `-8` and at most `7`. Values outside
  of this range will be treated as a compile time error.
</table>

**Returns:**

The sampled value.


### `textureSampleCompare` ### {#texturesamplecompare}

Samples a depth texture and compares the sampled depth values against a reference value.

```rust
textureSampleCompare(t : texture_depth_2d, s : sampler_comparison, coords : vec2<f32>, depth_ref : f32) -> f32
textureSampleCompare(t : texture_depth_2d, s : sampler_comparison, coords : vec2<f32>, depth_ref : f32, offset : vec2<i32>) -> f32
textureSampleCompare(t : texture_depth_2d_array, s : sampler_comparison, coords : vec2<f32>, array_index : i32, depth_ref : f32) -> f32
textureSampleCompare(t : texture_depth_2d_array, s : sampler_comparison, coords : vec2<f32>, array_index : i32, depth_ref : f32, offset : vec2<i32>) -> f32
textureSampleCompare(t : texture_depth_cube, s : sampler_comparison, coords : vec3<f32>, depth_ref : f32) -> f32
textureSampleCompare(t : texture_depth_cube_array, s : sampler_comparison, coords : vec3<f32>, array_index : i32, depth_ref : f32) -> f32
```

**Parameters:**

<table class='data'>
  <tr><td>`t`<td>
  The [depth](#texture-depth) texture to sample.
  <tr><td>`s`<td>
  The [sampler comparision](#sampler-type) type.
  <tr><td>`coords`<td>
  The texture coordinates used for sampling.
  <tr><td>`array_index`<td>
  The 0-based texture array index to sample.
  <tr><td>`depth_ref`<td>
  The reference value to compare the sampled depth value against.
  <tr><td>`offset`<td>
  The optional texel offset applied to the unnormalized texture coordinate
  before sampling the texture. This offset is applied before applying any
  texture wrapping modes.<br>
  `offset` must be compile time constant, and may only be provided as a
  [literal](#literals) or `const_expr` expression (e.g. `vec2<i32>(1, 2)`).<br>
  Each `offset` component must be at least `-8` and at most `7`. Values outside
  of this range will be treated as a compile time error.
</table>

**Returns:**

A value in the range `[0.0..1.0]`.

Each sampled texel is compared against the reference value using the comparision
operator defined by the `sampler_comparison`, resulting in either a `0` or `1`
value for each texel.

If the `sampler_comparison` uses bilinear filtering then the returned value is
the filtered average of these values, otherwise the comparision result of a
single texel is returned.


### `textureSampleGrad` ### {#texturesamplegrad}

Samples a texture using explicit gradients.

```rust
textureSampleGrad(t : texture_2d<f32>, s : sampler, coords : vec2<f32>, ddx : vec2<f32>, ddy : vec2<f32>) -> vec4<f32>
textureSampleGrad(t : texture_2d<f32>, s : sampler, coords : vec2<f32>, ddx : vec2<f32>, ddy : vec2<f32>, offset : vec2<i32>) -> vec4<f32>
textureSampleGrad(t : texture_2d_array<f32>, s : sampler, coords : vec2<f32>, array_index : i32, ddx : vec2<f32>, ddy : vec2<f32>) -> vec4<f32>
textureSampleGrad(t : texture_2d_array<f32>, s : sampler, coords : vec2<f32>, array_index : i32, ddx : vec2<f32>, ddy : vec2<f32>, offset : vec2<i32>) -> vec4<f32>
textureSampleGrad(t : texture_3d<f32>, s : sampler, coords : vec3<f32>, ddx : vec3<f32>, ddy : vec3<f32>) -> vec4<f32>
textureSampleGrad(t : texture_3d<f32>, s : sampler, coords : vec3<f32>, ddx : vec3<f32>, ddy : vec3<f32>, offset : vec3<i32>) -> vec4<f32>
textureSampleGrad(t : texture_cube<f32>, s : sampler, coords : vec3<f32>, ddx : vec3<f32>, ddy : vec3<f32>) -> vec4<f32>
textureSampleGrad(t : texture_cube_array<f32>, s : sampler, coords : vec3<f32>, array_index : i32, ddx : vec3<f32>, ddy : vec3<f32>) -> vec4<f32>
```

**Parameters:**

<table class='data'>
  <tr><td>`t`<td>
  The [texture](#sampled-texture-type) to sample.
  <tr><td>`s`<td>
  The [sampler type](#sampler-type).
  <tr><td>`coords`<td>
  The texture coordinates used for sampling.
  <tr><td>`array_index`<td>
  The 0-based texture array index to sample.
  <tr><td>`ddx`<td>
  The x direction derivative vector used to compute the sampling locations.
  <tr><td>`ddy`<td>
  The y direction derivative vector used to compute the sampling locations.
  <tr><td>`offset`<td>
  The optional texel offset applied to the unnormalized texture coordinate
  before sampling the texture. This offset is applied before applying any
  texture wrapping modes.<br>
  `offset` must be compile time constant, and may only be provided as a
  [literal](#literals) or `const_expr` expression (e.g. `vec2<i32>(1, 2)`).<br>
  Each `offset` component must be at least `-8` and at most `7`. Values outside
  of this range will be treated as a compile time error.
</table>

**Returns:**

The sampled value.


### `textureSampleLevel` ### {#texturesamplelevel}

Samples a texture using an explicit mip level.

```rust
textureSampleLevel(t : texture_2d<f32>, s : sampler, coords : vec2<f32>, level : f32) -> vec4<f32>
textureSampleLevel(t : texture_2d<f32>, s : sampler, coords : vec2<f32>, level : f32, offset : vec2<i32>) -> vec4<f32>
textureSampleLevel(t : texture_2d_array<f32>, s : sampler, coords : vec2<f32>, array_index : i32, level : f32) -> vec4<f32>
textureSampleLevel(t : texture_2d_array<f32>, s : sampler, coords : vec2<f32>, array_index : i32, level : f32, offset : vec2<i32>) -> vec4<f32>
textureSampleLevel(t : texture_3d<f32>, s : sampler, coords : vec3<f32>, level : f32) -> vec4<f32>
textureSampleLevel(t : texture_3d<f32>, s : sampler, coords : vec3<f32>, level : f32, offset : vec3<i32>) -> vec4<f32>
textureSampleLevel(t : texture_cube<f32>, s : sampler, coords : vec3<f32>, level : f32) -> vec4<f32>
textureSampleLevel(t : texture_cube_array<f32>, s : sampler, coords : vec3<f32>, array_index : i32, level : f32) -> vec4<f32>
textureSampleLevel(t : texture_depth_2d, s : sampler, coords : vec2<f32>, level : i32) -> f32
textureSampleLevel(t : texture_depth_2d, s : sampler, coords : vec2<f32>, level : i32, offset : vec2<i32>) -> f32
textureSampleLevel(t : texture_depth_2d_array, s : sampler, coords : vec2<f32>, array_index : i32, level : i32) -> f32
textureSampleLevel(t : texture_depth_2d_array, s : sampler, coords : vec2<f32>, array_index : i32, level : i32, offset : vec2<i32>) -> f32
textureSampleLevel(t : texture_depth_cube, s : sampler, coords : vec3<f32>, level : i32) -> f32
textureSampleLevel(t : texture_depth_cube_array, s : sampler, coords : vec3<f32>, array_index : i32, level : i32) -> f32
```

**Parameters:**

<table class='data'>
  <tr><td>`t`<td>
  The [sampled](#sampled-texture-type) or [depth](#texture-depth) texture to
  sample.
  <tr><td>`s`<td>
  The [sampler type](#sampler-type).
  <tr><td>`coords`<td>
  The texture coordinates used for sampling.
  <tr><td>`array_index`<td>
  The 0-based texture array index to sample.
  <tr><td>`level`<td>
  The mip level, with level 0 containing a full size version of the texture.
  For the functions where `level` is a `f32`, fractional values may interpolate
  between two levels if the format is filterable according to the
  [Texture Format Capabilities](https://gpuweb.github.io/gpuweb/#texture-format-caps).
  <tr><td>`offset`<td>
  The optional texel offset applied to the unnormalized texture coordinate
  before sampling the texture. This offset is applied before applying any
  texture wrapping modes.<br>
  `offset` must be compile time constant, and may only be provided as a
  [literal](#literals) or `const_expr` expression (e.g. `vec2<i32>(1, 2)`).<br>
  Each `offset` component must be at least `-8` and at most `7`. Values outside
  of this range will be treated as a compile time error.
</table>

**Returns:**

The sampled value.


### `textureStore` ### {#texturestore}

Writes a single texel to a texture.

```rust
textureStore(t : [[access(write)]] texture_storage_1d<F>, coords : i32, value : vec4<T>)
textureStore(t : [[access(write)]] texture_storage_2d<F>, coords : vec2<i32>, value : vec4<T>)
textureStore(t : [[access(write)]] texture_storage_2d_array<F>, coords : vec2<i32>, array_index : i32, value : vec4<T>)
textureStore(t : [[access(write)]] texture_storage_3d<F>, coords : vec3<i32>, value : vec4<T>)
```

The channel format `T` depends on the storage texel format `F`.
[See the texel format table](#storage-texel-formats) for the mapping of texel
format to channel format.

**Parameters:**

<table class='data'>
  <tr><td>`t`<td>
  The [write-only storage texture](#texture-storage).
  <tr><td>`coords`<td>
  The 0-based texel coordinate.<br>
  <tr><td>`array_index`<td>
  The 0-based texture array index.
  <tr><td>`value`<td>
  The new texel value.<br>
</table>

**Note:**

If any of the parameters are out of bounds, then the call to `textureStore()`
does nothing.


**TODO:**

<pre class='def'>
TODO(dsinclair): Need gather operations
</pre>

## Atomic built-in functions ## {#atomic-builtin-functions}

## Data packing built-in functions ## {#pack-builtin-functions}

Data packing builtin functions can be used to encode values using data formats that
do not correspond directly to types in [SHORTNAME].
This enables a program to write many densely packed values to memory, which can
reduce a shader's memory bandwidth demand.

<table class='data'>
  <thead>
    <tr><th>Built-in<th>Description
  </thead>
  <tr algorithm="packing 4x8snorm">
    <td class="nowrap">`pack4x8snorm`(|e|: vec4&lt;f32&gt;) -> u32
    <td>Converts four normalized floating point values to 8-bit signed integers, and then combines them
        into one `u32` value.<br>
        Component |e|[|i|] of the input is converted to an 8-bit twos complement integer value
        &lfloor; 0.5 + 127 &times; min(1, max(-1, |e|[|i|])) &rfloor; which is then placed in bits
        8 &times; |i| through
        8 &times; |i| + 7 of the result.

  <tr algorithm="packing 4x8unorm">
    <td class="nowrap">`pack4x8unorm`(|e|: vec4&lt;f32&gt;) -> u32
    <td>Converts four normalized floating point values to 8-bit unsigned integers, and then combines them
        into one `u32` value.<br>
        Component |e|[|i|] of the input is converted to an 8-bit unsigned integer value
        &lfloor; 0.5 + 255 &times; min(1, max(0, |e|[|i|])) &rfloor; which is then placed in bits
        8 &times; |i| through
        8 &times; |i| + 7 of the result.

  <tr algorithm="packing 2x16snorm">
    <td class="nowrap">`pack2x16snorm`(|e|: vec2&lt;f32&gt;) -> u32
    <td>Converts two normalized floating point values to 16-bit signed integers, and then combines them
        into one `u32` value.<br>
        Component |e|[|i|] of the input is converted to a 16-bit twos complement integer value
        &lfloor; 0.5 + 32767 &times; min(1, max(-1, |e|[|i|])) &rfloor; which is then placed in bits
        16 &times; |i| through
        16 &times; |i| + 15 of the result.

  <tr algorithm="packing 2x16unorm">
    <td class="nowrap">`pack2x16unorm`(|e|: vec2&lt;f32&gt;) -> u32
    <td>Converts two normalized floating point values to 16-bit unsigned integers, and then combines them
        into one `u32` value.<br>
        Component |e|[|i|] of the input is converted to a 16-bit unsigned integer value
        &lfloor; 0.5 + 65535 &times; min(1, max(0, |e|[|i|])) &rfloor; which is then placed in bits
        16 &times; |i| through
        16 &times; |i| + 15 of the result.

  <tr algorithm="packing 2x16float">
    <td class="nowrap">`pack2x16float`(|e|: vec2&lt;f32&gt;) -> u32
    <td>Converts two floating point values to half-precision floating point numbers, and then combines
        them into one one `u32` value.<br>
        Component |e|[|i|] of the input is converted to a IEEE 754 binary16 value, which is then
        placed in bits
        16 &times; |i| through
        16 &times; |i| + 15 of the result.
        See [[#floating-point-conversion]] for edge case behaviour.
</table>

## Data unpacking built-in functions ## {#unpack-builtin-functions}

Data unpacking builtin functions can be used to decode values in
data formats that do not correspond directly to types in [SHORTNAME].
This enables a program to read many densely packed values from memory, which can
reduce a shader's memory bandwidth demand.

<table class='data'>
  <thead>
    <tr><th>Built-in<th>Description
  </thead>
  <tr algorithm="unpacking 4x8snorm">
    <td class="nowrap">`unpack4x8snorm`(|e|: u32) -> vec4&lt;f32&gt;
    <td>Decomposes a 32-bit value into four 8-bit chunks, then reinterprets
        each chunk as a signed normalized floating point value.<br>
        Component |i| of the result is max(|v| &div; 127, -1), where |v| is the interpretation of
        bits 8&times;|i| through 8&times;|i|+7 of |e| as a twos-complement signed integer.

  <tr algorithm="unpacking 4x8unorm">
    <td class="nowrap">`unpack4x8unorm`(|e|: u32) -> vec4&lt;f32&gt;
    <td>Decomposes a 32-bit value into four 8-bit chunks, then reinterprets
        each chunk as an unsigned normalized floating point value.<br>
        Component |i| of the result is |v| &div; 255, where |v| is the interpretation of
        bits 8&times;|i| through 8&times;|i|+7 of |e| as an unsigned integer.

  <tr algorithm="unpacking 2x16snorm">
    <td class="nowrap">`unpack2x16snorm`(|e|: u32) -> vec2&lt;f32&gt;
    <td>Decomposes a 32-bit value into two 16-bit chunks, then reinterprets
        each chunk as a signed normalized floating point value.<br>
        Component |i| of the result is max(|v| &div; 32767, -1), where |v| is the interpretation of
        bits 16&times;|i| through 16&times;|i|+15 of |e| as a twos-complement signed integer.

  <tr algorithm="unpacking 2x16unorm">
    <td class="nowrap">`unpack2x16unorm`(|e|: u32) -> vec2&lt;f32&gt;
    <td>Decomposes a 32-bit value into two 16-bit chunks, then reinterprets
        each chunk as an unsigned normalized floating point value.<br>
        Component |i| of the result is |v| &div; 65535, where |v| is the interpretation of
        bits 16&times;|i| through 16&times;|i|+15 of |e| as an unsigned integer.

  <tr algorithm="unpacking 2x16float">
    <td class="nowrap">`unpack2x16float`(|e|: u32) -> vec2&lt;f32&gt;
    <td>Decomposes a 32-bit value into two 16-bit chunks, and reinterpets each chunk
        as a floating point value.<br>
        Component |i| of the result is the f32 representation of |v|,
        where |v| is the interpretation of bits 16&times;|i| through 16&times;|i|+15 of |e|
        as an IEEE 754 binary16 value.
        See [[#floating-point-conversion]] for edge case behaviour.
</table>

## Synchronization built-in functions ## {#sync-builtin-functions}

[SHORTNAME] provides the following synchronization functions:

```rust
fn storageBarrier()
fn workgroupBarrier()
```

All synchronization functions execute a control barrier with Acquire/Release
memory ordering. That is, all synchronization functions, and affected memory
and atomic operations are ordered in [[#program-order]] relative to the
synchronization function.  Additionally, the affected memory and atomic
operations program-ordered before the synchronization function must be visible
to all other threads in the workgroup before any affected memory or atomic
operation program-ordered after the synchronization function is executed by a
member of the workgroup.

storageBarrier affects memory and atomic operations in the [=storage
classes/storage=] storage class.

workgroupBarrier affects memory and atomic operations in the [=storage
classes/workgroup=] storage class.

TODO: Add links to the eventual memory model.

<div class='example spirv barrier mapping' heading="Mapping workgroupBarrier to SPIR-V">
  <xmp>
    storageBarrier();
    // Maps to:
    // Execution Scope is Workgroup = %uint_2
    // Memory Scope is Device = %uint_1
    // Memory Semantics are AcquireRelease | UniformMemory (0x8 | 0x40) = %uint_72
    // OpControlBarrier %uint_2 %uint_1 %uint_72

    workgroupBarrier();
    // Maps to:
    // Execution and Memory Scope are Workgroup = %uint_2
    // Memory semantics are AcquireRelease | WorkgroupMemory (0x8 | 0x100) = %uint_264
    // OpControlBarrier %uint_2 %uint_2 %uint_264

    workgroupBarrier();
    storageBarrier();
    // Or, equivalently:
    storageBarrier();
    workgroupBarrier();
    // Could be mapped to a single OpControlBarrier:
    // Execution scope is Workgroup = %uint_2
    // Memory Scope is Device = %uint_1
    // Memory semantics are AcquireRelease | UniformMemory | WorkgroupMemory
    //   (0x8 | 0x40 | 0x100) = %uint_328
    // OpControlBarrier %uint_2 %uint_1 %uint_328
  </xmp>
</div>

# Glossary # {#glossary}

TODO: Remove terms unused in the rest of the specification.

<table class='data'>
  <thead>
    <tr><th>Term<th>Definition
  </thead>
  <tr><td>Dominates
      <td>Basic block `A` *dominates* basic block `B` if:
          * `A` and `B` are both in the same function `F`
          * Every control flow path in `F` that goes to `B` must also to through `A`
  <tr><td>Strictly dominates
      <td>`A` *strictly dominates* `B` if `A` dominates `B` and `A != B`
  <tr><td>DomBy(A)
      <td>The basic blocks dominated by `A`
</table>

# MATERIAL TO BE MOVED TO A NEW HOME OR DELETED # {#junkyard}

## Composite types ## {#composite-types}

A type is *composite* if its values have a well-defined internal
structure of typed *components*.

The following types are *composite types*:

* [[#vector-types]]
* [[#matrix-types]]
* [[#array-types]]
* [[#struct-types]]

[SHORTNAME] has operations for:

* extracting one of the components of a composite value
* creating a new composite value from an old one by replacing one of its components
* creating a new composite value from components

## Type Promotions ## {#type-promotions}
There are no implicit type promotions in [SHORTNAME]. If you want to convert between
types you must use the cast syntax to do it.

<div class='example wgsl function-scope'>
  <xmp highlight='rust'>
    var e : f32 = 3;    // error: literal is the wrong type

    var f : f32 = 1.0;

    var t : i32 = i32(f);
  </xmp>
</div>

The non-promotion extends to vector classes as well. There are no overrides to
shorten vector declarations based on the type or number of elements provided.
If you want `vec4<f32>` you must provide 4 float values in the constructor.

## Precedence ## {#precedence}

Issue: (dsinclair) Write out precedence rules. Matches c and glsl rules ....<|MERGE_RESOLUTION|>--- conflicted
+++ resolved
@@ -4054,15 +4054,8 @@
 The identifier is [=in scope=] until the end of the function.
 Two formal parameters for a given function must not have the same name.
 
-<<<<<<< HEAD
 If the return type of the function is specified, then the last statement
-in the function body must be a return statement.
-=======
-If the function declaration does not specify a return type, then the function return type is [=void=].
-
-If the return type is not [=void=],
-then the last statement in the function body must be a [=return=] statement.
->>>>>>> f99e40c9
+in the function body must be a [=return=] statement. 
 
 <pre class='def'>
 function_decl
