<pre class='metadata'>
Title: WebGPU Shading Language
Shortname: WGSL
Level: None
Status: w3c/ED
Group: webgpu
ED: https://gpuweb.github.io/gpuweb/wgsl/
TR: https://www.w3.org/TR/WGSL/
Repository: gpuweb/gpuweb
Text Macro: INT i32 or u32
Text Macro: UNSIGNEDINTEGRAL u32 or vec|N|&lt;u32&gt;
Text Macro: SIGNEDINTEGRAL i32 or vec|N|&lt;i32&gt;
Text Macro: INTEGRAL i32, u32, vec|N|&lt;i32&gt;, or vec|N|&lt;u32&gt;
Text Macro: FLOATING f32 or vec|N|&lt;f32&gt;
Ignored Vars: i, c0, e, e1, e2, e3, eN, p, s1, s2, sn, N, M, v, Stride, Offset, Align, Extent, S, T, T1

!Participate: <a href="https://github.com/gpuweb/gpuweb/issues/new?labels=wgsl">File an issue</a> (<a href="https://github.com/gpuweb/gpuweb/issues?q=is%3Aissue+is%3Aopen+label%3Awgsl">open issues</a>)

Editor: David Neto, Google https://www.google.com, dneto@google.com, w3cid 99785
Editor: Myles C. Maxfield, Apple Inc., mmaxfield@apple.com, w3cid 77180
Former Editor: dan sinclair, Google https://www.google.com, dsinclair@google.com
Abstract: Shading language for WebGPU.
Markup Shorthands: markdown yes
Markup Shorthands: biblio yes
Markup Shorthands: idl no
Assume Explicit For: yes
</pre>

<style>
tr:nth-child(2n) {
  background-color: #b0b0b050;
}
thead {
  background-color: #b0b0b050;
  font-weight: bold;
}
.nowrap {
  white-space:nowrap;
}
.small {
  font-size: smaller;
}
div.syntax {
  display: block;
  page-break-before: avoid;
  padding: .5em 1em;
  background: var(--def-bg);
  border-left: 0.5em solid var(--def-border);
  color: black;
  color: var(--def-text);
  margin-block-start: 1em;
  margin-block-end: 1em;
}
div.syntax > p {
  margin-block-start: 0em;
  margin-block-end: 0em;
  margin-inline-start: 1em;
  margin-inline-end: 0em;
}
div.syntax > p::first-letter {
  letter-spacing: 0.5em;
}
div.syntax > p > a {
  margin-inline-start: 0.1em;
  margin-inline-end: 0.1em;
}
div.syntax > p > code {
  margin-inline-start: 0.1em;
  margin-inline-end: 0.1em;
}
</style>

<pre class=biblio>
{
  "WebGPU": {
    "authors": [
      "Dzmitry Malyshau",
      "Justin Fan",
      "Kai Ninomiya"
    ],
    "href": "https://gpuweb.github.io/gpuweb/",
    "title": "WebGPU",
    "status": "Editor's Draft",
    "publisher": "W3C",
    "deliveredBy": [
      "https://github.com/gpuweb/gpuweb"
    ]
  },
  "IEEE-754":{
    "href":"http://ieeexplore.ieee.org/servlet/opac?punumber=4610933",
    "title":"IEEE Standard for Floating-Point Arithmetic",
    "publisher":"Institute of Electrical and Electronics Engineers",
    "isbn":"978-0-7381-5752-8",
    "versions":["IEEE-754-2008","IEEE-754-1985"],
    "id":"IEEE-754",
    "date":"29 August 2008"
  },
  "SPIR-V": {
    "authors": [
      "John Kessenich",
      "Boaz Ouriel",
      "Raun Krisch"
    ],
    "href": "https://www.khronos.org/registry/spir-v/specs/unified1/SPIRV.html",
    "title": "SPIR-V Specification",
    "publisher": "Khronos Group"
  },
  "VulkanMemoryModel": {
    "authors": [
      "Jeff Bolz",
      "Alan Baker",
      "Tobias Hector",
      "David Neto",
      "Robert Simpson",
      "Brian Sumner"
    ],
    "href": "https://www.khronos.org/registry/vulkan/specs/1.2-extensions/html/vkspec.html#memory-model",
    "title": "Vulkan Memory Model",
    "publisher": "Khronos Group"
  }
}
</pre>

<pre class='anchors'>
spec: SPIR-V; urlPrefix: https://www.khronos.org/registry/spir-v/specs/unified1/SPIRV.html#
    type: dfn
        text: image formats; url: _a_id_image_format_a_image_format
spec: Vulkan ; urlPrefix: https://www.khronos.org/registry/vulkan/specs/1.2-extensions/html/vkspec.html#
    type: dfn
        text: memory model memory operation; url: memory-model-memory-operation
        text: memory model reference; url: memory-model-references
        text: memory model atomic operation; url: memory-model-atomic-operation
        text: memory model scope; url:memory-model-scope
        text: memory model memory semantics; url:memory-model-memory-semantics
        text: memory model non-private; url: memory-model-non-private
</pre>

# Introduction # {#intro}

WebGPU Shading Language ([SHORTNAME]) is the shader language for [[!WebGPU]].
That is, an application using the WebGPU API uses [SHORTNAME] to express the programs, known as shaders,
that run on the GPU.

<div class='example wgsl global-scope'>
  <xmp highlight='rust'>
    @stage(fragment)
    fn main() -> @location(0) vec4<f32> {
        return vec4<f32>(0.4, 0.4, 0.8, 1.0);
    }
  </xmp>
</div>


## Goals ## {#goals}

 * Trivially convertable to [[!SPIR-V]]
 * Constructs are defined as normative references to their [[!SPIR-V]] counterparts
 * All features in [SHORTNAME] are directly translatable to [[!SPIR-V]]. (No polymorphism, no general pointers, no overloads, etc)
 * Features and semantics are exactly the ones of [[!SPIR-V]]
 * Each item in this spec *must* provide the mapping to [[!SPIR-V]] for the construct

## Technical Overview ## {#technical-overview}

WebGPU issues a unit of work to the GPU in the form of a [[WebGPU#gpu-command|GPU command]].
[SHORTNAME] is concerned with two kinds of GPU commands:
* a <dfn noexport>draw command</dfn> executes a [=GPURenderPipeline|render pipeline=]
    in the context of [=pipeline input|inputs=], [=pipeline output|outputs=], and attached [=resources=].
* a <dfn noexport>dispatch command</dfn> executes a [=GPUComputePipeline|compute pipeline=]
    in the context of [=pipeline input|inputs=] and attached [=resources=].

Both kinds of pipelines use shaders written in [SHORTNAME].

A <dfn noexport>shader</dfn> is the portion of a [SHORTNAME] program that executes a [=shader stage=] in a pipeline.
A shader comprises:
* An [=entry point=] [=function/function=].
* The transitive closure of all called functions, starting with the entry point.
    This set includes both [=user-defined function|user-defined=] and [=built-in function|built-in=] functions.
    (For a more rigorous definition, see "[=functions in a shader stage=]".)
* The set of variables and constants [=statically accessed=] by all those functions.
* The set of types used to define or analyze all those functions, variables, and constants.

When executing a shader stage, the implementation:
* Computes the values of constants declared at [=module scope|module-scope=].
* Binds [=resources=] to variables in the shader's [=resource interface of a shader|resource interface=],
    making the contents of those resources available to the shader during execution.
* Allocates memory for other [=module scope|module-scope=] variables,
    and populates that memory with the specified initial values.
* Populates the formal parameters of the entry point, if they exist, with the stage's pipeline inputs.
* Connects the entry point [=return value=], if one exists, to the stage's pipeline outputs.
* Then it invokes the entry point.

A [SHORTNAME] program is organized into:
* Functions, which specify execution behaviour.
* Statements, which are declarations or units of executable behaviour.
* Literals, which are text representations for pure mathematical values.
* Constants, each providing a name for a value computed at a specific time.
* Variables, each providing a name for memory storage for holding a value.
* Expressions, each of which combines a set of values to produce a result value.
* Types, each of which describes:
    * A set of values.
    * Constraints on supported expressions.
    * The semantics of those expressions.

[SHORTNAME] is an imperative language: behaviour is specified as a sequence of statements to execute.
Statements:
* Declare constants or variables
* Modify the contents of variables
* Modify execution order using structured programming constructs:
    * Selective execution: if/else/else if, switch
    * Repetition: loop, for
    * Escaping a nested execution construct: break, continue
    * Refactoring: function call and return
    * Discard (fragment shaders only): terminating the invocation and throwing away the output
* Evaluate expressions to compute values as part of the above behaviours.

[SHORTNAME] is statically typed: each value computed by a particular expression is in a specific type,
determined only by examining the program source.

[SHORTNAME] has types to describe booleans, numbers, vectors, matrices, and aggregations
of these in the form of arrays and structures.
Additional types describe memory.

[SHORTNAME] does not have implicit conversions or promotions between numeric or boolean types.
Converting a value from one numeric or boolean type to another requires
an explicit [[#conversion-expr|conversion]],
[[#type-constructor-expr|construction]], or [[#bitcast-expr|reinterpretation of bits]].
This also applies to vector types.

[SHORTNAME] has texture and sampler types.
Together with their associated built-in functions, these support functionality
commonly used for graphics rendering, and commonly provided by GPUs.

The work of a shader stage is partitioned into one or more <dfn noexport>invocations</dfn>,
each of which executes the entry point, but under slightly different conditions.
Invocations in a shader stage share access to certain variables:
* All invocations in the stage share the resources in the shader interface.
* In a [=compute shader stage|compute shader=], invocations in the same
     [=compute shader stage/workgroup=] share
     variables in the [=storage classes/workgroup=] [=storage class=].
     Invocations in different workgroups do not share those variables.

However, the invocations act on different sets of pipeline inputs, including built-in inputs
that provide an identifying value to distinguish an invocation from its peers.
Also, each invocation has its own independent memory storage space in the form
of variables in the [=storage classes/private=] and [=storage classes/function=] storage classes.

Invocations within a shader stage execute concurrently, and may often execute in parallel.
The shader author is responsible for ensuring the dynamic behaviour of the invocations
in a shader stage:
* Meet the uniformity requirements of certain primitive operations, including texture sampling and control barriers.
* Coordinate potentially conflicting accesses to shared variables, to avoid race conditions.

[SHORTNAME] sometimes permits several possible behaviours for a given feature.
This is a portability hazard, as different implementations may exhibit the different behaviours.
The design of [SHORTNAME] aims to minimize such cases, but is constrained by feasibility,
and goals for achieving high performance across a broad range of devices.

## Notation ## {#notation}

The <dfn noexport>floor expression</dfn> is defined over real numbers |x|:

* &lfloor;|x|&rfloor; = |k|, where |k| is the unique integer such that |k| &le; |x| &lt; |k|+1

The <dfn noexport>ceiling expression</dfn> is defined over real numbers |x|:

* &lceil;|x|&rceil; = |k|, where |k| is the unique integer such that |k|-1 &lt; |x| &le; |k|

The <dfn noexport>roundUp</dfn> function is defined for positive integers |k| and |n| as:

* roundUp(|k|, |n|) = &lceil;|n| &div; |k|&rceil; &times; |k|

The <dfn noexport>transpose</dfn> of an |n|-column |m|-row matrix |A| is the |m|-column |n|-row matrix
|A|<sup>T</sup> formed by copying the rows of |A| as the columns of |A|<sup>T</sup>:

* transpose(|A|) = |A|<sup>T</sup>
* transpose(|A|)<sub>|i|,|j|</sub> = |A|<sub>|j|,|i|</sub>

The transpose of a column vector is defined by interpreting the column vector as a 1-row matrix.
Similarly, the transpose of a row vector is defined by interpreting the row vector as a 1-column matrix.

# Shader Lifecycle # {#shader-lifecycle}

There are four key events in the lifecycle of a [SHORTNAME] program and the shaders it may contain.
The first two correspond to the WebGPU API methods used to prepare a [SHORTNAME] program
for execution.
The last two are the start and end of execution of a shader.

The events are:

1. <dfn noexport>Shader module creation</dfn>
    * This occurs when the
        [[WebGPU#dom-gpudevice-createshadermodule|WebGPU createShaderModule]] method
        is called.
        The source text for a [SHORTNAME] program is provided at this time.
2. <dfn noexport>Pipeline creation</dfn>
    * This occurs when the
        [[WebGPU#dom-gpudevice-createcomputepipeline|WebGPU createComputePipeline]] method
        or the
        [[WebGPU#dom-gpudevice-createrenderpipeline|WebGPU createRenderPipeline]] method
        is invoked.
        These methods use one or more previously created shader modules, together with other
        configuration information.
3. <dfn noexport>Shader execution start</dfn>
    * This occurs when a [=draw command|draw=] or [=dispatch command=] is issued to the GPU,
        begins executing the pipeline,
        and invokes the [=shader stage=] [=entry point=] function.
4. <dfn noexport>Shader execution end</dfn>
    * This occurs when all work in the shader completes:
        * all its [=invocations=] terminate
        * and all accesses to [=resources=] complete
        * outputs, if any, are passed to downstream pipeline stages.

The events are ordered due to:
*  data dependencies: shader execution requires a pipeline, and a pipeline requires a shader module.
*  causality: the shader must start executing before it can finish executing.

## Processing errors ## {#processing-errors}

A WebGPU implementation may fail to process a shader for two reasons:

* A <dfn export>program error</dfn> occurs if the shader does not satisfy the requirements of the [SHORTNAME] or WebGPU specifications.
* An <dfn noexport>uncategorized error</dfn> may occur
    even when all [SHORTNAME] and WebGPU requirements have been satisfied.
    Possible causes include:
    * The shaders are too complex, exceeding the capabilities of the implementation,
        but in a way not easily captured by prescribed [[#limits|limits]].
        Simplifying the shaders may work around the issue.
    * A defect in the WebGPU implementation.


A processing error may occur during three phases in the shader lifecycle:

* A <dfn export>shader-creation error</dfn>
    is an error feasibly detectable at [=shader module creation=] time.
    Detection must rely only on the [SHORTNAME] program source text
    and other information available to the `createShaderModule` API method.

* A <dfn export>pipeline-creation error</dfn>
    is an error detectable at [=pipeline creation=] time.
    Detection must rely only on the [SHORTNAME] program source text
    and other information available to the particular pipeline creation API method.

* A <dfn export>dynamic error</dfn> is an error occurring during shader execution.
    These errors may or may not be detectable.

Note: For example, a race condition may not be detectable.

Each requirement will be checked at the earliest opportunity.
That is:
* A shader-creation error results when failing to meet a requirement detectable at shader-creation time.
* A pipeline-creation error results when failing to meet a requirement detectable at pipeline-creation time,
    but not detectable earlier.

When unclear from context, this specification indicates
whether failure to meet a particular requirement
results in a shader-creation, pipeline-creation, or dynamic error.

The WebGPU specification describes the consequences of each kind of error.

# Textual structure # {#textual-structure}

A [SHORTNAME] program is text.
This specification does not prescribe a particular encoding for that text.
However, UTF-8 is always a valid encoding for a [SHORTNAME] program.

Note: The intent of promoting UTF-8 like this is to simplify interchange of [SHORTNAME] programs
and to encourage interoperability among tools.

[SHORTNAME] program text consists of a sequence of characters, grouped into contiguous non-empty sets forming:
* [=comments=]
* [=tokens=]
* [=blankspace=]

The program text must not include a null character.

<dfn>Blankspace</dfn> is any combination of one or more of the following characters:
* space
* horizontal tab
* linefeed
* vertical tab
* formfeed
* carriage return

<div class='syntax' noexport='true'>
  <dfn for=syntax>_space</dfn> :

    | `/\s/`
</div>

To parse a [SHORTNAME] program:
1. Remove comments:
    * Replace the first comment with a space character.
    * Repeat until no comments remain.
2. Scanning from beginning to end, group the remaining characters into tokens and blankspace
    in greedy fashion:
    * The next group is formed from the longest
        non-empty prefix of the remaining ungrouped characters, that is either:
        * a valid token, or
        * blankspace
    * Repeat until no ungrouped characters remain.
3. Discard the blankspace, leaving only tokens.
3. Parse the token sequence, attempting to match the [=syntax/translation_unit=] grammar rule.

A [=shader-creation error=] results if:
* the entire source text cannot be converted into a finite sequence of valid tokens, or
* the [=syntax/translation_unit=] grammar rule does not match the entire token sequence.

## Comments ## {#comments}

A <dfn>comment</dfn> is a span of text that does not influence the validity or meaning of a [SHORTNAME]
program, except that a comment can separate [=tokens=].
Shader authors can use comments to document their programs.

A <dfn noexport>line-ending comment</dfn> is a kind of [=comment=] consisting
of the two characters `//` and the characters that follow,
up until but not including:
* the next [=blankspace=] character other than a space or a horizontal tab, or
* the end of the program.

A <dfn noexport>block comment</dfn> is a kind of [=comment=] consisting of:
* The two characters `/*`
* Then any sequence of:
    * A [=block comment=], or
    * Text that does not contain either `*/` or `/*`
* Then the two characters `*/`

Note: Block comments can be nested.
Since a block comment requires matching start and end text sequences, and allows arbitrary nesting,
a block comment cannot be recognized with a regular expression.
This is a consequence of the Pumping Lemma for Regular Languages.

<div class='example wgsl' heading='Comments'>
  <xmp>
  let f = 1.5;   // This is line-ending comment.
  let g = 2.5;   /* This is a block comment
                    that spans lines.
                    /* Block comments can nest.
                     */
                    But all block comments must terminate.
                  */
  </xmp>
</div>

## Tokens ## {#tokens}

A <dfn>token</dfn> is a contiguous sequence of characters forming one of:
* a [=literal=].
* a [=keyword=].
* a [=reserved word=].
* a [=syntactic token=].
* an [=identifier=].

## Literals ## {#literals}

A <dfn>literal</dfn> is one of:
* a <dfn>numeric literal</dfn>, used to represent a number.
* a <dfn noexport>boolean literal</dfn>: either `true` or `false`.

The form of a [=numeric literal=] is defined via pattern-matching:

<div class='syntax' noexport='true'>
  <dfn for=syntax>decimal_float_literal</dfn> :

    | `/((-?[0-9]*\.[0-9]+|-?[0-9]+\.[0-9]*)((e|E)(\+|-)?[0-9]+)?f?)|(-?[0-9]+(e|E)(\+|-)?[0-9]+f?)/`
</div>
<div class='syntax' noexport='true'>
  <dfn for=syntax>hex_float_literal</dfn> :

    | `/-?0[xX]((([0-9a-fA-F]*\.[0-9a-fA-F]+|[0-9a-fA-F]+\.[0-9a-fA-F]*)((p|P)(\+|-)?[0-9]+f?)?)|([0-9a-fA-F]+(p|P)(\+|-)?[0-9]+f?))/`
</div>
<div class='syntax' noexport='true'>
  <dfn for=syntax>int_literal</dfn> :

    | `/-?0[xX][0-9a-fA-F]+|0|-?[1-9][0-9]*/`
</div>
<div class='syntax' noexport='true'>
  <dfn for=syntax>uint_literal</dfn> :

    | `/0[xX][0-9a-fA-F]+u|0u|[1-9][0-9]*u/`
</div>

Note: literals are parsed greedily. This means that for statements like `a -5`
      this will *not* parse as `a` `minus` `5` but instead as `a` `-5` which
      may be unexpected. A space must be inserted after the `-` if the first
      expression is desired.

TODO(dneto): Describe how numeric literal tokens map to idealized values, and then to typed values.

<div class='syntax' noexport='true'>
  <dfn for=syntax>const_literal</dfn> :

    | [=syntax/int_literal=]

    | [=syntax/uint_literal=]

    | [=syntax/float_literal=]

    | [=syntax/true=]

    | [=syntax/false=]
</div>

<div class='syntax' noexport='true'>
  <dfn for=syntax>float_literal</dfn> :

    | [=syntax/decimal_float_literal=]

    | [=syntax/hex_float_literal=]
</div>


## Keywords ## {#keywords}

A <dfn>keyword</dfn> is a [=token=] which always refers to a predefined language concept.
See [[#keyword-summary]] for the list of [SHORTNAME] keywords.

## Identifiers ## {#identifiers}

An <dfn>identifier</dfn> is a kind of [=token=] used as a name.
See [[#declaration-and-scope]] and [[#directives]].

The form of an identifier is defined via pattern-matching, except that
an identifier:
* must not have the same spelling as a [=keyword=] or as a [=reserved word=].
* must not be `_` (a single underscore)
* must not start with two underscores.

<div class='syntax' noexport='true'>
  <dfn for=syntax>ident</dfn> :

    | `/([a-zA-Z_][0-9a-zA-Z][0-9a-zA-Z_]*)|([a-zA-Z][0-9a-zA-Z_]*)/`
</div>

Note: The [=return type=] for some [=built-in functions=] are structure types whose name cannot be used [SHORTNAME] source.
Those structure types are described as if they were [=predeclared=] with a name starting with two underscores.
The result value can be saved into newly declared `let` or `var` using type inferencing, or immediately have one of its members
immediately extracted by name.  See example usages in the description of `frexp` and `modf`.

## Attributes ## {#attributes}

An <dfn noexport>attribute</dfn> modifies an object or type.
[SHORTNAME] provides a unified syntax for applying attributes.
Attributes are used for a variety of purposes such as specifying the interface with the API.
Generally speaking, from the language's point-of-view, attributes can be
ignored for the purposes of type and semantic checking.

An attribute must not be specified more than once per object or type.

<div class='syntax' noexport='true'>
  <dfn for=syntax>attribute</dfn> :

    | [=syntax/attr=] [=syntax/ident=] [=syntax/paren_left=] ( [=syntax/literal_or_ident=] [=syntax/comma=] ) * [=syntax/literal_or_ident=] [=syntax/paren_right=]

    | [=syntax/attr=] [=syntax/ident=]
</div>
<div class='syntax' noexport='true'>
  <dfn for=syntax>literal_or_ident</dfn> :

    | [=syntax/float_literal=]

    | [=syntax/int_literal=]

    | [=syntax/uint_literal=]

    | [=syntax/ident=]
</div>

<table class='data'>
  <caption>Attributes defined in [SHORTNAME]</caption>
  <thead>
    <tr><th>Attribute<th>Valid Values<th>Description
  </thead>

  <tr><td><dfn noexport dfn-for="attribute">`align`</dfn>
    <td>positive i32 literal
    <td>Must only be applied to a member of a [=structure=] type.

    Must be a power of 2.

    See memory layout [alignment and size](#alignment-and-size).

  <tr><td><dfn noexport dfn-for="attribute">`binding`
    <td>non-negative i32 literal
    <td>Must only be applied to a [=resource=] variable.

    Specifies the binding number of the resource in a bind [=attribute/group=].
    See [[#resource-interface]].

  <tr><td><dfn noexport dfn-for="attribute">`builtin`
    <td>identifier name for a built-in value
    <td>Must only be applied to an entry point function parameter, entry point
    return type, or member of a [=structure=].

    Declares a built-in value.
    See [[#builtin-values]].

  <tr><td><dfn noexport dfn-for="attribute">`group`
    <td>non-negative i32 literal
    <td>Must only be applied to a [=resource=] variable.

    Specifies the binding group of the resource.
    See [[#resource-interface]].

  <tr><td><dfn noexport dfn-for="attribute">`interpolate`
    <td>One or two parameters.

    The first parameter must be an [=interpolation type=].
    The second parameter, if present, must specify the [=interpolation sampling=].
    <td>Must only be applied to a declaration that is decorated with a
    [=attribute/location=] attribute.

    Specifies how the user-defined IO must be interpolated.
    The attribute is only significant on user-defined [=vertex=] outputs
    and [=fragment=] inputs.
    See [[#interpolation]].

  <tr><td><dfn noexport dfn-for="attribute">`invariant`
    <td>*None*
    <td>Must only be applied to the `position` built-in value.

    When applied to the `position` [=built-in output value=] of a vertex
    shader, the computation of the result is invariant across different
    programs and different invocations of the same entry point.
    That is, if the data and control flow match for two `position` outputs in
    different entry points, then the result values are guaranteed to be the
    same.
    There is no affect on a `position` [=built-in input value=].

    Note: this attribute maps to the `Invariant` decoration in SPIR-V, the
    `precise` qualifier in HLSL, and the `invariant` qualifier in GLSL.

  <tr><td><dfn noexport dfn-for="attribute">`location`
    <td>non-negative i32 literal
    <td>Must only be applied to an entry point function parameter, entry point
    return type, or member of a [=structure=] type.
    Must only be applied to declarations of [=numeric scalar=] or [=numeric
    vector=] type.
    Must not be used with the [=compute=] shader stage.

    Specifies a part of the user-defined IO of an entry point.
    See [[#input-output-locations]].

  <tr><td><dfn noexport dfn-for="attribute">`override`
    <td>An optional, non-negative i32 literal
    <td>Must only be applied to module scope constant declaration of [=scalar=] type.

    Specifies a [=pipeline-overridable=] constant.
    In the WebGPU API, pipeline overridable constants are specified by the identifier
    of the constant the attribute is applied to.
    If the optional parameter is specified, the pipeline overridable constant
    is referred to by the numeric id specified instead.

  <tr><td><dfn noexport dfn-for="attribute">`size`</dfn>
    <td>positive i32 literal
    <td>Must only be applied to a member of a [=structure=] type.

    The number of bytes reserved in the struct for this member.

  <tr><td><dfn noexport dfn-for="attribute">`stage`</dfn>
    <td>`compute`, `vertex`, or `fragment`
    <td>Must only be applied to a [=function declaration=].

    Declares an [=entry point=] by specifying its [[#shader-stages-sec|pipeline stage]].

  <tr><td><dfn noexport dfn-for="attribute">`workgroup_size`</dfn>
    <td>One, two or three parameters.

    Each parameter is either a literal or [[#module-constants|module-scope constant]].
    All parameters must be of the same type, either i32 or u32.
    <td>Must be applied to a [=compute shader stage|compute shader=] entry point function.
    Must not be applied to any other object.

    Specifies the x, y, and z dimensions of the [=workgroup grid=] for the compute shader.

    The first parameter specifies the x dimension.
    The second parameter, if provided, specifies the y dimension, otherwise is assumed to be 1.
    The third parameter, if provided, specifies the z dimension, otherwise is assumed to be 1.
    Each dimension must be at least 1 and at most an upper bound specified by the WebGPU API.

</table>


## Directives ## {#directives}

A <dfn noexport>directive</dfn> is a [=token=] sequence which modifies how a [SHORTNAME]
program is processed by a WebGPU implementation.

Directives are optional.
If present, all directives must appear before any declarations.

See [[#enable-directive-section]].

<div class='syntax' noexport='true'>
  <dfn for=syntax>global_directive</dfn> :

    | [=syntax/enable_directive=]
</div>

## Declaration and Scope ## {#declaration-and-scope}

A <dfn noexport>declaration</dfn> associates an [=identifier=] with one of
the following kinds of objects:
* a type
* a value
* a variable
* a function
* a formal parameter

In other words, a declaration introduces a <dfn noexport>name</dfn> for an object.

The <dfn noexport>scope</dfn> of a declaration is the set of
program locations where a use of the declared identifier potentially denotes
its associated object.
We say the identifier is <dfn noexport>in scope</dfn>
(of the declaration) at those source locations.

When an identifier is used, it must be [=in scope=] for some declaration, or as part of a directive.
When an identifier is used in scope of one or more declarations for that name,
the identifier will denote the object of the non-[=module scope|module-scope=] declaration appearing closest to
that use, or the module-scope declaration if no other declaration is in scope.
We say the identifier use <dfn noexport>resolves</dfn> to that declaration.

Where a declaration appears determines its scope.
Generally, the scope is a span of text beginning immediately after the end of
the declaration.
Declarations at [=module scope=] are the exception, described below.

A declaration must not introduce a name when that identifier is
already in scope with the same end of scope as another instance of that name.

Certain objects are provided by the WebGPU implementation, and are treated as
if they have been declared by every [SHORTNAME] program.
We say such objects are <dfn noexport>predeclared</dfn>.
Their scope is the entire [SHORTNAME] program.
Examples of predeclared objects are:
* [=built-in functions=], and
* built-in types.

A declaration is at <dfn noexport>module scope</dfn> if the declaration appears outside
the text of any other declaration.
Module scope declarations are [=in scope=] for the entire program.
That is, a declaration at module scope may be referenced by source text
that follows *or precedes* that declaration.

It is a [=shader-creation error=] if any module scope declaration is recursive.
That is, there must be no cycles among the declarations:

> Consider the directed graph where:
> * Each node corresponds to a declaration |D|.
> * There is an edge from declaration |D| to declaration |T| when the definition
>      for |D| mentions an identifier which [=resolves=] to |T|.
>
> This graph must not have a cycle.

Note: The [=function body=] is part of the [=function declaration=], thus
functions must not be recursive, either directly or indirectly.

Note: Use of a non-[=module scope=] identifier must follow the declaration of
that identifier in the text.
This is not true, however, for [=module scope=] declarations, which may be
referenced out of order in the text.

Note: Only a [=function declaration=] can contain other declarations.

<div class='example wgsl' heading='Valid and invalid declarations'>
  <xmp>
    // Invalid, cannot reuse built-in function names.
    var<private> modf: f32 = 0.0;

    // Valid, foo_1 is in scope for the entire program.
    var<private> foo: f32 = 0.0; // foo_1

    // Valid, bar_1 is in scope for the entire program.
    var<private> bar: u32 = 0u; // bar_1

    // Valid, my_func_1 is in scope for the entire program.
    // Valid, foo_2 is in scope until the end of the function.
    fn my_func(foo: f32) { // my_func_1, foo_2
      // Any reference to 'foo' resolves to the function parameter.

      // Invalid, the scope of foo_2 ends at the of the function.
      var foo: f32; // foo_3

      // Valid, bar_2 is in scope until the end of the function.
      var bar: u32; // bar_2
      // References to 'bar' resolve to bar_2
      {
        // Valid, bar_3 is in scope until the end of the compound statement.
        var bar: u32; // bar_3
        // References to 'bar' resolve to bar_3

        // Invalid, bar_4 has the same end scope as bar_3.
        var bar: i32; // bar_4

        // Valid, i_1 is in scope until the end of the for loop
        for ( var i: i32 = 0; i < 10; i++ ) { // i_1
          // Invalid, i_2 has the same end scope as i_1.
          var i: i32 = 1; // i_2.
        }
      }

      // Invalid, bar_5 has the same end scope as bar_2.
      var bar: u32; // bar_5
    }

    // Invalid, bar_6 has the same scope as bar_1.
    var<private> bar: u32 = 1u; // bar_6

    // Invalid, my_func_2 has the same end scope as my_func_1.
    fn my_func() { } // my_func_2

    // Valid, my_foo_1 is in scope for the entire program.
    fn my_foo( //my_foo_1
      // Valid, my_foo_2 is in scope until the end of the function.
      my_foo: i32 // my_foo_2
    ) { }

    // Valid, module scope declarations are in scope for the entire program.
    var<private> early_use : i32 = later_def;
    var<private> later_def : i32 = 1;
  </xmp>
</div>

# Types # {#types}

Programs calculate values.

In [SHORTNAME], a <dfn noexport>type</dfn> is set of values, and each value belongs to exactly one type.
A value's type determines the syntax and semantics of operations that can be performed on that value.

For example, the mathematical number 1 corresponds to three distinct values in [SHORTNAME]:
* the 32-bit signed integer value `1`,
* the 32-bit unsigned integer value `1u`, and
* the 32-bit floating point value `1.0`.

[SHORTNAME] treats these as different because their machine representation and operations differ.

A type is either [=predeclared=], or created in WGSL source via a [=declaration=].

We distinguish between the *concept* of a type and the *syntax* in [SHORTNAME] to denote that type.
In many cases the spelling of a type in this specification is the same as its [SHORTNAME] syntax.
For example:
* the set of 32-bit unsigned integer values is spelled `u32` in this specification,
    and also in a [SHORTNAME] program.
* the spelling is different for structure types, or types containing structures.

Some [SHORTNAME] types are only used for analyzing a source program and
for determining the program's runtime behaviour.
This specification will describe such types, but they do not appear in [SHORTNAME] source text.

Note: [SHORTNAME] [=reference types=] are not written in [SHORTNAME] programs. See [[#memory-view-types]].

## Type Checking ## {#type-checking-section}

A [SHORTNAME] value is computed by evaluating an expression.
An <dfn noexport>expression</dfn> is a segment of source text
parsed as one of the [SHORTNAME] grammar rules whose name ends with "`_expression`".
An expression *E* can contain <dfn noexport>subexpressions</dfn> which are expressions properly contained
in the outer expression *E*.

The particular value produced by an expression evaluation depends on:
* <dfn noexport>static context</dfn>:
    the source text surrounding the expression, and
* <dfn noexport>dynamic context</dfn>:
    the state of the invocation evaluating the expression,
    and the execution context in which the invocation is running.

The values that may result from evaluating a particular expression will always belong to a specific [SHORTNAME] type,
known as the <dfn noexport>static type</dfn> of the expression.
The rules of [SHORTNAME] are designed so that the static type of an expression depends only on the expression's static context.

Statements often use expressions, and may place requirements on the static types of those expressions.
For example:
* The condition expression of an `if` statement must be of type [=bool=].
* In a `let` declaration, the initializer must evaluate to the declared type of the constant.

<dfn noexport>Type checking</dfn> a successfully parsed [SHORTNAME] program is the process of mapping
each expression to its static type,
and determining if the type requirements of each statement are satisfied.

A <dfn noexport>type assertion</dfn> is a mapping from some [SHORTNAME] source expression to a [SHORTNAME] type.
The notation

> *e* : *T*

is a type assertion meaning *T* is the static type of [SHORTNAME] expression *e*.

Note: A type assertion is a statement of fact about the text of a program.
It is not a runtime check.

Finding static types for expressions can be performed by recursively applying type rules.
A <dfn noexport>type rule</dfn> has two parts:
* A conclusion, stated as a type assertion for an expression.
    The expression in the type assertion is specified schematically,
    using *italicized* names to denote subexpressions
    or other syntactically-determined parameters.
* Preconditions, consisting of:
    * Type assertions for subexpressions, when there are subexpressions.
    * Conditions on the other schematic parameters, if any.
    * How the expression is used in a statement.
    * Optionally, other static context.

Each distinct type parameterization for a type rule is called an <dfn noexport>overload</dfn>.
For example, [[#arithmetic-expr|unary negation]] (an expression of the form `-`|e|)
has eight overloads, because its type rules are parameterized by a type |T| that can be any of:
* [=i32=]
* vec2&lt;i32&gt;
* vec3&lt;i32&gt;
* vec4&lt;i32&gt;
* [=f32=]
* vec2&lt;f32&gt;
* vec3&lt;f32&gt;
* vec4&lt;f32&gt;

A <dfn noexport>type rule applies to an expression</dfn> when:
* The rule's conclusion matches a valid parse of the expression, and
* The rule's preconditions are satisfied.

TODO: write an example such as `1+2`, or `3 - a`, where `a` is in-scope of a let declaration with `i32` type.

The type rules are designed so that if parsing succeeds, at most one type rule will apply to each expression.
If a type rule applies to an expression, then the conclusion is asserted, and therefore determines the static type of the expression.

A [SHORTNAME] source program is <dfn noexport>well-typed</dfn> when:
* The static type can be determined for each expression in the program by applying the type rules, and
* The type requirements for each statement are satisfied.

Otherwise there is a <dfn noexport>type error</dfn> and the source program is not a valid [SHORTNAME] program.

[SHORTNAME] is a <dfn noexport>statically typed language</dfn>
because type checking a [SHORTNAME] program will either succeed or
discover a type error, while only having to inspect the program source text.

### Type rule tables ### {#typing-tables-section}

The [SHORTNAME] [=type rules=] are organized into <dfn noexport>type rule tables</dfn>,
with one row per type rule.

The <dfn noexport>semantics of an expression</dfn> is the effect of evaluating that expression,
and is primarily the production of a result value.
The *Description* column of the type rule that applies to an expression will specify the expression's semantics.
The semantics usually depends on the values of the type rule parameters, including
the assumed values of any subexpressions.
Sometimes the semantics of an expression includes effects other than producing
a result value, such as the non-result-value effects of its subexpressions.

TODO: example: non-result-value effect is any side effect of a function call subexpression.

## Plain Types ## {#plain-types-section}

[=Plain types=] are the types for representing boolean values, numbers, vectors,
matrices, or aggregations of such values.

A <dfn>plain type</dfn> is either a [=scalar=] type, an [=atomic type|atomic=] type, or a [=composite=] type.

Note: Plain types in [SHORTNAME] are similar to Plain-Old-Data types in C++, but also include atomic types.

### Boolean Type ### {#bool-type}

The <dfn dfn noexport>bool</dfn> type contains the values `true` and `false`.

### Integer Types ### {#integer-types}

The <dfn dfn noexport>u32</dfn> type is the set of 32-bit unsigned integers.

The <dfn noexport>i32</dfn> type is the set of 32-bit signed integers.
It uses a two's complementation representation, with the sign bit in the most significant bit position.

### Floating Point Type ### {#floating-point-types}

The <dfn noexport>f32</dfn> type is the set of 32-bit floating point values of the [[!IEEE-754|IEEE-754]] binary32 (single precision) format.
See [[#floating-point-evaluation]] for details.

### Scalar Types ### {#scalar-types}

The <dfn dfn noexport>scalar</dfn> types are [=bool=], [=i32=], [=u32=], and [=f32=].

The <dfn dfn noexport>numeric scalar</dfn> types are [=i32=], [=u32=], and [=f32=].

The <dfn dfn noexport>integer scalar</dfn> types are [=i32=] and [=u32=].

### Vector Types ### {#vector-types}

A <dfn noexport>vector</dfn> is a grouped sequence of 2, 3, or 4 [=scalar=] components.

<table class='data'>
  <thead>
    <tr><th>Type<th>Description
  </thead>
  <tr><td>vec*N*<*T*><td>Vector of *N* elements of type *T*.
                          *N* must be in {2, 3, 4} and *T*
                          must be one of the [=scalar=] types.
                          We say *T* is the <dfn noexport>component type</dfn> of the vector.
</table>

A vector is a <dfn dfn>numeric vector</dfn> if its component type is a [=numeric scalar=].

Key use cases of a vector include:

* to express both a direction and a magnitude.
* to express a position in space.
* to express a color in some color space.
    For example, the components could be intensities of red, green, and blue,
    while the fourth component could be an alpha (opacity) value.

Many operations on vectors act <dfn noexport>component-wise</dfn>, i.e. the
result vector is formed by operating on each component independently.

<div class='example wgsl type-scope' heading='Vector'>
  <xmp highlight='rust'>
    vec2<f32>  // is a vector of two f32s.
  </xmp>
</div>

<div class='example wgsl function-scope component-wise addition' heading='Component-wise addition'>
  <xmp highlight='rust'>
    let x : vec3<f32> = a + b; // a and b are vec3<f32>
    // x[0] = a[0] + b[0]
    // x[1] = a[1] + b[1]
    // x[2] = a[2] + b[2]
  </xmp>
</div>

### Matrix Types ### {#matrix-types}

A <dfn noexport>matrix</dfn> is a grouped sequence of 2, 3, or 4 floating point vectors.

<table class='data'>
  <thead>
    <tr><th>Type<th>Description
  </thead>
  <tr algorithm="matrix type">
    <td>mat|N|x|M|&lt;f32&gt;
    <td>Matrix of |N| columns and |M| rows, where |N| and |M| are both in {2, 3, 4}.
        Equivalently, it can be viewed as |N| column vectors of type vec|M|&lt;f32&gt;.
</table>

The key use case for a matrix is to embody a linear transformation.
In this interpretation, the vectors of a matrix are treated as column vectors.

The product operator (`*`) is used to either:

* scale the transformation by a scalar magnitude.
* apply the transformation to a vector.
* combine the transformation with another matrix.

See [[#arithmetic-expr]].

<div class='example wgsl type-scope' heading='Matrix'>
  <xmp highlight='rust'>
    mat2x3<f32>  // This is a 2 column, 3 row matrix of 32-bit floats.
                 // Equivalently, it is 2 column vectors of type vec3<f32>.
  </xmp>
</div>

### Atomic Types ### {#atomic-types}

An <dfn noexport>atomic type</dfn> encapsulates a [=scalar=] type such that:
* atomic objects provide certain guarantees to concurrent observers, and
* the only valid operations on atomic objects are the [[#atomic-builtin-functions|atomic builtin functions]].

<table class='data'>
  <thead>
    <tr><th>Type<th>Description
  </thead>
  <tr algorithm="atomic type"><td>atomic&lt;|T|&gt;
    <td>Atomic of type |T|. |T| must be either [=u32=] or [=i32=].
</table>

An expression must not evaluate to an atomic type.

Atomic types may only be instantiated by variables in the [=storage classes/workgroup=]
storage class or by [=storage buffer=] variables with a [=access/read_write=] access mode.
The [=memory scope=] of operations on the type is determined by the storage
class it is instantiated in.
Atomic types in the [=storage classes/workgroup=] storage class have a memory
scope of `Workgroup`, while those in the [=storage classes/storage=] storage
class have a memory scope of `QueueFamily`.

An <dfn noexport>atomic modification</dfn> is any
[[#memory-operation|operation]] on an atomic object which sets the content of
the object.
The operation counts as a modification even if the new value is the same as the
object's existing value.

In [SHORTNAME], atomic modifications are mutually ordered, for each object.
That is, during execution of a shader stage, for each atomic object *A*, all
agents observe the same order of modification operations applied to *A*.
The ordering for distinct atomic objects may not be related in any way; no
causality is implied.
Note that variables in [=storage classes/workgroup=] storage are shared within a
[=compute shader stage/workgroup=], but are not shared between different
workgroups.

<div class='example wgsl storage atomic' heading='Mapping atomics in a storage variable to SPIR-V'>
  <xmp>
    struct S {
      a: atomic<i32>;
      b: atomic<u32>;
    };

    @group(0) @binding(0)
    var<storage,read_write> x: S;

    // Maps to the following SPIR-V:
    // - When atomic types are members of a struct, the Volatile decoration
    //   is annotated on the member.
    // OpDecorate %S Block
    // OpMemberDecorate %S 0 Volatile
    // OpMemberDecorate %S 1 Volatile
    // ...
    // %i32 = OpTypeInt 32 1
    // %u32 = OpTypeInt 32 0
    // %S = OpTypeStruct %i32 %u32
    // %ptr_storage_S = OpTypePointer StorageBuffer %S
    // %x = OpVariable %ptr_storage_S StorageBuffer
  </xmp>
</div>

<div class='example wgsl workgroup atomic' heading='Mapping atomics in a workgroup variable to SPIR-V'>
  <xmp>
    var<workgroup> x: atomic<u32>;

    // Maps to the following SPIR-V:
    // - When atomic types are directly instantiated by a variable,  the Volatile
    //   decoration is annotated on the OpVariable.
    // OpDecorate %x Volatile
    // ...
    // %u32 = OpTypeInt 32 0
    // %ptr_workgroup_u32 = OpTypePointer Workgroup %S
    // %x = OpVariable %ptr_workgroup_u32 Workgroup
  </xmp>
</div>


### Array Types ### {#array-types}

An <dfn noexport>array</dfn> is an indexable grouping of element values.

<table class='data'>
  <thead>
    <tr><th>Type<th>Description
  </thead>
  <tr><td algorithm="fixed-size array type">array&lt;|E|,|N|&gt;
      <td>A <dfn>fixed-size array</dfn> with |N| elements of type |E|.<br>
          |N| is called the <dfn noexport>element count</dfn> of the array.
  <tr><td algorithm="runtime-sized array type">array&lt;|E|&gt;
      <td>A <dfn noexport>runtime-sized</dfn> array of elements of type |E|.
          These may only appear in specific contexts.<br>
</table>

The first element in an array is at index 0, and each successive element is at the next integer index.
See [[#array-access-expr]].

An expression must not evaluate to a runtime-sized array type.

The element count expression |N| of a fixed-size array must:
* be a literal, or the name of a [[#module-constants|module-scope constant]] (possibly [=pipeline-overridable=]), and
* evaluate to an [=integer scalar=] with value greater than zero.

Note:  The element count value is fully determined at [=pipeline creation=] time.

An array element type must be one of:
* a [=scalar=] type
* a [=vector=] type
* a [=matrix=] type
* an [=atomic type|atomic=] type
* an array type having a [=creation-fixed footprint=]
* a [=structure=] type having a [=creation-fixed footprint=].

Note: The element type must be a [=plain type=].

Two array types are the same if and only if all of the following are true:
* They have the same element type.
* Their element count specifications match, i.e. one of the following is true:
    * They are both runtime-sized.
    * They are both fixed-sized with [=creation-fixed footprint=], and 
        equal-valued element counts, even if one is signed and the other is unsigned.
        (Signed and unsigned values are comparable in this case because element counts must
        be greater than zero.)
    * They are both fixed-sized with element count specified as the same
        [=pipeline-overridable=] [=module scope|module-scope-=] constant.

<div class='example wgsl fixed-size array types' heading='Example fixed-size array types, non-overridable element count'>
  <xmp highlight='rust'>
    // array<f32,8> and array<i32,8> are different types:
    // different element types
    var<private> a: array<f32,8>;
    var<private> b: array<i32,8>;
    var<private> c: array<i32,8u>;  // array<i32,8> and array<i32,8u> are the same type

    let width = 8;
    let height = 8;

    // array<i32,8>, array<i32,8u>, and array<i32,width> are the same type.
    // Their element counts evaluate to 8.
    var<private> d: array<i32,width>;

    // array<i32,height> and array<i32,width> are the same type.
    var<private> e: array<i32,width>;
    var<private> f: array<i32,height>;
  </xmp>
</div>

Note: The valid use of an array sized by an overridable constant is as the store type
of a variable in [=storage classes/workgroup=] storage.

<div class='example wgsl global-scope' heading="Workgroup variables sized by overridable constants">
  <xmp>
    @override let blockSize = 16;

    var<workgroup> odds: array<i32,blockSize>;
    var<workgroup> evens: array<i32,blockSize>;

    // An invalid example, because the overridable element count may only occur
    // at the outer level.
    // var<workgroup> both: array<array<i32,blockSize>,2>;

    // An invalid example, because the overridable element count is only
    // valid for workgroup variables.
    // var<private> bad_storage_class: array<i32,blockSize>;
  </xmp>
</div>


<div class='syntax' noexport='true'>
  <dfn for=syntax>array_type_decl</dfn> :

<<<<<<< HEAD
    | [=syntax/attribute=] * [=syntax/array=] [=syntax/less_than=] [=syntax/type_decl=] ( [=syntax/comma=] [=syntax/element_count_expression=] ) ? [=syntax/greater_than=]
=======
    | [=syntax/array=] [=syntax/less_than=] [=syntax/type_decl=] ( [=syntax/comma=] [=syntax/element_count_expression=] ) ? [=syntax/greater_than=]
>>>>>>> 4349dce5
</div>
<div class='syntax' noexport='true'>
  <dfn for=syntax>element_count_expression</dfn> :

    | [=syntax/int_literal=]

    | [=syntax/uint_literal=]

    | [=syntax/ident=]
</div>

### Structure Types ### {#struct-types}

A <dfn noexport>structure</dfn> is a grouping of named member values.

<table class='data'>
  <thead>
    <tr><th>Type<th>Description
  </thead>
  <tr algorithm="structure type">
      <td>struct&lt;|T|<sub>1</sub>,...,|T|<sub>N</sub>&gt;
      <td>An ordered tuple of *N* members of types
          |T|<sub>1</sub> through |T|<sub>N</sub>, with |N| being an integer greater than 0.
          A structure type declaration specifies an [=identifier=] name for each member.
          Two members of the same structure type must not have the same name.
</table>

A structure member type must be one of:
* a [=scalar=] type
* a vector type
* a matrix type
* an [=atomic type|atomic=] type
* a [=fixed-size array=] type with [=creation-fixed footprint=]
* a [=runtime-sized=] array type, but only if it is the last member of the structure
* a [=structure=] type that has a [=creation-fixed footprint=]

Note: Each member type must be a [=plain type=].

Some consequences of the restrictions structure member and array element types are:
* A pointer, texture, or sampler must not appear in any level of nesting within an array or structure.
* A [=runtime-sized=] array must only appear as the last element of a structure, which itself
    cannot be part of an enclosing array or structure.

<div class='example wgsl global-scope' heading="Structure">
  <xmp highlight='rust'>
    // A structure with two members.
    struct Data {
      a: i32;
      b: vec2<f32>;
    };
  </xmp>
</div>

<div class='syntax' noexport='true'>
  <dfn for=syntax>struct_decl</dfn> :

    | [=syntax/struct=] [=syntax/ident=] [=syntax/struct_body_decl=]
</div>
<div class='syntax' noexport='true'>
  <dfn for=syntax>struct_body_decl</dfn> :

    | [=syntax/brace_left=] [=syntax/struct_member=] * [=syntax/brace_right=]
</div>
<div class='syntax' noexport='true'>
  <dfn for=syntax>struct_member</dfn> :

    | [=syntax/attribute=] * [=syntax/variable_ident_decl=] [=syntax/semicolon=]
</div>

[SHORTNAME] defines the following attributes that can be applied to structure members:
 * [=attribute/builtin=]
 * [=attribute/location=]
 * [=attribute/align=]
 * [=attribute/size=]

Note: Layout attributes may be required if the structure type is used
to define a [=uniform buffer=] or a [=storage buffer=]. See [[#memory-layouts]].

<div class='example wgsl global-scope' heading='Structure WGSL'>
  <xmp>
    struct my_struct {
      a: f32;
      b: vec4<f32>;
    };
  </xmp>
</div>

<div class='example spirv' heading='Structure SPIR-V'>
  <xmp>
                  OpName %my_struct "my_struct"
                  OpMemberName %my_struct 0 "a"
                  OpMemberDecorate %my_struct 0 Offset 0
                  OpMemberName %my_struct 1 "b"
                  OpMemberDecorate %my_struct 1 Offset 4
     %my_struct = OpTypeStruct %float %v4float
  </xmp>
</div>

<div class='example wgsl global-scope' heading='Structure WGSL'>
  <xmp>
    // TODO: runtime-sized array syntax may have changed
    // Runtime Array
<<<<<<< HEAD
    type RTArr = @stride(16) array<vec4<f32>>;
=======
    type RTArr = array<vec4<f32>>;
>>>>>>> 4349dce5
    struct S {
      a: f32;
      b: f32;
      data: RTArr;
    };
    @group(0) @binding(0) var<storage> buffer: S;
  </xmp>
</div>

<div class='example spirv' heading='Structure SPIR-V'>
  <xmp>
                  OpName %my_struct "my_struct"
                  OpMemberName %my_struct 0 "a"
                  OpMemberDecorate %my_struct 0 Offset 0
                  OpMemberName %my_struct 1 "b"
                  OpMemberDecorate %my_struct 1 Offset 4
                  OpMemberName %my_struct 2 "data"
                  OpMemberDecorate %my_struct 2 Offset 16
                  OpDecorate %rt_arr ArrayStride 16
        %rt_arr = OpTypeRuntimeArray %v4float
     %my_struct = OpTypeStruct %float %v4float %rt_arr
  </xmp>
</div>

### Composite Types ### {#composite-types}

A type is <dfn noexport>composite</dfn> if it has internal structure
expressed as a composition of other types.
The internal parts do not overlap, and are called <dfn noexport>components</dfn>.

The composite types are:

* [=vector=] type
* [=matrix=] type
* [=array=] type
* [=structure=] type

For a composite type |T|, the <dfn>nesting depth</dfn> of |T|, written *NestDepth*(|T|) is:
* 1 for a vector type
* 2 for a matrix type
* 1 + *NestDepth*(|E|) for an array type with element type |E|
* 1 + max(*NestDepth*(*M*<sub>1</sub>),..., *NestDepth*(*M*<sub>N</sub>))
    if |T| is a structure type with member types *M*<sub>1</sub>,...,*M*<sub>1</sub>


### Constructible Types ### {#constructible-types}

Many kinds of values can be created, loaded, stored, passed into functions,
and returned from functions.
We call these [=constructible=].

A type is <dfn>constructible</dfn> if it is one of:

* a [=scalar=] type
* a [=vector=] type
* a [=matrix=] type
* a [=fixed-size array=] type, if it has [=creation-fixed footprint=] and its element type is constructible.
* a [=structure=] type, if all its members are constructible.

Note: All constructible types are [=plain types|plain=] and have [=creation-fixed footprint=].

Note: Atomic types and runtime-sized array types are not constructible.
Composite types containing atomics and runtime-sized arrays are not constructible.

### Fixed-Footprint Types ### {#fixed-footprint-types}

The <dfn noexport>memory footprint</dfn> of a variable is the number of [=memory locations=]
used to store the contents of the variable.
The memory footprint of a variable depends on its [=store type=] and becomes finalized at some point
in the [[#shader-lifecycle|shader lifecycle]].
Most variables are sized very early, at [=Shader module creation|shader creation=] time.
Some variables may be sized later, at [=pipeline creation=] time,
and others as late as the [=shader execution start|start of shader execution=].

A [=plain type=] has a <dfn>creation-fixed footprint</dfn> if its size is fully determined
at [=shader module creation|shader creation=] time.

A [=plain type=] has a <dfn>fixed footprint</dfn> if its size is fully determined
at [=pipeline creation=] time.

Note: Pipeline creation depends on shader creation, so a type with [=creation-fixed footprint=] also has [=fixed footprint=].

The plain types with [=creation-fixed footprint=] are:
* a [=scalar=] type
* a [=vector=] type
* a [=matrix=] type
* an [=atomic type|atomic=] type
* a [=fixed-size array=] type, when:
     * its [=element count=] is a literal, or the name of a [[#module-constants|module-scope constant]]
        that is not [=pipeline-overridable=].
* a [=structure=] type, if all its members have [=creation-fixed footprint=].

Note: A [=constructible=] type has [=creation-fixed footprint=].

The plain types with [=fixed footprint=] are any of:
* a type with [=creation-fixed footprint=]
* a [=fixed-size array=] type, where its [=element count=] is a [=pipeline-overridable=] [[#module-constants|module-scope constant]].

Note: The only valid use of a fixed-size array with an element count that is a pipeline-overridable constant is
as the [=store type=] for a [=storage classes/workgroup=] variable.

Note: A fixed-footprint type may contain an [=atomic type|atomic=] type, either directly or
indirectly, while a [=constructible=] type must not.

Note: Fixed-footprint types exclude [=runtime-sized=] arrays, and any structures or arrays
that contain [=runtime-sized=] arrays, recursively.

## Memory ## {#memory}

In [SHORTNAME], a value of [=storable=] type may be stored in memory, for later retrieval.
This section describes the structure of memory, and how [SHORTNAME] types are used to
describe the contents of memory.

### Memory Locations ### {#memory-locations-section}

Memory consists of a set of distinct <dfn noexport>memory locations</dfn>.
Each memory location is 8-bits
in size. An operation affecting memory interacts with a set of one or more
memory locations.

Two sets of memory locations <dfn noexport>overlap</dfn> if the intersection of
their sets of memory locations is non-empty. Each variable declaration has a
set of memory locations that does not overlap with the sets of memory locations of
any other variable declaration. Memory operations on structures and arrays may
access padding between elements, but must not access padding at the end of the
structure or array.

### Memory Access Mode ### {#memory-access-mode}

A <dfn noexport>memory access</dfn> is an operation that acts on memory locations.

* A <dfn noexport>read access</dfn> observes the contents of memory locations.
* A <dfn noexport>write access</dfn> sets the contents of memory locations.

A single operation can read, write, or both read and write.

Particular memory locations may support only certain kinds of accesses, expressed
as the memory's <dfn noexport>access mode</dfn>:

: <dfn noexport dfn-for="access">read</dfn>
:: Supports read accesses, but not writes.
: <dfn noexport dfn-for="access">write</dfn>
:: Supports write accesses, but not reads.
: <dfn noexport dfn-for="access">read_write</dfn>
:: Supports both read and write accesses.

<div class='syntax' noexport='true'>
  <dfn for=syntax>access_mode</dfn> :

    | `'read'`

    | `'write'`

    | `'read_write'`
</div>

### Storable Types ### {#storable-types}

The value contained in a [=variable=] must be of a [=storable=] type.
A storable type may have an explicit representation defined by WGSL,
as described in [[#internal-value-layout]],
or it may be opaque, such as for textures and samplers.

A type is <dfn dfn noexport>storable</dfn> if it is one of:

* a [=scalar=] type
* a [=vector=] type
* a [=matrix=] type
* an [=atomic type|atomic=] type
* an [=array=] type
* a [=structure=] type
* a [=texture=] type
* a [=sampler=] type

Note: That is, the storable types are the [=plain types=], texture types, and sampler types.

### IO-shareable Types ### {#io-shareable-types}

Pipeline input and output values must be of IO-shareable type.

A type is <dfn dfn noexport>IO-shareable</dfn> if it is one of:

* a [=scalar=] type
* a [=numeric vector=] type
* a [=structure=] type, if all its members are [=scalars=] or [=numeric vectors=]

The following kinds of values must be of IO-shareable type:

* Values read from or written to built-in values.
* Values accepted as inputs from an upstream pipeline stage.
* Values written as output for downstream processing in the pipeline, or to an output attachment.

Note: Only built-in pipeline inputs may have a boolean type.
A user input or output data attribute must not be of [=bool=] type or contain a [=bool=] type.
See [[#pipeline-inputs-outputs]].

### Host-shareable Types ### {#host-shareable-types}

Host-shareable types are used to describe the contents of buffers which are shared between
the host and the GPU, or copied between host and GPU without format translation.
When used for this purpose, the type must be additionally decorated with layout attributes
as described in [[#memory-layouts]].
We will see in [[#module-scope-variables]] that the [=store type=] of [=uniform buffer=] and [=storage buffer=]
variables must be host-shareable.

A type is <dfn dfn noexport>host-shareable</dfn> if it is one of:

* a [=numeric scalar=] type
* a [=numeric vector=] type
* a [=matrix=] type
* an [=atomic type|atomic=] type
* a [=fixed-size array=] type, if it has [=creation-fixed footprint=] and its element type is host-shareable
* a [=runtime-sized=] array type, if its element type is host-shareable
* a [=structure=] type, if all its members are host-shareable

[SHORTNAME] defines the following attributes that affect memory layouts:
 * [=attribute/align=]
 * [=attribute/size=]

Note: An [=IO-shareable=] type *T* is host-shareable if *T* is not [=bool=] and does not contain [=bool=].
Many types are host-shareable, but not IO-shareable, including [=atomic types=],
[=runtime-sized=] arrays, and any composite types containing them.

Note: Both IO-shareable and host-shareable types have concrete sizes, but counted differently.
IO-shareable types are sized by a location-count metric, see [[#input-output-locations]].
Host-shareable types are sized by a byte-count metric, see [[#memory-layouts]].

### Storage Classes ### {#storage-class}

Memory locations are partitioned into <dfn noexport>storage classes</dfn>.
Each storage class has unique properties determining
mutability, visibility, the values it may contain,
and how to use variables with it.

<table class='data' id="storage-class-table">
  <caption>Storage Classes</caption>
  <thead>
    <tr><th>Storage class
        <th>Sharing among invocations
        <th>Supported access modes
        <th>Variable scope
        <th>Restrictions on stored values
        <th>Notes
  </thead>
  <tr><td><dfn noexport dfn-for="storage classes">function</dfn>
      <td>Same invocation only
      <td>[=access/read_write=]
      <td>[=Function scope=]
      <td>[=Constructible=] type
      <td>
  <tr><td><dfn noexport dfn-for="storage classes">private</dfn>
      <td>Same invocation only
      <td>[=access/read_write=]
      <td>[=Module scope=]
      <td>[=Constructible=] type
      <td>
  <tr><td><dfn noexport dfn-for="storage classes">workgroup</dfn>
      <td>Invocations in the same [=compute shader stage|compute shader=] [=compute shader stage/workgroup=]
      <td>[=access/read_write=]
      <td>[=Module scope=]
      <td>[=Plain type=] with [=fixed footprint=]
      <td>The [=element count=] of an outermost array may be a [=pipeline-overridable=] constant.
  <tr><td><dfn noexport dfn-for="storage classes">uniform</dfn>
      <td>Invocations in the same [=shader stage=]
      <td>[=access/read=]
      <td>[=Module scope=]
      <td>[=Constructible=] [=host-shareable=] types
      <td>For [=uniform buffer=] variables
  <tr><td><dfn noexport dfn-for="storage classes">storage</dfn>
      <td>Invocations in the same [=shader stage=]
      <td> [=access/read_write=], [=access/read=] (default)
      <td>[=Module scope=]
      <td>[=Host-shareable=]
      <td>For [=storage buffer=] variables
  <tr><td><dfn noexport dfn-for="storage classes">handle</dfn>
      <td>Invocations in the same shader stage
      <td>[=access/read=]
      <td>[=Module scope=]
      <td>[=Sampler=] types or [=texture=] types
      <td>For [=sampler=] and texture variables.<br>
</table>

Note: The token `handle` is reserved: it is never used in a [SHORTNAME] program.

Note: A texture variable holds an opaque handle which is used to access the underlying
grid of texels.
The handle itself is always read-only.
In most cases the underlying texels are read-only.
For a write-only storage texture, the underlying texels are write-only.

<div class='syntax' noexport='true'>
  <dfn for=syntax>storage_class</dfn> :

    | [=syntax/function=]

    | [=syntax/private=]

    | [=syntax/workgroup=]

    | [=syntax/uniform=]

    | [=syntax/storage=]
</div>

<table class='data'>
  <thead>
    <tr><th>WGSL storage class<th>SPIR-V storage class
  </thead>
  <tr><td>uniform<td>Uniform
  <tr><td>workgroup<td>Workgroup
  <tr><td>handle<td>UniformConstant
  <tr><td>storage<td>StorageBuffer
  <tr><td>private<td>Private
  <tr><td>function<td>Function
</table>


### Memory Layout ### {#memory-layouts}

[=Uniform buffer=] and [=storage buffer=] variables are used to share
bulk data organized as a sequence of bytes in memory.
Buffers are shared between the CPU and the GPU, or between different shader stages
in a pipeline, or between different pipelines.

Because buffer data are shared without reformatting or translation,
buffer producers and consumers must agree on the <dfn noexport>memory layout</dfn>,
which is the description of how the bytes in a buffer are organized into typed [SHORTNAME] values.

The [=store type=] of a buffer variable must be [=host-shareable=], with fully elaborated memory layout, as described below.

Each buffer variable must be declared in either the [=storage classes/uniform=] or [=storage classes/storage=] storage classes.

The memory layout of a type is significant only when evaluating an expression with:
* a variable in the [=storage classes/uniform=] or [=storage classes/storage=] storage class, or
* a pointer into the [=storage classes/uniform=] or [=storage classes/storage=] storage class.

An 8-bit byte is the most basic unit of [=host-shareable=] memory.
The terms defined in this section express counts of 8-bit bytes.

We will use the following notation:
* <dfn noexport>AlignOf</dfn>(|T|) is the alignment of host-shareable type |T|.
* <dfn noexport>AlignOfMember</dfn>(|S|, |M|) is the alignment of member |M| of the host-shareable structure |S|.
* <dfn noexport>SizeOf</dfn>(|T|) is the size of host-shareable type |T|.
* <dfn noexport>SizeOfMember</dfn>(|S|, |M|) is the size of member |M| of the host-shareable structure |S|.
* <dfn noexport>StrideOf</dfn>(|A|) is the [=element stride=] of host-shareable array type |A|.
* <dfn noexport>OffsetOfMember</dfn>(|S|, |M|) is the offset of member |M| from the start of the host-shareable structure |S|.


#### Alignment and Size ####  {#alignment-and-size}

Each [=host-shareable=] data type |T| has an alignment and size value, denoted
by [=AlignOf=](|T|) and [=SizeOf=](|T|), respectively.

Alignment guarantees that a value's address in memory will be a multiple of the
specified value. This can enable more efficient hardware instructions to be used
to access the value or satisfy more restrictive hardware requirements on certain
storage classes. (see [storage class layout constraints](#storage-class-layout-constraints)).

Note: Each alignment value is always a power of two, by construction.

The size of a type or structure member is the number of contiguous bytes
reserved in host-shareable memory for the purpose of storing a value of the type
or structure member.
The size may include non-addressable padding at the end of the type.
Consequently, loads and stores of a value might access fewer memory locations
than the value's size.

Alignment and size for host-shareable types are defined recursively in the
following table:

<table class='data'>
  <caption>
    Alignment and size for host-shareable types<br>
  </caption>
  <thead>
    <tr><th>Host-shareable type |T|
        <th>[=AlignOf=](|T|)
        <th>[=SizeOf=](|T|)
  </thead>
  <tr><td>[=i32=], [=u32=], or [=f32=]
      <td>4
      <td>4
  <tr><td>atomic&lt;|T|&gt;
      <td>4
      <td>4
  <tr><td>vec2&lt;|T|&gt;
      <td>8
      <td>8
  <tr><td>vec3&lt;|T|&gt;
      <td>16
      <td>12
  <tr><td>vec4&lt;|T|&gt;
      <td>16
      <td>16
  <tr><td>mat|N|x|M| (col-major)<br>
      <p class="small">(General form)</p>
      <td>[=AlignOf=](vec|M|)
      <td>[=SizeOf=](array&lt;vec|M|, |N|&gt;)
  <tr><td>mat2x2&lt;f32&gt;
      <td>8
      <td>16
  <tr><td>mat3x2&lt;f32&gt;
      <td>8
      <td>24
  <tr><td>mat4x2&lt;f32&gt;
      <td>8
      <td>32
  <tr><td>mat2x3&lt;f32&gt;
      <td>16
      <td>32
  <tr><td>mat3x3&lt;f32&gt;
      <td>16
      <td>48
  <tr><td>mat4x3&lt;f32&gt;
      <td>16
      <td>64
  <tr><td>mat2x4&lt;f32&gt;
      <td>16
      <td>32
  <tr><td>mat3x4&lt;f32&gt;
      <td>16
      <td>48
  <tr><td>mat4x4&lt;f32&gt;
      <td>16
      <td>64
  <tr><td>struct |S|
      <td>max([=AlignOfMember=](S, M<sub>1</sub>), ... , [=AlignOfMember=](S, M<sub>N</sub>))<br>
      <td>[=roundUp=]([=AlignOf=](|S|), [=OffsetOfMember=](|S|, |L|) + [=SizeOfMember=](|S|, |L|))<br><br>
          Where |L| is the last member of the structure
  <tr><td>array<|E|, |N|><br>
      <td>[=AlignOf=](|E|)
      <td>|N| * [=roundUp=]([=AlignOf=](|E|), [=SizeOf=](|E|))
  <tr><td>array<|E|><br>
      <td>[=AlignOf=](|E|)
      <td>N<sub>runtime</sub> * [=roundUp=]([=AlignOf=](|E|), [=SizeOf=](|E|))<br><br>
          Where N<sub>runtime</sub> is the runtime-determined number of elements of |T|
<<<<<<< HEAD
  <tr><td>@[=attribute/stride=](|Q|)<br> array<|E|, |N|>
      <td>[=AlignOf=](|E|)
      <td>|N| * |Q|
  <tr><td>@[=attribute/stride=](|Q|)<br> array<|E|>
      <td>[=AlignOf=](|E|)
      <td>N<sub>runtime</sub> * |Q|
=======
>>>>>>> 4349dce5
</table>


#### Structure Layout Rules ####  {#structure-layout-rules}

Issue: [#2493](https://github.com/gpuweb/gpuweb/issues/2493) Portions of this section are redundant with other sections.

Each structure |S| member M<sub>N</sub> has a size and alignment value, denoted
by [=SizeOfMember=](|S|, M<sub>N</sub>) and [=AlignOfMember=](|S|, M<sub>N</sub>), respectively.
The member sizes and alignments are used to calculate each member's byte offset from the start of the structure.

Structures member size and alignment values default to the member type `T`'s
[=SizeOf=](T) and [=AlignOf=](T) values.

If a structure member is decorated with the [=attribute/size=] decoration, then the structure
member will use the value of the decoration for its size instead of its type's size.

If a structure member is decorated with the [=attribute/align=] decoration, then the structure
member will use the value of the decoration for its alignment instead of its type's alignment.

The first structure member always has a zero byte offset from the start of the
structure.

Subsequent members have the following byte offset from the start of the structure:
<p algorithm="structure member offset">
  [=OffsetOfMember=](|S|, M<sub>N</sub>) = [=roundUp=]([=AlignOfMember=](|S|, M<sub>N</sub>), [=OffsetOfMember=](|S|, M<sub>N-1</sub>) + [=SizeOfMember=](|S|, M<sub>N-1</sub>)<br>
  Where M<sub>N</sub> is the current member and M<sub>N-1</sub> is the previous member
</p>

Structure members must not overlap. If a structure member is decorated with the
[=attribute/size=] attribute, the value must be at least as large as the
size of the member's type:

<p algorithm="member size constraint">
  [=SizeOfMember=](|S|, M<sub>N</sub>) &ge; [=SizeOf=](T)<br>
  Where |T| is the type of member M<sub>N</sub>.
</p>


The alignment of a structure is equal to the largest alignment of all of its
members:
<p algorithm="structure alignment">
  [=AlignOf=](|S|) = max([=AlignOfMember=](|S|, M<sub>1</sub>), ... , [=AlignOfMember=](|S|, M<sub>N</sub>))
</p>

The size of a structure is equal to the offset plus the size of its last member,
rounded to the next multiple of the structure's alignment:
<p algorithm="structure size">
  [=SizeOf=](|S|) = [=roundUp=]([=AlignOf=](|S|), [=OffsetOfMember=](|S|, |L|) + [=SizeOfMember=](|S|, |L|))<br>
  Where |L| is the last member of the structure
</p>

<div class='example wgsl' heading='Layout of structures using implicit member sizes and alignments'>
  <xmp highlight='rust'>
    struct A {                                     //             align(8)  size(24)
        u: f32;                                    // offset(0)   align(4)  size(4)
        v: f32;                                    // offset(4)   align(4)  size(4)
        w: vec2<f32>;                              // offset(8)   align(8)  size(8)
        x: f32;                                    // offset(16)  align(4)  size(4)
        // -- implicit struct size padding --      // offset(20)            size(4)
    };

    struct B {                                     //             align(16) size(160)
        a: vec2<f32>;                              // offset(0)   align(8)  size(8)
        // -- implicit member alignment padding -- // offset(8)             size(8)
        b: vec3<f32>;                              // offset(16)  align(16) size(12)
        c: f32;                                    // offset(28)  align(4)  size(4)
        d: f32;                                    // offset(32)  align(4)  size(4)
        // -- implicit member alignment padding -- // offset(36)            size(4)
        e: A;                                      // offset(40)  align(8)  size(24)
        f: vec3<f32>;                              // offset(64)  align(16) size(12)
        // -- implicit member alignment padding -- // offset(76)            size(4)
        g: array<A, 3>;    // element stride 24       offset(80)  align(8)  size(72)
        h: i32;                                    // offset(152) align(4)  size(4)
        // -- implicit struct size padding --      // offset(156)           size(4)
    };

    @group(0) @binding(0)
    var<storage,read_write> storage_buffer: B;
  </xmp>
</div>

<div class='example wgsl' heading='Layout of structures with explicit member sizes and alignments'>
  <xmp highlight='rust'>
    struct A {                                     //             align(8)  size(32)
        u: f32;                                    // offset(0)   align(4)  size(4)
        v: f32;                                    // offset(4)   align(4)  size(4)
        w: vec2<f32>;                              // offset(8)   align(8)  size(8)
        @size(16) x: f32;                       // offset(16)  align(4)  size(16)
    };

    struct B {                                     //             align(16) size(208)
        a: vec2<f32>;                              // offset(0)   align(8)  size(8)
        // -- implicit member alignment padding -- // offset(8)             size(8)
        b: vec3<f32>;                              // offset(16)  align(16) size(12)
        c: f32;                                    // offset(28)  align(4)  size(4)
        d: f32;                                    // offset(32)  align(4)  size(4)
        // -- implicit member alignment padding -- // offset(36)            size(12)
        @align(16) e: A;                        // offset(48)  align(16) size(32)
        f: vec3<f32>;                              // offset(80)  align(16) size(12)
        // -- implicit member alignment padding -- // offset(92)            size(4)
<<<<<<< HEAD
        g: @stride(32) array<A, 3>;             // offset(96)  align(8)  size(96)
=======
        g: array<A, 3>;    // element stride 32       offset(96)  align(8)  size(96)
>>>>>>> 4349dce5
        h: i32;                                    // offset(192) align(4)  size(4)
        // -- implicit struct size padding --      // offset(196)           size(12)
    };

    @group(0) @binding(0)
    var<uniform> uniform_buffer: B;
  </xmp>
</div>

#### Array Layout Rules ####  {#array-layout-rules}

Issue: [#2493](https://github.com/gpuweb/gpuweb/issues/2493) This section is largely redundant

The first array element always has a zero byte offset from the start of the
array.

The <dfn noexport>element stride</dfn> of an array is the number of bytes from the
start of one array element to the start of the next element.
It equals the size of the array's element type, rounded up to the alignment of the element type:

<p algorithm="array element stride">
  [=StrideOf=](array<|T|[, |N|]>) = [=roundUp=]([=AlignOf=](T), [=SizeOf=](T))
</p>

<div class='example wgsl' heading='Array element strides'>
  <xmp highlight='rust'>
    // Array with an element stride of 4 bytes.
    var small_stride: array<f32, 8>;

<<<<<<< HEAD
    // Array with an explicit element stride of 32 bytes
    var explicit_stride: @stride(32) array<vec3<f32>, 8>;
=======
    // Array with an element stride of 16 bytes, inherited from
    // the alignment of element type vec3<f32>, which is 16 bytes.
    var bigger_stride: array<vec3<f32>, 8>;
>>>>>>> 4349dce5
  </xmp>
</div>

The array size (in bytes) is equal to the array's element stride multiplied by the number of
elements:
<p algorithm="array size">
  [=SizeOf=](array<|T|, |N|>) = [=StrideOf=](array<|T|, |N|>) &times; |N|<br>
  [=SizeOf=](array<|T|>) = [=StrideOf=](array<|T|>) &times; N<sub>runtime</sub>
</p>

The array alignment is equal to the element alignment:
<p algorithm="array alignment">
  [=AlignOf=](array<|T|[, N]>) = [=AlignOf=](|T|)
</p>

<<<<<<< HEAD
For example, the layout for a `@stride(S) array<T, 3>` type is equivalent to
the following structure:

<div class='example wgsl global-scope' heading='Structure equivalent of a three element array'>
  <xmp highlight='rust'>
    struct Array {
      @size(S) element_0: T;
      @size(S) element_1: T;
      @size(S) element_2: T;
    };
  </xmp>
</div>

=======
>>>>>>> 4349dce5
#### Internal Layout of Values ####  {#internal-value-layout}

This section describes how the internals of a value are placed in the byte locations
of a buffer, given an assumed placement of the overall value.
These layouts depend on the value's type,
and the [=attribute/align=] and [=attribute/size=] attributes on structure members.

The data will appear identically regardless of storage class.

When a value |V| of type [=u32=] or [=i32=] is placed at byte offset |k| of a
host-shared buffer, then:
   * Byte |k| contains bits 0 through 7 of |V|
   * Byte |k|+1 contains bits 8 through 15 of |V|
   * Byte |k|+2 contains bits 16 through 23 of |V|
   * Byte |k|+3 contains bits 24 through 31 of |V|

Note: Recall that [=i32=] uses twos-complement representation, so the sign bit
is in bit position 31.

A value |V| of type [=f32=] is represented in [[!IEEE-754|IEEE-754]] binary32 format.
It has one sign bit, 8 exponent bits, and 23 fraction bits.
When |V| is placed at byte offset |k| of host-shared buffer, then:
   * Byte |k| contains bits 0 through 7 of the fraction.
   * Byte |k|+1 contains bits 8 through 15 of the fraction.
   * Bits 0 through 6 of byte |k|+2 contain bits 16 through 23 of the fraction.
   * Bit 7 of byte |k|+2 contains bit 0 bit of the exponent.
   * Bits 0 through 6 of byte |k|+3 contain bits 1 through 7 of the exponent.
   * Bit 7 of byte |k|+3 contains the sign bit.

Note: The above rules imply that numeric values in host-shared buffers
are stored in little-endian format.

When a value |V| of [=atomic type=] `atomic`&lt;|T|&gt; is placed in a host-shared buffer,
it has the same internal layout as a value of the underlying type |T|.

When a value |V| of vector type vec|N|&lt;|T|&gt; is placed at
byte offset |k| of a host-shared buffer, then:
   * |V|.x is placed at byte offset |k|
   * |V|.y is placed at byte offset |k|+4
   * If |N| &ge; 3, then |V|.z is placed at byte offset |k|+8
   * If |N| &ge; 4, then |V|.w is placed at byte offset |k|+12

When a matrix value |M| is placed at byte offset |k| of a host-shared memory buffer, then:
   * If |M| has 2 rows, then:
      * Column vector |i| of |M| is placed at byte offset |k| + 8 &times; |i|
   * If |M| has 3 or 4 rows, then:
      * Column vector |i| of |M| is placed at byte offset |k| + 16 &times; |i|

When a value of array type |A| is placed at byte offset |k| of a host-shared memory buffer,
then:
   * Element |i| of the array is placed at byte offset |k| + |i| &times; [=StrideOf=](|A|)

When a value of structure type |S| is placed at byte offset |k| of a host-shared memory buffer,
then:
   * The |i|'<sup>th</sup> member of the structure value is placed at byte offset |k| + [=OffsetOfMember=](|S|,|i|)


#### Storage Class Layout Constraints ####  {#storage-class-layout-constraints}

The [=storage classes/storage=] and [=storage classes/uniform=] storage classes
have different buffer layout constraints which are described in this section.

All structure and array types directly or indirectly referenced by a variable
must obey the constraints of the variable's storage class.
Violations of a storage class constraint result in a compile-time error.

In this section we define <dfn noexport>RequiredAlignOf</dfn>(|S|, |C|) as the
required byte offset alignment of values of host-shareable type |S| when
used by storage class |C|.

<table class='data'>
  <caption>
    Alignment requirements of a host-shareable type for
    [=storage classes/storage=] and [=storage classes/uniform=] storage classes
  </caption>
  <thead>
    <tr><th>Host-shareable type |S|
        <th>[=RequiredAlignOf=](|S|, [=storage classes/storage=])
        <th>[=RequiredAlignOf=](|S|, [=storage classes/uniform=])
  </thead>
  <tr><td>[=i32=], [=u32=], or [=f32=]
      <td>[=AlignOf=](|S|)
      <td>[=AlignOf=](|S|)
  <tr><td>atomic&lt;T&gt;
      <td>[=AlignOf=](|S|)
      <td>[=AlignOf=](|S|)
  <tr><td>vecN&lt;T&gt;
      <td>[=AlignOf=](|S|)
      <td>[=AlignOf=](|S|)
  <tr algorithm="alignment of a matrix with N columns and M rows">
      <td>matNxM&lt;f32&gt;
      <td>[=AlignOf=](|S|)
      <td>[=AlignOf=](|S|)
  <tr algorithm="alignment of an array">
      <td>array&lt;T, N&gt;
      <td>[=AlignOf=](|S|)
      <td>[=roundUp=](16, [=AlignOf=](|S|))
  <tr algorithm="alignment of an runtime-sized array">
      <td>array&lt;T&gt;
      <td>[=AlignOf=](|S|)
      <td>[=roundUp=](16, [=AlignOf=](|S|))
  <tr algorithm="alignment of a structure">
      <td>struct |S|
      <td>[=AlignOf=](|S|)
      <td>[=roundUp=](16, [=AlignOf=](|S|))<br>
</table>

Structure members of type |T| must have a byte offset
from the start of the structure that is a multiple of the [=RequiredAlignOf=](|T|, |C|)
for the storage class |C|:

<p algorithm="structure member minimum alignment">
    [=OffsetOfMember=](|S|, |M|) = |k| &times; [=RequiredAlignOf=](|T|, C)<br>
    Where |k| is a positive integer and |M| is a member of structure |S| with type |T|
</p>

Arrays of element type |T| must have an [=element stride=] that is a
multiple of the [=RequiredAlignOf=](|T|, |C|) for the storage class |C|:

<p algorithm="array element minimum alignment">
    [=StrideOf=](array<|T|[, |N|]>) = |k| &times; [=RequiredAlignOf=](|T|, C)<br>
    Where |k| is a positive integer
</p>

Note: [=RequiredAlignOf=](|T|, |C|) does not impose any additional restrictions
on the values permitted for an [=attribute/align=] decoration, nor does it affect the rules
of [=AlignOf=](|T|). Data is laid out with the rules defined in previous
sections and then the resulting layout is validated against the
[=RequiredAlignOf=](|T|, |C|) rules.

The [=storage classes/uniform=] storage class also requires that:
* Array elements are aligned to 16 byte boundaries.
    That is, [=StrideOf=](array&lt;|T|,|N|&gt;) = 16 &times; |k|' for some positive integer |k|'.
* If a structure member itself has a structure type `S`, then the number of
    bytes between the start of that member and the start of any following member
    must be at least [=roundUp=](16, [=SizeOf=](S)).

Note: The following examples show how to use [=attribute/align=] and [=attribute/size=] attributes
on structure members to satisfy layout requirements for uniform buffers.
In particular, these techniques can be used mechanically transform a GLSL buffer with std140 layout
to WGSL.

<div class='example wgsl global-scope' heading='Satisfying offset requirements for uniform storage class'>
  <xmp highlight='rust'>
    struct S {
      x: f32;
    };
    struct Invalid {
      a: S;
      b: f32; // invalid: offset between a and b is 4 bytes, but must be at least 16
    };
    [[group(0), binding(0)]] var<uniform> invalid: Invalid;

    struct Valid {
      a: S;
      @align(16) b: f32; // valid: offset between a and b is 16 bytes
    };
<<<<<<< HEAD
    @group(0) @binding(0) var<uniform> invalid: Invalid;
    @group(0) @binding(1) var<uniform> valid: Valid;
=======
    [[group(0), binding(1)]] var<uniform> valid: Valid;
>>>>>>> 4349dce5
  </xmp>
</div>

<div class='example wgsl global-scope' heading='Satisfying stride requirements for uniform storage class'>
  <xmp highlight='rust'>
    struct small_stride {
      a: array<f32,8>; // stride 4
    };
    [[group(0), binding(0)]] var<uniform> invalid: small_stride; // Invalid

    struct wrapped_f32 {
      [[size(16)]] elem: f32;
    };
    struct big_stride {
      a: array<wrapped_f32,8>; // stride 16
    };
    [[group(0), binding(1)]] var<uniform> valid: big_stride;     // Valid
  </xmp>
</div>

## Memory View Types ## {#memory-view-types}

In addition to calculating with [=plain types|plain=] values, a [SHORTNAME] program will
also often read values from memory or write values to memory, via [=memory access=] operations.
Each memory access is performed via a [=memory view=].

A <dfn noexport>memory view</dfn> comprises:
* a set of [=memory locations=] in a particular [=storage class=],
* an interpretation of the contents of those locations as a [SHORTNAME] [=type=], and
* an [=access mode=].

The access mode of a memory view must be supported by the storage class. See [[#storage-class]].

[SHORTNAME] has two kinds of types for representing memory views:
[=reference types=] and [=pointer types=].

<table class='data'>
  <thead>
    <tr><th>Constraint<th>Type<th>Description
  </thead>
  <tr algorithm="memory reference type">
    <td style="width:25%">|SC| is a [=storage class=],<br>|T| is a [=storable=] type,<br>|A| is an [=access mode=]
    <td>ref&lt;|SC|,|T|,|A|&gt;
    <td>The <dfn noexport>reference type</dfn>
        identified with the set of [=memory views=] for memory locations in |SC| holding values of type |T|,
        supporting memory accesses described by mode |A|.<br>
        In this context |T| is known as the <dfn noexport>store type</dfn>.<br>
        Reference types are not written in [SHORTNAME] program source;
        instead they are used to analyze a [SHORTNAME] program.
  <tr algorithm="pointer type">
    <td>|SC| is a [=storage class=],<br>|T| is a [=storable=] type,<br>|A| is an [=access mode=]
    <td>ptr&lt;|SC|,|T|,|A|&gt;
    <td>The <dfn noexport>pointer type</dfn>
        identified with the set of [=memory views=] for memory locations in |SC| holding values of type |T|,
        supporting memory accesses described by mode |A|.<br>
        In this context |T| is known as the <dfn noexport>pointee type</dfn>.<br>
        Pointer types may appear in [SHORTNAME] program source.
</table>

When *analyzing* a [SHORTNAME] program, reference and pointer types are fully parameterized by a storage class,
a storable type, and an access mode.
In code examples in this specification, the comments show this fully parameterized form.

However, in [SHORTNAME] *source* text:
* Reference types must not appear.
* Pointer types may appear.  A pointer type is spelled with parameterization by:
    * storage class,
    * store type, and
    * sometimes by access mode, as specified in [[#access-mode-defaults]].

<div class='example wgsl' heading='Pointer type'>
  <xmp highlight='rust'>
    fn my_function(
      /* 'ptr<function,i32,read_write>' is the type of a pointer value that references
         storage for keeping an 'i32' value, using memory locations in the 'function'
         storage class.  Here 'i32' is the pointee type.
         The implied access mode is 'read_write'. See below for access mode defaults. */
      ptr_int: ptr<function,i32>,

      // 'ptr<private,array<f32,50>,read_write>' is the type of a pointer value that
      // refers to storage for keeping an array of 50 elements of type 'f32', using
      // memory locations in the 'private' storage class.
      // Here the pointee type is 'array<f32,50>'.
      // The implied access mode is 'read_write'. See below for access mode defaults.
      ptr_array: ptr<private, array<f32, 50>>
    ) { }
  </xmp>
</div>

Reference types and pointer types are both sets of memory views:
a particular memory view is associated with a unique reference value and also a unique pointer value:

<blockquote algorithm="pointer reference correspondence">
Each pointer value |p| of type ptr&lt;|SC|,|T|,|A|&gt; corresponds to a unique reference value |r| of type ref&lt;|SC|,|T|,|A|&gt;,
and vice versa,
where |p| and |r| describe the same memory view.
</blockquote>

### Access Mode Defaults ### {#access-mode-defaults}

The access mode for a memory view is often determined by context:

* The [=storage classes/storage=] storage class supports both [=access/read=] and [=access/read_write=] access modes.
* Each other storage class supports only one access mode, as described in the <a href="#storage-class-table">storage class</a> table.

When writing a [=variable declaration=] or a [=pointer type=] in [SHORTNAME] source:
* For the [=storage classes/storage=] storage class, the access mode is optional, and defaults to [=access/read=].
* For other storage classes, the access mode must not be written.

### Originating variable ### {#originating-variable-section}

In [SHORTNAME] a reference value always corresponds to the memory view
for some or all of the memory locations for some variable.
This defines the <dfn noexport>originating variable</dfn> for the reference value.

A pointer value always corresponds to a reference value, and so the originating variable
of a pointer is the same as the originating variable of the corresponding reference.

Note: The originating variable is a dynamic concept.
The originating variable for a formal parameter of a function depends on the
[=call site|call sites=] for the function.
Different call sites may supply pointers into different originating variables.

If a reference or pointer access is out of bounds, an <dfn noexport>invalid
memory reference</dfn> is produced.
[=Load Rule|Loads=] from an invalid reference return one of:
    * a value from any [=memory locations|memory location(s)=] of the [[WebGPU#buffers|WebGPU buffer]]
        bound to the [=originating variable=]
    * the [=zero value=] for store type of the reference
    * if the loaded value is a vector, the value (0, 0, 0, x), where x is:
        * 0, 1, or the maximum positive value for integer components
        * 0.0 or 1.0 for floating-point components
[=statement/assignment|Stores=] to an invalid reference may either:
    * store the value to any [=memory locations|memory location(s)=] of the
        [[WebGPU#buffers|WebGPU buffer]] bound to the [=originating variable=]
    * not be executed
[[#atomic-rmw|Read-modify-write atomics]] that operate on an invalid memory
reference must load and store from the same [=memory locations|memory
locations=] if they access memory.

### Use cases for references and pointers ### {#ref-ptr-use-cases}

References and pointers are distinguished by how they are used:

* The type of a [=variable=] is a reference type.
* The [=address-of=] operation (unary `&`) converts a reference value to its corresponding pointer value.
* The [=indirection=] operation (unary `*`) converts a pointer value to its corresponding reference value.
* A [=let declaration=] can be of pointer type, but not of reference type.
* A [=formal parameter=] can be of pointer type, but not of reference type.
* A [=simple assignment=] statement performs a [=write access=] to update the contents of memory via a reference, where:
    * The [=left-hand side=] of the assignment statement must be of reference type, with access mode [=access/write=] or [=access/read_write=].
    * The [=right-hand side=] of the assignment statement must evaluate to the store type of the left-hand side.
* The <dfn noexport>Load Rule</dfn>: Inside a function, a reference is automatically dereferenced (read from) to satisfy type rules:
    * In a function, when a reference expression |r| with store type |T| is used in a statement or an expression, where
    * |r| has an access mode of [=access/read=] or [=access/read_write=], and
    * The only potentially matching type rules require |r| to have a value of type |T|, then
    * That type rule requirement is considered to have been met, and
    * The result of evaluating |r| in that context is the value (of type |T|) stored in the memory locations
        referenced by |r| at the time of evaluation.
        That is, a [=read access=] is performed to produce the result value.

Defining references in this way enables simple idiomatic use of variables:

<div class='example wgsl' heading='Reference types enable simple use of variables'>
  <xmp highlight='rust'>
    @stage(compute)
    fn main() {
      // 'i' has reference type ref<function,i32,read_write>
      // The memory locations for 'i' store the i32 value 0.
      var i: i32 = 0;

      // 'i + 1' can only match a type rule where the 'i' subexpression is of type i32.
      // So the expression 'i + 1' has type i32, and at evaluation, the 'i' subexpression
      // evaluates to the i32 value stored in the memory locations for 'i' at the time
      // of evaluation.
      let one: i32 = i + 1;

      // Update the value in the locations referenced by 'i' so they hold the value 2.
      i = one + 1;

      // Update the value in the locations referenced by 'i' so they hold the value 5.
      // The evaluation of the right-hand-side occurs before the assignment takes effect.
      i = i + 3;
    }
  </xmp>
</div>

<div class='example wgsl' heading='Returning a reference returns the value loaded via the reference'>
  <xmp highlight='rust'>
    var<private> age: i32;
    fn get_age() -> i32 {
      // The type of the expression in the return statement must be 'i32' since it
      // must match the declared return type of the function.
      // The 'age' expression is of type ref<private,i32,read_write>.
      // Apply the Load Rule, since the store type of the reference matches the
      // required type of the expression, and no other type rule applies.
      // The evaluation of 'age' in this context is the i32 value loaded from the
      // memory locations referenced by 'age' at the time the return statement is
      // executed.
      return age;
    }

    fn caller() {
      age = 21;
      // The copy_age constant will get the i32 value 21.
      let copy_age: i32 = get_age();
    }
  </xmp>
</div>

Defining pointers in this way enables two key use cases:

* Using a let declaration with pointer type, to form a short name for part of the contents of a variable.
* Using a formal parameter of a function to refer to the storage of a variable that is accessible to the [=calling function=].
    * The call to such a function must supply a pointer value for that operand.
        This often requires using an [=address-of=] operation (unary `&`) to get a pointer to the variable's contents.

Note: The following examples use [SHORTNAME] features explained later in this specification.

<div class='example wgsl' heading='Using a pointer as a short name for part of a variable'>
  <xmp highlight='rust'>
    struct Particle {
      position: vec3<f32>;
      velocity: vec3<f32>;
    };
    struct System {
      active_index: i32;
      timestep: f32;
      particles: array<Particle,100>;
    };
    @group(0) @binding(0) var<storage,read_write> system: System;

    @stage(compute)
    fn main() {
      // Form a pointer to a specific Particle in storage memory.
      let active_particle: ptr<storage,Particle> =
          &system.particles[system.active_index];

      let delta_position: vec3<f32> = (*active_particle).velocity * system.timestep;
      let current_position: vec3<f32>  = (*active_particle).position;
      (*active_particle).position = delta_position + current_position;
    }
  </xmp>
</div>

<div class='example wgsl' heading='Using a pointer as a formal parameter'>
  <xmp highlight='rust'>
    fn add_one(x: ptr<function,i32>) {
      /* Update the locations for 'x' to contain the next higher integer value,
         (or to wrap around to the largest negative i32 value).
         On the left-hand side, unary '*' converts the pointer to a reference that
         can then be assigned to. It has a read_write access mode, by default.
         /* On the right-hand side:
            - Unary '*' converts the pointer to a reference, with a read_write
              access mode.
            - The only matching type rule is for addition (+) and requires '*x' to
              have type i32, which is the store type for '*x'.  So the Load Rule
              applies and '*x' evaluates to the value stored in the memory for '*x'
              at the time of evaluation, which is the i32 value for 0.
            - Add 1 to 0, to produce a final value of 1 for the right-hand side. */
         Store 1 into the memory for '*x'. */
      *x = *x + 1;
    }

    @stage(compute)
    fn main() {
      var i: i32 = 0;

      // Modify the contents of 'i' so it will contain 1.
      // Use unary '&' to get a pointer value for 'i'.
      // This is a clear signal that the called function has access to the storage
      // for 'i', and may modify it.
      add_one(&i);
      let one: i32 = i;  // 'one' has value 1.
    }
  </xmp>
</div>

### Forming reference and pointer values ### {#forming-references-and-pointers}

A reference value is formed in one of the following ways:

* The [=identifier=] [=resolves|resolving=] to an [=in scope|in-scope=] variable *v* denotes the reference value for *v*'s storage.
    * The resolved variable is the [=originating variable=] for the reference.
* Use the [=indirection=] (unary `*`) operation on a pointer.
    * The originating variable of the result is defined as the originating variable of the pointer.
* Use a <dfn noexport>composite reference component expression</dfn>.
    In each case the originating variable of the result is defined as the originating variable of the
    original reference.
    * Given a reference with a vector store type, appending a single-letter vector access phrase
        results in a reference to the named component of the vector.
        See [[#component-reference-from-vector-reference]].
    * Given a reference with a vector store type, appending an array index access phrase
        results in a reference to the indexed component of the vector.
        See [[#component-reference-from-vector-reference]].
    * Given a reference with a matrix store type, appending an array index access phrase
        results in a reference to the indexed column vector of the matrix.
        See [[#matrix-access-expr]].
    * Given a reference with an array store type, appending an array index access phrase
        results in a reference to the indexed element of the array.
        See [[#array-access-expr]].
    * Given a reference with a structure store type, appending a member access phrase
        results in a reference to the named member of the structure.
        See [[#struct-access-expr]].

In all cases, the access mode of the result is the same as the access mode of the original reference.

<div class='example wgsl' heading='Component reference from a composite reference'>
  <xmp highlight='rust'>
    struct S {
        age: i32;
        weight: f32;
    };
    var<private> person: S;
    // Uses of 'person' denote the reference to the storage underlying the variable,
    // and will have type ref<private,S,read_write>.

    fn f() {
        var uv: vec2<f32>;
        // Uses of 'uv' denote the reference to the storage underlying the variable,
        // and will have type ref<function,vec2<f32>,read_write>.

        // Evaluate the left-hand side of the assignment:
        //   Evaluate 'uv.x' to yield a reference:
        //   1. First evaluate 'uv', yielding a reference to the storage for
        //      the 'uv' variable. The result has type ref<function,vec2<f32>,read_write>.
        //   2. Then apply the '.x' vector access phrase, yielding a reference to
        //      the storage for the first component of the vector pointed at by the
        //      reference value from the previous step.
        //      The result has type ref<function,f32,read_write>.
        // Evaluating the right-hand side of the assignment yields the f32 value 1.0.
        // Store the f32 value 1.0 into the storage memory locations referenced by uv.x.
        uv.x = 1.0;

        // Evaluate the left-hand side of the assignment:
        //   Evaluate 'uv[1]' to yield a reference:
        //   1. First evaluate 'uv', yielding a reference to the storage for
        //      the 'uv' variable. The result has type ref<function,vec2<f32>,read_write>.
        //   2. Then apply the '[1]' array index phrase, yielding a reference to
        //      the storage for second component of the vector referenced from
        //      the previous step.  The result has type ref<function,f32,read_write>.
        // Evaluating the right-hand side of the assignment yields the f32 value 2.0.
        // Store the f32 value 2.0 into the storage memory locations referenced by uv[1].
        uv[1] = 2.0;

        var m: mat3x2<f32>;
        // When evaluating 'm[2]':
        // 1. First evaluate 'm', yielding a reference to the storage for
        //    the 'm' variable. The result has type ref<function,mat3x2<f32>,read_write>.
        // 2. Then apply the '[2]' array index phrase, yielding a reference to
        //    the storage for the third column vector pointed at by the reference
        //    value from the previous step.
        //    Therefore the 'm[2]' expression has type ref<function,vec2<f32>,read_write>.
        // The 'let' declaration is for type vec2<f32>, so the declaration
        // statement requires the initializer to be of type vec2<f32>.
        // The Load Rule applies (because no other type rule can apply), and
        // the evaluation of the initializer yields the vec2<f32> value loaded
        // from the memory locations referenced by 'm[2]' at the time the declaration
        // is executed.
        let p_m_col2: vec2<f32> = m[2];

        var A: array<i32,5>;
        // When evaluating 'A[4]'
        // 1. First evaluate 'A', yielding a reference to the storage for
        //    the 'A' variable. The result has type ref<function,array<i32,5>,read_write>.
        // 2. Then apply the '[4]' array index phrase, yielding a reference to
        //    the storage for the fifth element of the array referenced by
        //    the reference value from the previous step.
        //    The result value has type ref<function,i32,read_write>.
        // The let declaration requires the right-hand-side to be of type i32.
        // The Load Rule applies (because no other type rule can apply), and
        // the evaluation of the initializer yields the i32 value loaded from
        // the memory locations referenced by 'A[5]' at the time the declaration
        // is executed.
        let A_4_value: i32 = A[4];

        // When evaluating 'person.weight'
        // 1. First evaluate 'person', yielding a reference to the storage for
        //    the 'person' variable declared at module scope.
        //    The result has type ref<private,S,read_write>.
        // 2. Then apply the '.weight' member access phrase, yielding a reference to
        //    the storage for the second member of the memory referenced by
        //    the reference value from the previous step.
        //    The result has type ref<private,f32,read_write>.
        // The let declaration requires the right-hand-side to be of type f32.
        // The Load Rule applies (because no other type rule can apply), and
        // the evaluation of the initializer yields the f32 value loaded from
        // the memory locations referenced by 'person.weight' at the time the
        // declaration is executed.
        let person_weight: f32 = person.weight;
    }
  </xmp>
</div>

A pointer value is formed in one of the following ways:

* Use the [=address-of=] (unary '&') operator on a reference.
    * The originating variable of the result is defined as the originating variable of the reference.
* If a function [=formal parameter=] has pointer type, then when the function is invoked
    at runtime the uses of the formal parameter denote the pointer value
    provided to the corresponding operand at the [=call site=] in the [=calling function=].
    * The originating variable of the formal parameter (at runtime) is defined as
        the originating variable of the pointer operand at the call site.

In all cases, the access mode of the result is the same as the access mode of the original pointer.

<div class='example wgsl' heading='Pointer from a variable'>
  <xmp highlight='rust'>
    // Declare a variable in the private storage class, for storing an f32 value.
    var<private> x: f32;

    fn f() {
        // Declare a variable in the function storage class, for storing an i32 value.
        var y: i32;

        // The name 'x' resolves to the module-scope variable 'x',
        // and has reference type ref<private,f32,read_write>.
        // Applying the unary '&' operator converts the reference to a pointer.
        // The access mode is the same as the access mode of the original variable, so
        // the fully specified type is ptr<private,f32,read_write>.  But read_write
        // is the default access mode for function storage class, so read_write does not
        // have to be spelled in this case
        let x_ptr: ptr<private,f32> = &x;

        // The name 'y' resolves to the function-scope variable 'y',
        // and has reference type ref<private,i32,read_write>.
        // Applying the unary '&' operator converts the reference to a pointer.
        // The access mode defaults to 'read_write'.
        let y_ptr: ptr<function,i32> = &y;

        // A new variable, distinct from the variable declared at module scope.
        var x: u32;

        // Here, the name 'x' resolves to the function-scope variable 'x' declared in
        // the previous statement, and has type ref<function,u32,read_write>.
        // Applying the unary '&' operator converts the reference to a pointer.
        // The access mode defaults to 'read_write'.
        let inner_x_ptr: ptr<function,u32> = &x;
    }
  </xmp>
</div>

### Comparison with references and pointers in other languages ### {#pointers-other-languages}

This section is informative, not normative.

References and pointers in [SHORTNAME] are more restricted than in other languages.
In particular:

* In [SHORTNAME] a reference can't directly be declared as an alias to another reference or variable,
    either as a variable or as a formal parameter.
* In [SHORTNAME] pointers and references are not [=storable=].
    That is, the content of a [SHORTNAME] variable may not contain a pointer or a reference.
* In [SHORTNAME] a function must not return a pointer or reference.
* In [SHORTNAME] there is no way to convert between integer values and pointer values.
* In [SHORTNAME] there is no way to forcibly change the type of a pointer value into another pointer type.
    * A composite component reference expression is different:
        it takes a reference to a composite value and yields a reference to
        one of the components or elements inside the composite value.
        These are considered different references in [SHORTNAME], even though they may
        have the same machine address at a lower level of implementation abstraction.
* In [SHORTNAME] there is no way to forcibly change the type of a reference value into another reference type.
* In [SHORTNAME] there is no way to change the access mode of a pointer or reference.
    * By comparison, C++ automatically converts a non-const pointer to a const pointer,
        and has a `const_cast` to convert a const value to a non-const value.
* In [SHORTNAME] there is no way to allocate new storage from a "heap".
* In [SHORTNAME] there is no way to explicitly destroy a variable.
    The storage for a [SHORTNAME] variable becomes inaccessible only when the variable goes out of scope.

Note: From the above rules, it is not possible to form a "dangling" pointer,
i.e. a pointer that does not reference the storage for a valid (or "live")
originating variable.

## Texture and Sampler Types ## {#texture-types}

A <dfn noexport>texel</dfn> is a scalar or vector used as the smallest independently accessible element of a [=texture=].
The word *texel* is short for *texture element*.

A <dfn noexport>texture</dfn> is a collection of texels supporting special operations useful for rendering.
In [SHORTNAME], those operations are invoked via texture builtin functions.
See [[#texture-builtin-functions]] for a complete list.

A [SHORTNAME] texture corresponds to a [[WebGPU#gputexture|WebGPU GPUTexture]].

A texture is either arrayed, or non-arrayed:

* A <dfn noexport>non-arrayed texture</dfn> is a grid of texels. Each texel has a unique grid coordinate.
* An <dfn noexport>arrayed texture</dfn> is a homogeneous array of grids of texels.
    In an arrayed texture, each texel is identified with its unique combination of array index and grid coordinate.

A texture has the following features:

: texel format
:: The data in each texel. See [[#texel-formats]]
:  dimensionality
:: The number of dimensions in the grid coordinates, and how the coordinates are interpreted.
    The number of dimensions is 1, 2, or 3.
    Most textures use cartesian coordinates.
    Cube textures have six square faces, and are sampled with
    a three dimensional coordinate interpreted as a direction vector from the origin toward
    the cube centered on the origin.
: size
:: The extent of grid coordinates along each dimension
: mip level count
:: The mip level count is at least 1 for sampled textures, and equal to 1 for storage textures.<br>
    <dfn>Mip level</dfn> 0 contains a full size version of the texture.
    Each successive mip level contains a filtered version of the previous mip level
    at half the size (within rounding) of the previous mip level.<br>
    When sampling a texture, an explicit or implicitly-computed level-of-detail is used
    to select the mip levels from which to read texel data.  These are then combined via
    filtering to produce the sampled value.
: arrayed
:: whether the texture is arrayed
: <dfn noexport>array size</dfn>
:: the number of homogeneous grids, if the texture is arrayed

A texture's representation is typically optimized for rendering operations.
To achieve this, many details are hidden from the programmer, including data layouts, data types, and
internal operations that cannot be expressed directly in the shader language.

As a consequence, a shader does not have direct access to the texel storage within a texture variable.
Instead, access is mediated through an opaque handle:

* Within the shader:
    * Declare a module-scope variable
        where the [=store type=] is one of the texture types described in later sections.
        The variable stores an opaque handle to the underlying texture memory, and is
        automatically placed in the [=storage classes/handle=] storage class.
    * Inside a function, call one of the texture builtin functions, and provide
        the texture variable or function parameter as the builtin function's
        first parameter.
* When constructing the WebGPU pipeline, the texture variable's store type and binding
    must be compatible with the corresponding bind group layout entry.

In this way, the set of supported operations for a texture type
is determined by the availability of texture builtin functions accepting that texture type
as the first parameter.

Note: The handle stored by a texture variable cannot be changed by the shader.
That is, the variable is read-only, even if the underlying texture to which it provides
access may be mutable (e.g. a write-only storage texture).

A sampler is an opaque handle that controls how [=texel|texels=] are accessed
from a sampled texture.

A [SHORTNAME] sampler maps to a [[WebGPU#gpusampler|WebGPU GPUSampler]].

Texel access is controlled via several properties of the sampler:

: addressing mode
:: Controls how texture boundaries and out-of-bounds
    coordinates are resolved.
    The addressing mode for each texture dimension can be set independently.
    See [[WebGPU#enumdef-gpuaddressmode|WebGPU GPUAddressMode]].
: filter mode
:: Controls which texels are accessed to produce the final result.
    Filtering can either use the nearest texel or interpolate between multiple
    texels.
    Multiple filter modes can be set independently.
    See [[WebGPU#enumdef-gpufiltermode|WebGPU GPUFilterMode]].
: LOD clamp
:: Controls the min and max levels of details that are accessed.
: comparison
:: Controls the type of comparison done for [=syntax/sampler_comparison|comparison sampler=].
    See [[WebGPU#enumdef-gpucomparefunction|WebGPU GPUCompareFunction]].
: max anisotropy
:: Controls the maximum anisotropy value used by the sampler.

Samplers cannot be created in [SHORTNAME] programs and their state (e.g. the
properties listed above) are immutable within a shader and can only be set by
the WebGPU API.

It is a [=pipeline-creation error=] if a filtering sampler (i.e. any sampler
using interpolative filtering) is used with texture that has a non-filterable
format.

Note: The handle stored by a sampler variable cannot be changed by the shader.

### Texel formats ### {#texel-formats}

In [SHORTNAME], certain texture types are parameterized by texel format.

A <dfn noexport>texel format</dfn> is characterized by:

: <dfn noexport>channels</dfn>
:: Each channel contains a scalar.
    A texel format has up to four channels: `r`, `g`, `b`, and `a`,
    normally corresponding to the concepts of red, green, blue, and alpha channels.
: <dfn noexport>channel format</dfn>
:: The number of bits in the channel, and how those bits are interpreted.

Each texel format in [SHORTNAME] corresponds to a [[WebGPU#enumdef-gputextureformat|WebGPU GPUTextureFormat]]
with the same name.

Only certain texel formats are used in [SHORTNAME] source code.
The channel formats used to define those texel formats are listed in the
<dfn dfn>Channel Formats</dfn> table.
The last column specifies the conversion from the stored channel bits to the value used in the shader.
This is also known as the <dfn noexport>channel transfer function</dfn>, or CTF.

<table class='data'>
  <caption>Channel Formats</caption>
  <thead>
    <tr><th>Channel format
        <th>Number of stored bits
        <th>Interpretation of stored bits
        <th>Shader type<td style="width:25%">Shader value
(Channel Transfer Function)
  </thead>
  <tr><td>8unorm<td>8<td>unsigned integer |v| &isinv; {0,...,255}<td>f32<td> |v| &div; 255
  <tr><td>8snorm<td>8<td>signed integer |v| &isinv; {-128,...,127}<td>f32<td> max(-1, |v| &div; 127)
  <tr><td>8uint<td>8<td>unsigned integer |v| &isinv; {0,...,255}<td>u32<td> |v|
  <tr><td>8sint<td>8<td>signed integer |v| &isinv; {-128,...,127}<td>i32<td> |v|
  <tr><td>16uint<td>16<td>unsigned integer |v| &isinv; {0,...,65535}<td>u32<td> |v|
  <tr><td>16sint<td>16<td>signed integer |v| &isinv; {-32768,...,32767}<td>i32<td> |v|
  <tr><td>16float<td>16<td>[[!IEEE-754|IEEE-754]] binary16 16-bit floating point value |v|, with 1 sign bit, 5 exponent bits, 10 mantissa bits<td>f32<td>|v|
  <tr><td>32uint<td>32<td>32-bit unsigned integer value |v|<td>u32<td>|v|
  <tr><td>32sint<td>32<td>32-bit signed integer value |v|<td>i32<td>|v|
  <tr><td>32float<td>32<td>[[!IEEE-754|IEEE-754]] binary32 32-bit floating point value |v|<td>f32<td>|v|
</table>

The texel formats listed in the
<dfn dfn lt="storage-texel-formats">Texel Formats for Storage Textures</dfn> table
correspond to the [[WebGPU#plain-color-formats|WebGPU plain color formats]]
which support the [[WebGPU#dom-gputextureusage-storage|WebGPU STORAGE]] usage.
These texel formats are used to parameterize the storage texture types defined
in [[#texture-storage]].

When the texel format does not have all four channels, then:

* When reading the texel:
    * If the texel format has no green channel, then the second component of the shader value is 0.
    * If the texel format has no blue channel, then the third component of the shader value is 0.
    * If the texel format has no alpha channel, then the fourth component of the shader value is 1.
* When writing the texel, shader value components for missing channels are ignored.

The last column in the table below uses the format-specific
[=channel transfer function=] from the [=channel formats=] table.

<table class='data'>
  <caption>Texel Formats for Storage Textures</caption>
  <thead>
    <tr><th>Texel format
        <th>Channel format
        <th>Channels in memory order
        <th style="width:50%">Corresponding shader value
  </thead>
  <tr><td>rgba8unorm<td>8unorm<td>r, g, b, a<td>vec4&lt;f32&gt;(CTF(r), CTF(g), CTF(b), CTF(a))
  <tr><td>rgba8snorm<td>8snorm<td>r, g, b, a<td>vec4&lt;f32&gt;(CTF(r), CTF(g), CTF(b), CTF(a))
  <tr><td>rgba8uint<td>8uint<td>r, g, b, a<td>vec4&lt;u32&gt;(CTF(r), CTF(g), CTF(b), CTF(a))
  <tr><td>rgba8sint<td>8sint<td>r, g, b, a<td>vec4&lt;i32&gt;(CTF(r), CTF(g), CTF(b), CTF(a))
  <tr><td>rgba16uint<td>16uint<td>r, g, b, a<td>vec4&lt;u32&gt;(CTF(r), CTF(g), CTF(b), CTF(a))
  <tr><td>rgba16sint<td>16sint<td>r, g, b, a<td>vec4&lt;i32&gt;(CTF(r), CTF(g), CTF(b), CTF(a))
  <tr><td>rgba16float<td>16float<td>r, g, b, a<td>vec4&lt;f32&gt;(CTF(r), CTF(g), CTF(b), CTF(a))
  <tr><td>r32uint<td>32uint<td>r<td>vec4&lt;u32&gt;(CTF(r), 0u, 0u, 1u)
  <tr><td>r32sint<td>32sint<td>r<td>vec4&lt;i32&gt;(CTF(r), 0, 0, 1)
  <tr><td>r32float<td>32float<td>r<td>vec4&lt;f32&gt;(CTF(r), 0.0, 0.0, 1.0)
  <tr><td>rg32uint<td>32uint<td>r, g<td>vec4&lt;u32&gt;(CTF(r), CTF(g), 0.0, 1.0)
  <tr><td>rg32sint<td>32sint<td>r, g<td>vec4&lt;i32&gt;(CTF(r), CTF(g), 0.0, 1.0)
  <tr><td>rg32float<td>32float<td>r, g<td>vec4&lt;f32&gt;(CTF(r), CTF(g), 0.0, 1.0)
  <tr><td>rgba32uint<td>32uint<td>r, g, b, a<td>vec4&lt;u32&gt;(CTF(r), CTF(g), CTF(b), CTF(a))
  <tr><td>rgba32sint<td>32sint<td>r, g, b, a<td>vec4&lt;i32&gt;(CTF(r), CTF(g), CTF(b), CTF(a))
  <tr><td>rgba32float<td>32float<td>r, g, b, a<td>vec4&lt;f32&gt;(CTF(r), CTF(g), CTF(b), CTF(a))
</table>

The following table lists the correspondence between WGSL texel formats and
SPIR-V [=image formats=].

<table class='data'>
  <caption>Mapping texel formats to SPIR-V</caption>
  <thead>
    <tr><th>Texel format
        <th>SPIR-V Image Format
        <th>SPIR-V Enabling Capability
  </thead>
  <tr><td>rgba8unorm<td>Rgba8<td>Shader
  <tr><td>rgba8snorm<td>Rgba8Snorm<td>Shader
  <tr><td>rgba8uint<td>Rgba8ui<td>Shader
  <tr><td>rgba8sint<td>Rgba8i<td>Shader
  <tr><td>rgba16uint<td>Rgba16ui<td>Shader
  <tr><td>rgba16sint<td>Rgba16i<td>Shader
  <tr><td>rgba16float<td>Rgba16f<td>Shader
  <tr><td>r32uint<td>R32ui<td>Shader
  <tr><td>r32sint<td>R32i<td>Shader
  <tr><td>r32float<td>R32f<td>Shader
  <tr><td>rg32uint<td>Rg32ui<td>StorageImageExtendedFormats
  <tr><td>rg32sint<td>Rg32i<td>StorageImageExtendedFormats
  <tr><td>rg32float<td>Rg32f<td>StorageImageExtendedFormats
  <tr><td>rgba32uint<td>Rgba32ui<td>Shader
  <tr><td>rgba32sint<td>Rgba32i<td>Shader
  <tr><td>rgba32float<td>Rgba32f<td>Shader
</table>

### Sampled Texture Types ### {#sampled-texture-type}

<pre class='def'>
`texture_1d<type>`
  %1 = OpTypeImage %type 1D 0 0 0 1 Unknown

`texture_2d<type>`
  %1 = OpTypeImage %type 2D 0 0 0 1 Unknown

`texture_2d_array<type>`
  %1 = OpTypeImage %type 2D 0 1 0 1 Unknown

`texture_3d<type>`
  %1 = OpTypeImage %type 3D 0 0 0 1 Unknown

`texture_cube<type>`
  %1 = OpTypeImage %type Cube 0 0 0 1 Unknown

`texture_cube_array<type>`
  %1 = OpTypeImage %type Cube 0 1 0 1 Unknown
</pre>
* type must be `f32`, `i32` or `u32`
* The parameterized type for the images is the type after conversion from sampling.
    E.g. you can have an image with texels with 8bit unorm components, but when you sample
    them you get a 32-bit float result (or vec-of-f32).

### Multisampled Texture Types ### {#multisampled-texture-type}

<pre class='def'>
`texture_multisampled_2d<type>`
  %1 = OpTypeImage %type 2D 0 0 1 1 Unknown
</pre>
* type must be `f32`, `i32` or `u32`

### External Sampled Texture Types ### {#external-texture-type}

<pre class='def'>
`texture_external`
</pre>

`texture_external` is an opaque 2d float-sampled texture type similar to `texture_2d<f32>`
but potentially with a different representation.
It can be read using `textureLoad` or `textureSampleLevel`,
which handle these different representations opaquely.

See [`GPUExternalTexture`](https://gpuweb.github.io/gpuweb/#gpu-external-texture) for details.

### Storage Texture Types ### {#texture-storage}

A <dfn noexport>storage texture</dfn> supports accessing a single texel without the use of a sampler.

* A <dfn noexport>write-only storage texture</dfn>
     supports writing a single texel, with automatic conversion of the shader value to a
     stored texel value.

A storage texture type must be parameterized by one of the
[=storage-texel-format|texel formats for storage textures=].
The texel format determines the conversion function as specified in [[#texel-formats]].

For a write-only storage texture the *inverse* of the conversion function is used to convert the shader value to
the stored texel.

See [[#texture-builtin-functions]].

TODO(dneto): Move description of the conversion to the builtin function that actually does the reading.

<pre class='def'>
`texture_storage_1d<texel_format,access>`
  // %1 = OpTypeImage sampled_type 1D 0 0 0 2 image_format

`texture_storage_2d<texel_format,access>`
  // %1 = OpTypeImage sampled_type 2D 0 0 0 2 image_format

`texture_storage_2d_array<texel_format,access>`
  // %1 = OpTypeImage sampled_type 2D 0 1 0 2 image_format

`texture_storage_3d<texel_format,access>`
  // %1 = OpTypeImage sampled_type 3D 0 0 0 2 image_format
</pre>

* `texel_format` must be one of the texel types specified in [=storage-texel-formats=]
* `access` must be [=access/write=].

In the SPIR-V mapping:
* The *Image Format* parameter of the image type declaration is
    as specified by the SPIR-V texel format correspondence table in [[#texel-formats]].
* The *Sampled Type* parameter of the image type declaration is
    the SPIR-V scalar type corresponding to the channel format for the texel format.

When mapping to SPIR-V, a write-only storage texture variable must have a `NonReadable` decoration.

For example:

<div class='example wgsl global-scope' heading='Mapping a writable texture_storage_1d variable to SPIR-V'>
  <xmp>
      var tbuf: texture_storage_1d<rgba8unorm,write>;

      // Maps to the following SPIR-V:
      //  OpDecorate %tbuf NonReadable
      //  ...
      //  %float = OpTypeFloat 32
      //  %image_type = OpTypeImage %float 1D 0 0 0 2 Rgba8
      //  %image_ptr_type = OpTypePointer UniformConstant %image_type
      //  %tbuf = OpVariable %image_ptr_type UniformConstant
  </xmp>
</div>

### Depth Texture Types ### {#texture-depth}
<pre class='def'>
`texture_depth_2d`
  %1 = OpTypeImage %f32 2D 1 0 0 1 Unknown

`texture_depth_2d_array`
  %1 = OpTypeImage %f32 2D 1 1 0 1 Unknown

`texture_depth_cube`
  %1 = OpTypeImage %f32 Cube 1 0 0 1 Unknown

`texture_depth_cube_array`
  %1 = OpTypeImage %f32 Cube 1 1 0 1 Unknown

`texture_depth_multisampled_2d`
  %1 = OpTypeImage %f32 2D 1 0 1 1 Unknown
</pre>

### Sampler Type ### {#sampler-type}

A <dfn>sampler</dfn> mediates access to a sampled texture or a depth texture, by performing a combination of:
* coordinate transformation.
* optionally modifying mip-level selection.
* for a sampled texture, optionally filtering retrieved texel values.
* for a depth texture, determining the comparison function applied to the retrieved texel.

<table class='data'>
  <thead>
    <tr><th>Type<th>Description
  </thead>
  <tr algorithm="sampler type">
    <td>sampler
    <td>Sampler. Mediates access to a sampled texture.</td>
  <tr algorithm="comparison sampler type">
    <td>sampler_comparison
    <td>Comparison sampler.
        Mediates access to a depth texture.</td>
</table>

Samplers are parameterized when created in the WebGPU API.
They cannot be modified by a [SHORTNAME] program.

Samplers can only be used by the [[#texture-builtin-functions|texture builtin functions]].

<pre class='def'>
sampler
  OpTypeSampler

sampler_comparison
  OpTypeSampler
</pre>

### Texture Types Grammar ### {#texture-types-grammar}
TODO: Add texture usage validation rules.

<div class='syntax' noexport='true'>
  <dfn for=syntax>texture_sampler_types</dfn> :

    | [=syntax/sampler_type=]

    | [=syntax/depth_texture_type=]

    | [=syntax/sampled_texture_type=] [=syntax/less_than=] [=syntax/type_decl=] [=syntax/greater_than=]

    | [=syntax/multisampled_texture_type=] [=syntax/less_than=] [=syntax/type_decl=] [=syntax/greater_than=]

    | [=syntax/storage_texture_type=] [=syntax/less_than=] [=syntax/texel_format=] [=syntax/comma=] [=syntax/access_mode=] [=syntax/greater_than=]
</div>
<div class='syntax' noexport='true'>
  <dfn for=syntax>sampler_type</dfn> :

    | [=syntax/sampler=]

    | [=syntax/sampler_comparison=]
</div>
<div class='syntax' noexport='true'>
  <dfn for=syntax>sampled_texture_type</dfn> :

    | [=syntax/texture_1d=]

    | [=syntax/texture_2d=]

    | [=syntax/texture_2d_array=]

    | [=syntax/texture_3d=]

    | [=syntax/texture_cube=]

    | [=syntax/texture_cube_array=]
</div>
<div class='syntax' noexport='true'>
  <dfn for=syntax>multisampled_texture_type</dfn> :

    | [=syntax/texture_multisampled_2d=]
</div>
<div class='syntax' noexport='true'>
  <dfn for=syntax>storage_texture_type</dfn> :

    | [=syntax/texture_storage_1d=]

    | [=syntax/texture_storage_2d=]

    | [=syntax/texture_storage_2d_array=]

    | [=syntax/texture_storage_3d=]
</div>
<div class='syntax' noexport='true'>
  <dfn for=syntax>depth_texture_type</dfn> :

    | [=syntax/texture_depth_2d=]

    | [=syntax/texture_depth_2d_array=]

    | [=syntax/texture_depth_cube=]

    | [=syntax/texture_depth_cube_array=]

    | [=syntax/texture_depth_multisampled_2d=]
</div>
<div class='syntax' noexport='true'>
  <dfn for=syntax>texel_format</dfn> :

    | `'rgba8unorm'`

    | `'rgba8snorm'`

    | `'rgba8uint'`

    | `'rgba8sint'`

    | `'rgba16uint'`

    | `'rgba16sint'`

    | `'rgba16float'`

    | `'r32uint'`

    | `'r32sint'`

    | `'r32float'`

    | `'rg32uint'`

    | `'rg32sint'`

    | `'rg32float'`

    | `'rgba32uint'`

    | `'rgba32sint'`

    | `'rgba32float'`
</div>

## Type Aliases ## {#type-aliases}

A <dfn noexport>type alias</dfn> declares a new name for an existing type.
The declaration must appear at [=module scope=], and its [=scope=] is the entire program.

<div class='syntax' noexport='true'>
  <dfn for=syntax>type_alias_decl</dfn> :

    | [=syntax/type=] [=syntax/ident=] [=syntax/equal=] [=syntax/type_decl=]
</div>

<div class='example wgsl global-scope' heading='Type Alias'>
  <xmp>
    type Arr = array<i32, 5>;

<<<<<<< HEAD
    type RTArr = @stride(16) array<vec4<f32>>;
=======
    type RTArr = array<vec4<f32>>;
>>>>>>> 4349dce5

    type single = f32;     // Declare an alias for f32
    let pi_approx: single = 3.1415;
    fn two_pi() -> single {
      return single(2) * pi_approx;
    }
  </xmp>
</div>

## Type Declaration Grammar ## {#type-declarations}

<div class='syntax' noexport='true'>
  <dfn for=syntax>type_decl</dfn> :

    | [=syntax/ident=]

    | [=syntax/bool=]

    | [=syntax/float32=]

    | [=syntax/int32=]

    | [=syntax/uint32=]

    | [=syntax/vec2=] [=syntax/less_than=] [=syntax/type_decl=] [=syntax/greater_than=]

    | [=syntax/vec3=] [=syntax/less_than=] [=syntax/type_decl=] [=syntax/greater_than=]

    | [=syntax/vec4=] [=syntax/less_than=] [=syntax/type_decl=] [=syntax/greater_than=]

    | [=syntax/pointer=] [=syntax/less_than=] [=syntax/storage_class=] [=syntax/comma=] [=syntax/type_decl=] ( [=syntax/comma=] [=syntax/access_mode=] ) ? [=syntax/greater_than=]

    | [=syntax/array_type_decl=]

    | [=syntax/mat2x2=] [=syntax/less_than=] [=syntax/type_decl=] [=syntax/greater_than=]

    | [=syntax/mat2x3=] [=syntax/less_than=] [=syntax/type_decl=] [=syntax/greater_than=]

    | [=syntax/mat2x4=] [=syntax/less_than=] [=syntax/type_decl=] [=syntax/greater_than=]

    | [=syntax/mat3x2=] [=syntax/less_than=] [=syntax/type_decl=] [=syntax/greater_than=]

    | [=syntax/mat3x3=] [=syntax/less_than=] [=syntax/type_decl=] [=syntax/greater_than=]

    | [=syntax/mat3x4=] [=syntax/less_than=] [=syntax/type_decl=] [=syntax/greater_than=]

    | [=syntax/mat4x2=] [=syntax/less_than=] [=syntax/type_decl=] [=syntax/greater_than=]

    | [=syntax/mat4x3=] [=syntax/less_than=] [=syntax/type_decl=] [=syntax/greater_than=]

    | [=syntax/mat4x4=] [=syntax/less_than=] [=syntax/type_decl=] [=syntax/greater_than=]

    | [=syntax/atomic=] [=syntax/less_than=] [=syntax/type_decl=] [=syntax/greater_than=]

    | [=syntax/texture_sampler_types=]
</div>

When the type declaration is an [=identifier=], then the expression must be in scope of a
[=declaration=] of the identifier as a type alias or structure type.

<div class='example' heading="Type Declarations">
  <xmp>
    identifier
      Allows to specify types created by the type command

    bool
       %1 = OpTypeBool

    f32
       %2 = OpTypeFloat 32

    i32
       %3 = OpTypeInt 32 1

    u32
       %4 = OpTypeInt 32 0

    vec2<f32>
        %7 = OpTypeVector %float 2

    array<f32, 4>
       %uint_4 = OpConstant %uint 4
            %9 = OpTypeArray %float %uint_4

<<<<<<< HEAD
    @stride(32) array<f32, 4>
                 OpDecorate %9 ArrayStride 32
       %uint_4 = OpConstant %uint 4
            %9 = OpTypeArray %float %uint_4

=======
>>>>>>> 4349dce5
    array<f32>
       %rtarr = OpTypeRuntimeArray %float

    mat2x3<f32>
       %vec = OpTypeVector %float 3
         %6 = OpTypeMatrix %vec 2
  </xmp>
</div>

<div class='example wgsl global-scope' heading='Access modes for buffers'>
  <xmp>
    // Storage buffers
    @group(0) @binding(0)
    var<storage,read> buf1: Buffer;       // Can read, cannot write.
    @group(0) @binding(0)
    var<storage> buf2: Buffer;            // Can read, cannot write.
    @group(0) @binding(1)
    var<storage,read_write> buf3: Buffer; // Can both read and write.

    // Uniform buffer. Always read-only, and has more restrictive layout rules.
    struct ParamsTable {};
    @group(0) @binding(2)
    var<uniform> params: ParamsTable;     // Can read, cannot write.
  </xmp>
</div>

# `var` and `let` # {#var-and-let}

A <dfn noexport>let declaration</dfn> specifies a name for a value.
Once the value for a let-declaration is computed, it is immutable.
When an [=identifier=] use [=resolves=] to a let-declaration, the identifier denotes that value.

When a `let` identifier is declared without an explicitly specified type,
e.g. `let foo = 4`, the type is automatically inferred from the expression to the right of the equals token (`=`).
When the type is specified, e.g `let foo: i32 = 4`, the initializer expression must evaluate to that type.

Some rules about `let`-declarations depend on where the declaration appears.
See [[#module-constants]] and [[#function-scope-variables]].

<div class='example wgsl let declaration at module-scope' heading='let-declared constants at module scope'>
  <xmp highlight='rust'>
    // 'blockSize' denotes the i32 value 1024.
    let blockSize: i32 = 1024;

    // 'row_size' denotes the u32 value 16u.  The type is inferred.
    let row_size = 16u;
  </xmp>
</div>

A <dfn dfn noexport>variable</dfn> is a named reference to memory that can contain a value of a
particular [=storable=] type.

Two types are associated with a variable: its [=store type=] (the type of value
that may be placed in the referenced memory) and its [=reference type=] (the type
of the variable itself).
If a variable has store type *T*, [=storage class=] *S*, and [=access mode=] *A*,
then its reference type is ref&lt;*S*,*T*,*A*&gt;.

A <dfn dfn noexport>variable declaration</dfn>:

* Specifies the variable’s name.
* Specifies the [=storage class=], [=store type=], and [=access mode=].
    Together these comprise the variable's [=reference type=].
* Ensures the execution environment allocates memory for a value of the store type, in the specified storage class,
    supporting the given access mode, for the [=lifetime=] of the variable.
* Optionally has an *initializer* expression, if the variable is in the [=storage classes/private=] or [=storage classes/function=] storage classes.
    If present, the initializer expression must evaluate to the variable's store type.

When an [=identifier=] use [=resolves=] to a variable declaration,
the identifier is an expression denoting the reference [=memory view=] for the variable's memory,
and its type is the variable's [=reference type=].
See [[#var-identifier-expr]].

See [[#module-scope-variables]] and [[#function-scope-variables]] for rules about where
a variable in a particular storage class can be declared,
and when the storage class decoration is required, optional, or forbidden.

The access mode always has a default, and except for variables in the [=storage classes/storage=] storage class,
must not be written in [SHORTNAME] source text. See [[#access-mode-defaults]].

<div class='syntax' noexport='true'>
  <dfn for=syntax>variable_statement</dfn> :

    | [=syntax/variable_decl=]

    | [=syntax/variable_decl=] [=syntax/equal=] [=syntax/expression=]

    | [=syntax/let=] ( [=syntax/ident=] | [=syntax/variable_ident_decl=] ) [=syntax/equal=] [=syntax/expression=]
</div>
<div class='syntax' noexport='true'>
  <dfn for=syntax>variable_decl</dfn> :

    | [=syntax/var=] [=syntax/variable_qualifier=] ? ( [=syntax/ident=] | [=syntax/variable_ident_decl=] )
</div>
<div class='syntax' noexport='true'>
  <dfn for=syntax>variable_ident_decl</dfn> :

    | [=syntax/ident=] [=syntax/colon=] [=syntax/type_decl=]
</div>
<div class='syntax' noexport='true'>
  <dfn for=syntax>variable_qualifier</dfn> :

    | [=syntax/less_than=] [=syntax/storage_class=] ( [=syntax/comma=] [=syntax/access_mode=] ) ? [=syntax/greater_than=]
</div>

The <dfn noexport>lifetime</dfn> of a variable is the period during shader
execution for which the variable exists.
The lifetime of a [=module scope=] variable is the entire execution of the shader stage.

For a [=function scope=] variable, each invocation has its own independent
version of the variable.
The lifetime of the variable is determined by its scope:
* It begins when control enters the variable's declaration.
* It includes the entire execution of any function called from within the variable's scope.
* It ends when control leaves the variable's scope, other than calling a function from
    within the variable's scope.

Two variables with overlapping lifetimes will not have [=overlap|overlapping memory=].
When a variable's lifetime ends, its memory may be used for another variable.

When a variable is created, its memory contains an initial value as follows:

* For variables in the [=storage classes/private=] or [=storage classes/function=] storage classes:
    * The [=zero value=] for the store type, if the variable declaration has no initializer.
    * Otherwise, it is the result of evaluating the initializer expression at that point in the program execution.
* For variables in the [=storage classes/workgroup=] storage class:
    * When the store type is [=constructible=], the [=zero value=] for the store type.
    * Otherwise, the store type is an array of construcible elements, and each element
        is initialized to its zero value.
* Variables in other storage classes are [=resources=]
    set by bindings in the [=draw command=] or [=dispatch command=].

Consider the following snippet of WGSL:
<div class='example wgsl function-scope' heading='Variable initial values'>
  <xmp highlight='rust'>
    var i: i32;         // Initial value is 0.  Not recommended style.
    loop {
      var twice: i32 = 2 * i;   // Re-evaluated each iteration.
      i++;
      if (i == 5) { break; }
    }
  </xmp>
</div>
The loop body will execute five times.
Variable `i` will take on values 0, 1, 2, 3, 4, 5, and variable `twice` will take on values 0, 2, 4, 6, 8.

Consider the following snippet of WGSL:
<div class='example wgsl function-scope' heading='Reading a variable multiple times'>
  <xmp highlight='rust'>
    var x: f32 = 1.0;
    let y = x * x + x + 1;
  </xmp>
</div>
Because `x` is a variable, all accesses to it turn into load and store operations.
If this snippet was compiled to SPIR-V, it would be represented as
<div class='example spirv' heading='Sample translation for reading a variable multiple times'>
  <xmp highlight='asm'>
    %temp_1 = OpLoad %float %x
    %temp_2 = OpLoad %float %x
    %temp_3 = OpFMul %float %temp_1 %temp_2
    %temp_4 = OpLoad %float %x
    %temp_5 = OpFAdd %float %temp_3 %temp_4
    %y      = OpFAdd %float %temp_5 %one
  </xmp>
</div>
However, it is expected that either the browser or the driver optimizes this intermediate representation
such that the redundant loads are eliminated.

## Module Scope Variables ## {#module-scope-variables}

A variable declared outside all functions is at [=module scope=].
The variable name is [=in scope=] for the entire program.

Variables at [=module scope=] are restricted as follows:

* The variable must not be in the [=storage classes/function=] storage class.
* A variable in the [=storage classes/private=], [=storage classes/workgroup=], [=storage classes/uniform=], or [=storage classes/storage=] storage classes:
    * Must be declared with an explicit storage class decoration.
    * Must use a [=store type=] as described in [[#storage-class]].
* If the [=store type=] is a texture type or a sampler type, then the variable declaration must not
    have a storage class decoration.  The storage class will always be [=storage classes/handle=].

A variable in the [=storage classes/uniform=] storage class is a <dfn noexport>uniform buffer</dfn> variable.
Its [=store type=] must be a [=host-shareable=] [=constructible=] structure type,
and must satisfy [storage class layout constraints](#storage-class-layout-constraints).

A variable in the [=storage classes/storage=] storage class is a <dfn noexport>storage buffer</dfn> variable.
Its [=store type=] must be a [=host-shareable=] structure type
and must satisfy [storage class layout constraints](#storage-class-layout-constraints).
The variable may be declared with a [=access/read=] or [=access/read_write=] access mode; the default is [=access/read=].

As described in [[#resource-interface]],
uniform buffers, storage buffers, textures, and samplers form the
[=resource interface of a shader=].
Such variables are declared with [=attribute/group=] and [=attribute/binding=] decorations.


[SHORTNAME] defines the following attributes that can be applied to global variables:
 * [=attribute/binding=]
 * [=attribute/group=]

<div class='example wgsl global-scope' heading="Module scope variable declarations">
  <xmp>
    var<private> decibels: f32;
    var<workgroup> worklist: array<i32,10>;

    struct Params {
      specular: f32;
      count: i32;
    };
    @group(0) @binding(2)
    var<uniform> param: Params;    // A uniform buffer

    struct PositionsBuffer {
      // TODO: runtime-sized array syntax may have changed
      pos: array<vec2<f32>>;
    };
    // A storage buffer, for reading and writing
    @group(0) @binding(0)
    var<storage,read_write> pbuf: PositionsBuffer;

    // Textures and samplers are always in "handle" storage.
    @group(0) @binding(1)
    var filter_params: sampler;
  </xmp>
</div>

<div class='syntax' noexport='true'>
  <dfn for=syntax>global_variable_decl</dfn> :

    | [=syntax/attribute=] * [=syntax/variable_decl=] ( [=syntax/equal=] ( [=syntax/const_expression=] | [=syntax/ident=] ) ) ?
</div>

<div class='example' heading="Variable Decorations">
  <xmp>
    @group(4) @binding(3)
       OpDecorate %variable DescriptorSet 4
       OpDecorate %variable Binding 3
  </xmp>
</div>

## Module Constants ## {#module-constants}

A `let`-declaration appearing outside all functions declares a
[=module scope|module-scope=] constant.
The name is available for use after the end of the declaration,
until the end of the [SHORTNAME] program.

A module-scope let-declared constant must be of [=constructible=] type.

When the declaration has no attributes, an initializer expression must be present,
and the name denotes the value of that expression.

<div class='example wgsl global-scope' heading='Module constants'>
  <xmp>
    // The golden ratio.
    let golden: f32 = 1.61803398875;

    // The second unit vector for three dimensions, with inferred type.
    let e2 = vec3<i32>(0,1,0);
  </xmp>
</div>

When the declaration uses the [=attribute/override=] attribute,
the constant is <dfn noexport>pipeline-overridable</dfn>. In this case:

  * The type must be one of the [=scalar=] types.
  * The initializer expression is optional.
  * The attribute's literal operand, if present, is known as the <dfn noexport>pipeline constant ID</dfn>,
    and must be an integer value between 0 and 65535.
  * Pipeline constant IDs must be unique within the [SHORTNAME] program: Two module constants
    must not use the same pipeline constant ID.
  * The application can specify its own value for the constant at pipeline-creation time.
    The pipeline creation API accepts a mapping from overridable constant to a
    value of the constant's type.
    The constant is identified by a <dfn export>pipeline-overridable constant identifier string</dfn>,
    which is the base-10 representation of the [=pipeline constant ID=] if specified, and otherwise
    the declared [=name=] of the constant.
  * The <dfn export>pipeline-overridable constant has a default value</dfn> if
    its declaration has an initializer expression.
    If it doesn't, a value must be provided at pipeline-creation time.

<div class='example wgsl global-scope' heading='Module constants, pipeline-overrideable'>
  <xmp>
    @override(0)    let has_point_light: bool = true;  // Algorithmic control
    @override(1200) let specular_param: f32 = 2.3;     // Numeric control
    @override(1300) let gain: f32;                     // Must be overridden
    @override       let width: f32 = 0.0;              // Specified at the API level using
                                                       // the name "width".
    @override       let depth: f32;                    // Specified at the API level using
                                                       // the name "depth".
                                                       // Must be overridden.
  </xmp>
</div>

When a variable or feature is used within control flow that depends on the
value of a constant, then that variable or feature is considered to be used by the
program.
This is true regardless of the value of the constant, whether that value
is the one from the constant's declaration or from a pipeline override.

<div class='syntax' noexport='true'>
  <dfn for=syntax>global_constant_decl</dfn> :

    | [=syntax/attribute=] * [=syntax/let=] ( [=syntax/ident=] | [=syntax/variable_ident_decl=] ) [=syntax/global_const_initializer=] ?
</div>
<div class='syntax' noexport='true'>
  <dfn for=syntax>global_const_initializer</dfn> :

    | [=syntax/equal=] ( [=syntax/const_expression=] | [=syntax/ident=] )
</div>
<div class='syntax' noexport='true'>
  <dfn for=syntax>const_expression</dfn> :

    | [=syntax/type_decl=] [=syntax/paren_left=] ( ( [=syntax/const_expression=] [=syntax/comma=] ) * [=syntax/const_expression=] [=syntax/comma=] ? ) ? [=syntax/paren_right=]

    | [=syntax/const_literal=]
</div>

<div class='example' heading='Constants'>
  <xmp>
    -1
       %a = OpConstant %int -1

    2
       %b = OpConstant %uint 2

    3.2
       %c = OpConstant %float 3.2

    true
        %d = OpConstantTrue

    false
        %e = OpConstant False

    vec4<f32>(1.2, 2.3, 3.4, 2.3)
        %f0 = OpConstant %float 1.2
        %f1 = OpConstant %float 2.3
        %f2 = OpConstant %float 3.4
         %f = OpConstantComposite %v4float %f0 %f1 %f2 %f1
  </xmp>
</div>

Issue(dneto): The WebGPU pipeline creation API must specify how API-supplied values are mapped to
shader scalar values.  For booleans, I suggest using a 32-bit integer, where only 0 maps to `false`.
If [SHORTNAME] gains non-32-bit numeric scalars, I recommend overridable constants continue being 32-bit
numeric types.

## Function Scope Variables and Constants ## {#function-scope-variables}

A variable or constant declared in a declaration statement in a function body is in <dfn noexport>function scope</dfn>.
The name is available for use immediately after its declaration statement,
and until the end of the brace-delimited list of statements immediately enclosing the declaration.

A function-scope let-declared constant must be of [=constructible=] type, or of [=pointer type=].

For a variable declared in function scope:
* The variable is always in the [=storage classes/function=] storage class.
* The storage decoration is optional.
* The [=store type=] must be a [=constructible=] type.
* When an initializer is specified, the store type may be omitted from the declaration.
    In this case the store type is the type of the result of evaluating the initializer.

<div class='example wgsl global-scope' heading="Function scope variables and constants">
  <xmp highlight='rust'>
    fn f() {
       var<function> count: u32;  // A variable in function storage class.
       var delta: i32;            // Another variable in the function storage class.
       var sum: f32 = 0.0;        // A function storage class variable with initializer.
       var pi = 3.14159;          // Infer the f32 store type from the initializer.
       let unit: i32 = 1;         // Let-declared constants don't use a storage class.
    }
  </xmp>
</div>

A variable or constant declared in the first clause of a `for` statement is available for use in the second
and third clauses and in the body of the `for` statement.

An instance of a function scope variable is a [=dynamic context=].
Each variable that is [=in scope=] for some invocation has an overlapping
[=lifetime=] and, therefore, has non-overlapping memory.
Variables with non-overlapping lifetimes may reuse the memory of previous
variables; however, new instances of the same variable are not guaranteed to
use the same memory.

# Expressions # {#expressions}

Expressions specify how values are computed.

## Literal Expressions ## {#literal-expressions}

<table class='data'>
  <caption>Scalar literal type rules</caption>
  <thead>
    <tr><th>Precondition<th>Conclusion<th>Notes
  </thead>
  <tr><td><td>`true`: bool<td>`true` boolean value. (OpConstantTrue)
  <tr><td><td>`false`: bool<td>`false` boolean value. (OpConstantFalse)
  <tr><td><td>*INT_LITERAL*: i32<td>Signed integer value. (OpConstant)
  <tr><td><td>*UINT_LITERAL*: u32<td>Unsigned integer value. (OpConstant)
  <tr><td><td>*FLOAT_LITERAL*: f32<td>Floating-point value. (OpConstant)
</table>

## Parenthesized Expressions ## {#parenthesized-expressions}

<table class='data'>
  <caption>Parenthesized expression type rules</caption>
  <thead>
    <tr><th>Precondition<th>Conclusion<th>Description
  </thead>
  <tr algorithm="parenthesized expression">
      <td>|e| : |T|
      <td>`(` |e| `)` : |T|
      <td>Evaluates to |e|.<br>
          Use parentheses to isolate an expression from the surrounding text.
</table>

## Type Constructor Expressions ## {#type-constructor-expr}

Type constructor expressions explicitly create a value of a given [=constructible=] type.
Type constructor expressions explicitly create a value of a given type.

The scalar forms are redundant, but provide symmetry with scalar [[#conversion-expr|conversion expressions]],
and can be used to enhance readability.

The vector and matrix forms construct vector and matrix values from various combinations of components and subvectors
with matching component types.
There are overloads for constructing vectors and matrices that specify the dimensions of the target type without having to
specify the component type; the component type is inferred from the constructor arguments.

See also [[#zero-value-expr]] and [[#conversion-expr]].

<table class='data'>
  <caption>Scalar constructor type rules</caption>
  <thead>
    <tr><th>Precondition<th>Conclusion<th>Notes
  </thead>
  <tr><td>*e*: bool<td>`bool(e)`: bool<td>Identity.<br>In the SPIR-V translation, the ID of this expression reuses the ID of the operand.
  <tr><td>*e*: i32<td>`i32(e)`: i32<td>Identity.<br>In the SPIR-V translation, the ID of this expression reuses the ID of the operand.
  <tr><td>*e*: u32<td>`u32(e)`: u32<td>Identity.<br>In the SPIR-V translation, the ID of this expression reuses the ID of the operand.
  <tr><td>*e*: f32<td>`f32(e)`: f32<td>Identity.<br>In the SPIR-V translation, the ID of this expression reuses the ID of the operand.
</table>

<table class='data'>
  <caption>Vector constructor type rules, where *T* is a scalar type</caption>
  <thead>
    <tr><th>Precondition<th>Conclusion<th>Notes
  </thead>
  <tr algorithm="construct a vector from copies of a single scalar">
    <td rowspan=2>|e|: |T|
    <td>`vec`|N|`<`|T|`>(`|e|`)`: vec|N|&lt;|T|&gt;
    <td rowspan=2>Evaluates |e| once. Results in the |N|-element vector where each component has the value of |e|.
  <tr>
    <td>`vec`|N|`(`|e|`)`: vec|N|&lt;|T|&gt;
  <tr>
    <td rowspan=2>*e1*: *T*<br>
        *e2*: *T*
    <td>`vec2<T>(e1,e2)`: vec2<*T*>
    <td rowspan=2>OpCompositeConstruct
  <tr>
    <td>`vec2(e1,e2)`: vec2<*T*>
  <tr>
    <td rowspan=2>*e*: vec2&lt;T&gt;
    <td>`vec2<T>(e)`: vec2<*T*>
    <td rowspan=2>Identity. The result is |e|.
  <tr>
    <td>`vec2(e)`: vec2<*T*>
  <tr>
    <td rowspan=2>*e1*: *T*<br>
        *e2*: *T*<br>
        *e3*: *T*
    <td>`vec3<T>(e1,e2,e3)`: vec3<*T*>
    <td rowspan=2>OpCompositeConstruct
  <tr>
    <td>`vec3(e1,e2,e3)`: vec3<*T*>
  <tr>
    <td rowspan=2>*e1*: *T*<br>
        *e2*: vec2<*T*>
    <td>`vec3<T>(e1,e2)`: vec3<*T*><br>
        `vec3<T>(e2,e1)`: vec3<*T*>
    <td rowspan=2>OpCompositeConstruct
  <tr>
    <td>`vec3(e1,e2)`: vec3<*T*><br>
        `vec3(e2,e1)`: vec3<*T*>
  <tr>
    <td rowspan=2>*e*: vec3&lt;T&gt;
    <td>`vec3<T>(e)`: vec3<*T*>
    <td rowspan=2>Identity. The result is |e|.
  <tr>
    <td>`vec3(e)`: vec3<*T*>
  <tr>
    <td rowspan=2>*e1*: *T*<br>
        *e2*: *T*<br>
        *e3*: *T*<br>
        *e4*: *T*
    <td class=nowrap>`vec4<T>(e1,e2,e3,e4)`: vec4<*T*>
    <td rowspan=2>OpCompositeConstruct
  <tr>
    <td class=nowrap>`vec4(e1,e2,e3,e4)`: vec4<*T*>
  <tr>
    <td rowspan=2>*e1*: *T*<br>
        *e2*: *T*<br>
        *e3*: vec2<*T*>
    <td class=nowrap>`vec4<T>(e1,e2,e3)`: vec4<*T*><br>
        `vec4<T>(e1,e3,e2)`: vec4<*T*><br>
        `vec4<T>(e3,e1,e2)`: vec4<*T*>
    <td rowspan=2>OpCompositeConstruct
  <tr>
    <td class=nowrap>`vec4(e1,e2,e3)`: vec4<*T*><br>
        `vec4(e1,e3,e2)`: vec4<*T*><br>
        `vec4(e3,e1,e2)`: vec4<*T*>
  <tr>
    <td rowspan=2>*e1*: vec2<*T*><br>
        *e2*: vec2<*T*>
    <td class=nowrap>`vec4<T>(e1,e2)`: vec4<*T*>
    <td rowspan=2>OpCompositeConstruct
  <tr>
    <td class=nowrap>`vec4(e1,e2)`: vec4<*T*>
  <tr>
    <td rowspan=2>*e1*: *T*<br>
        *e2*: vec3<*T*>
    <td class=nowrap>`vec4<T>(e1,e2)`: vec4<*T*><br>
        `vec4<T>(e2,e1)`: vec4<*T*>
    <td rowspan=2>OpCompositeConstruct
  <tr>
    <td>`vec4(e1,e2)`: vec4<*T*><br>
        `vec4(e2,e1)`: vec4<*T*>
  <tr>
    <td rowspan=2>*e*: vec4&lt;T&gt;
    <td class=nowrap>`vec4<T>(e)`: vec4<*T*>
    <td rowspan=2>Identity. The result is |e|.
  <tr>
    <td class=nowrap>`vec4(e)`: vec4<*T*>
</table>

<table class='data'>
  <caption>Matrix constructor type rules</caption>
  <thead>
    <tr><th>Precondition<th>Conclusion<th>Notes
  </thead>
  <tr>
    <td rowspan=2>|e1|: |f32|<br>
        ...<br>
        |eN|: |f32|
    <td>`mat2x2<f32>(e1,e2,e3,e4)`: mat2x2&lt;f32&gt;<br>
        `mat3x2<f32>(e1,...,e6)`: mat3x2&lt;f32&gt;<br>
        `mat2x3<f32>(e1,...,e6)`: mat2x3&lt;f32&gt;<br>
        `mat4x2<f32>(e1,...,e8)`: mat4x2&lt;f32&gt;<br>
        `mat2x4<f32>(e1,...,e8)`: mat2x4&lt;f32&gt;<br>
        `mat3x3<f32>(e1,...,e9)`: mat3x3&lt;f32&gt;<br>
        `mat4x3<f32>(e1,...,e12)`: mat4x3&lt;f32&gt;<br>
        `mat3x4<f32>(e1,...,e12)`: mat3x4&lt;f32&gt;<br>
        `mat4x4<f32>(e1,...,e16)`: mat4x4&lt;f32&gt;
    <td rowspan=2>Column-major construction by elements.<br>
        OpCompositeConstruct
  <tr>
    <td>`mat2x2(e1,e2,e3,e4)`: mat2x2&lt;f32&gt;<br>
        `mat3x2(e1,...,e6)`: mat3x2&lt;f32&gt;<br>
        `mat2x3(e1,...,e6)`: mat2x3&lt;f32&gt;<br>
        `mat4x2(e1,...,e8)`: mat4x2&lt;f32&gt;<br>
        `mat2x4(e1,...,e8)`: mat2x4&lt;f32&gt;<br>
        `mat3x3(e1,...,e9)`: mat3x3&lt;f32&gt;<br>
        `mat4x3(e1,...,e12)`: mat4x3&lt;f32&gt;<br>
        `mat3x4(e1,...,e12)`: mat3x4&lt;f32&gt;<br>
        `mat4x4(e1,...,e16)`: mat4x4&lt;f32&gt;
  <tr>
    <td rowspan=2>*e1*: vec2&lt;f32&gt;<br>
        *e2*: vec2&lt;f32&gt;<br>
        *e3*: vec2&lt;f32&gt;<br>
        *e4*: vec2&lt;f32&gt;
    <td>`mat2x2<f32>(e1,e2)`: mat2x2&lt;f32&gt;<br>
        `mat3x2<f32>(e1,e2,e3)`: mat3x2&lt;f32&gt;<br>
        `mat4x2<f32>(e1,e2,e3,e4)`: mat4x2&lt;f32&gt;
    <td rowspan=2>Column by column construction.<br>
        OpCompositeConstruct
  <tr>
    <td>`mat2x2(e1,e2)`: mat2x2&lt;f32&gt;<br>
        `mat3x2(e1,e2,e3)`: mat3x2&lt;f32&gt;<br>
        `mat4x2(e1,e2,e3,e4)`: mat4x2&lt;f32&gt;
  <tr>
    <td rowspan=2>*e1*: vec3&lt;f32&gt;<br>
        *e2*: vec3&lt;f32&gt;<br>
        *e3*: vec3&lt;f32&gt;<br>
        *e4*: vec3&lt;f32&gt;
    <td>`mat2x3<f32>(e1,e2)`: mat2x3&lt;f32&gt;<br>
        `mat3x3<f32>(e1,e2,e3)`: mat3x3&lt;f32&gt;<br>
        `mat4x3<f32>(e1,e2,e3,e4)`: mat4x3&lt;f32&gt;
    <td rowspan=2>Column by column construction.<br>
        OpCompositeConstruct
  <tr>
    <td>`mat2x3(e1,e2)`: mat2x3&lt;f32&gt;<br>
        `mat3x3(e1,e2,e3)`: mat3x3&lt;f32&gt;<br>
        `mat4x3(e1,e2,e3,e4)`: mat4x3&lt;f32&gt;
  <tr>
    <td rowspan=2>*e1*: vec4&lt;f32&gt;<br>
        *e2*: vec4&lt;f32&gt;<br>
        *e3*: vec4&lt;f32&gt;<br>
        *e4*: vec4&lt;f32&gt;
    <td>`mat2x4<f32>(e1,e2)`: mat2x4&lt;f32&gt;<br>
        `mat3x4<f32>(e1,e2,e3)`: mat3x4&lt;f32&gt;<br>
        `mat4x4<f32>(e1,e2,e3,e4)`: mat4x4&lt;f32&gt;
    <td rowspan=2>Column by column construction.<br>
        OpCompositeConstruct
  <tr>
    <td>`mat2x4(e1,e2)`: mat2x4&lt;f32&gt;<br>
        `mat3x4(e1,e2,e3)`: mat3x4&lt;f32&gt;<br>
        `mat4x4(e1,e2,e3,e4)`: mat4x4&lt;f32&gt;
</table>

<table class='data'>
  <caption>Array constructor type rules</caption>
  <thead>
    <tr><th>Precondition<th>Conclusion<th>Notes
  </thead>
  <tr algorithm="array value construction">
    <td>|e1|: |T|<br>
        ...<br>
        |eN|: |T|,<br>
        |T| is [=constructible=]<br>
    <td class="nowrap">`array<`|T|,|N|`>(`|e1|,...,|eN|`)` : array&lt;|T|,|N|&gt;
    <td>Construction of an array from elements.

        Note: array&lt;|T|,|N|&gt; is [=constructible=] because its [=element count=]
        is equal to the number of arguments to the constructor, and hence
        fully determined at [=shader module creation|shader-creation=] time.
</table>

<table class='data'>
  <caption>Structure constructor type rules</caption>
  <thead>
    <tr><th>Precondition<th>Conclusion<th>Notes
  </thead>
  <tr algorithm="structure value construction">
    <td>|e1|: |T1|<br>
        ...<br>
        |eN|: |TN|,<br>
        |S| is a [=constructible=] structure type with members having types |T1| ... |TN|.<br>
        The expression is in the scope of declaration of |S|.
    <td class="nowrap">|S|`(`|e1|,...,|eN|`)`: |S|
    <td>Construction of a structure from members.
</table>

## Zero Value Expressions ## {#zero-value-expr}

Each [=constructible=] *T* has a unique <dfn noexport>zero value</dfn>
written in WGSL as the type followed by an empty pair of parentheses: *T* `()`.

The zero values are as follows:

* `bool()` is `false`
* `i32()` is 0
* `u32()` is 0
* `f32()` is 0.0
* The zero value for an *N*-element vector of type *T* is the *N*-element vector of the zero value for *T*.
* The zero value for an *N*-column *M*-row matrix of `f32` is the matrix of those dimensions filled with 0.0 entries.
* The zero value for a [=constructible=] *N*-element array with element type *E* is an array of *N* elements of the zero value for *E*.
* The zero value for a [=constructible=] structure type *S* is the structure value *S* with zero-valued members.

Note: WGSL does not have zero expression for [=atomic types=],
[=runtime-sized=] arrays, or other types that are not [=constructible=].

<table class='data'>
  <caption>Scalar zero value type rules</caption>
  <thead>
    <tr><th>Precondition<th>Conclusion<th>Notes
  </thead>
  <tr><td><td>`bool()`: bool<td>false<br>Zero value (OpConstantNull for bool)
  <tr><td><td>`i32()`: i32<td>0<br>Zero value (OpConstantNull for i32)
  <tr><td><td>`u32()`: u32<td>0u<br>Zero value (OpConstantNull for u32)
  <tr><td><td>`f32()`: f32<td>0.0<br>Zero value (OpConstantNull for f32)
</table>

<table class='data'>
  <caption>Vector zero type rules, where *T* is a scalar type</caption>
  <thead>
    <tr><th>Precondition<th>Conclusion<th>Notes
  </thead>
  <tr>
    <td>
    <td>`vec2<T>()`: vec2<*T*>
    <td>Zero value (OpConstantNull)
  <tr>
    <td>
    <td>`vec3<T>()`: vec3<*T*>
    <td>Zero value (OpConstantNull)
  <tr>
    <td>
    <td>`vec4<T>()`: vec4<*T*>
    <td>Zero value (OpConstantNull)
</table>


<div class='example' heading="Zero-valued vectors">
  <xmp highlight='rust'>
    vec2<f32>()                 // The zero-valued vector of two f32 elements.
    vec2<f32>(0.0, 0.0)         // The same value, written explicitly.

    vec3<i32>()                 // The zero-valued vector of three i32 elements.
    vec3<i32>(0, 0, 0)          // The same value, written explicitly.
  </xmp>
</div>

<table class='data'>
  <caption>Matrix zero type rules</caption>
  <thead>
    <tr><th>Precondition<th>Conclusion<th>Notes
  </thead>
  <tr>
    <td>
    <td>`mat2x2<f32>()`: mat2x2&lt;f32&gt;<br>
        `mat3x2<f32>()`: mat3x2&lt;f32&gt;<br>
        `mat4x2<f32>()`: mat4x2&lt;f32&gt;
    <td>Zero value (OpConstantNull)
  <tr>
    <td>
    <td>`mat2x3<f32>()`: mat2x3&lt;f32&gt;<br>
        `mat3x3<f32>()`: mat3x3&lt;f32&gt;<br>
        `mat4x3<f32>()`: mat4x3&lt;f32&gt;
    <td>Zero value (OpConstantNull)
  <tr>
    <td>
    <td>`mat2x4<f32>()`: mat2x4&lt;f32&gt;<br>
        `mat3x4<f32>()`: mat3x4&lt;f32&gt;<br>
        `mat4x4<f32>()`: mat4x4&lt;f32&gt;
    <td>Zero value (OpConstantNull)
</table>

<table class='data'>
  <caption>Array zero type rules</caption>
  <thead>
    <tr><th>Precondition<th>Conclusion<th>Notes
  </thead>
  <tr algorithm="array zero value">
    <td>|T| is a [=constructible=]
    <td>`array<`|T|,|N|`>()`: array&lt;|T|,|N|&gt;
    <td>Zero-valued array (OpConstantNull)
</table>

<div class='example' heading="Zero-valued arrays">
  <xmp highlight='rust'>
    array<bool, 2>()               // The zero-valued array of two booleans.
    array<bool, 2>(false, false)   // The same value, written explicitly.
  </xmp>
</div>

<table class='data'>
  <caption>Structure zero type rules</caption>
  <thead>
    <tr><th>Precondition<th>Conclusion<th>Notes
  </thead>
  <tr algorithm="structure zero value">
    <td>|S| is a [=constructible=] structure type.<br>
         The expression is in the scope of declaration of |S|.
    <td>|S|`()`: |S|
    <td>Zero-valued structure: a structure of type |S| where each member is the zero value for its member type.
<br>
 (OpConstantNull)
</table>

<div class='example wgsl global-scope' heading="Zero-valued structures">
  <xmp highlight='rust'>
    struct Student {
      grade: i32;
      GPA: f32;
      attendance: array<bool,4>;
    };

    fn func() {
      var s: Student;

      // The zero value for Student
      s = Student();

      // The same value, written explicitly.
      s = Student(0, 0.0, array<bool,4>(false, false, false, false));

      // The same value, written with zero-valued members.
      s = Student(i32(), f32(), array<bool,4>());
    }
  </xmp>
</div>


## Conversion Expressions ## {#conversion-expr}

[SHORTNAME] does not implicitly convert or promote a numeric or boolean value to another type.
Instead use conversion expressions as defined in the tables below.

For details on conversion to and from floating point types, see [[#floating-point-conversion]].

See also [[#type-constructor-expr]].

<table class='data'>
  <caption>Scalar conversion type rules</caption>
  <thead>
    <tr><th>Precondition<th>Conclusion<th>Notes
  </thead>
  <tr algorithm="coercion to boolean from unsigned">
      <td>|e|: u32<td>`bool(`|e|`)`: bool
      <td>Coercion to boolean.<br>
          The result is false if |e| is 0, and true otherwise.<br>
          (Use OpINotEqual to compare |e| against 0.)
  <tr algorithm="coercion to boolean from signed">
      <td>|e|: i32<td>`bool(`|e|`)`: bool
      <td>Coercion to boolean.<br>
          The result is false if |e| is 0, and true otherwise.<br>
          (Use OpINotEqual to compare |e| against 0.)
  <tr algorithm="coercion to boolean from floating point">
      <td>|e|: f32<td>`bool(`|e|`)`: bool
      <td>Coercion to boolean.<br>
          The result is false if |e| is 0.0 or -0.0, and true otherwise.
          In particular NaN and infinity values map to true.<br>
          (Use OpFUnordNotEqual to compare |e| against `0.0`.)
  <tr algorithm="conversion from boolean to signed">
      <td>|e|: bool<td>`i32(`|e|`)`: i32
      <td>Conversion of a boolean value to a signed integer<br>
          The result is 1 if |e| is true and 0 otherwise.<br>
          (Use OpSelect with |e| as the condition, selecting between 1 and 0.)
  <tr algorithm="scalar reinterpretation from unsigned to signed">
      <td>|e|: u32<td>`i32(`|e|`)`: i32
      <td>Reinterpretation of bits.<br>
          The result is the unique value in [=i32=] that is equal to (|e| mod 2<sup>32</sup>).<br>
          (OpBitcast)
  <tr algorithm="scalar conversion from floating point to signed integer">
      <td>|e|: f32<td>`i32(`|e|`)`: i32
      <td>Value conversion, rounding toward zero.<br>(OpConvertFToS)
  <tr algorithm="conversion from boolean to unsigned">
      <td>|e|: bool<td>`u32(`|e|`)`: u32
      <td>Conversion of a boolean value to an unsigned integer<br>
          The result is 1u if |e| is true and 0u otherwise.<br>
          (Use OpSelect with |e| as the condition, selecting between 1u and 0u.)
  <tr algorithm="scalar conversion from signed integer to unsigned integer">
      <td>|e|: i32<td>`u32(`|e|`)`: u32
      <td>Reinterpretation of bits.<br>
          The result is the unique value in [=u32=] that is equal to (|e| mod 2<sup>32</sup>).<br>
          (OpBitcast)
  <tr algorithm="scalar conversion from floating point to unsigned integer">
      <td>|e|: f32<td>`u32(`|e|`)`: u32
      <td>Value conversion, rounding toward zero.<br>(OpConvertFToU)
  <tr algorithm="conversion from boolean to floating point">
      <td>|e|: bool<td>`f32(`|e|`)`: f32
      <td>Conversion of a boolean value to floating point<br>
          The result is 1.0 if |e| is true and 0.0 otherwise.<br>
          (Use OpSelect with |e| as the condition, selecting between 1.0 and 0.0.)
  <tr algorithm="scalar conversion from signed integer to floating point">
      <td>|e|: i32<td>`f32(`|e|`)`: f32<td>Value conversion, including invalid cases. (OpConvertSToF)
  <tr algorithm="scalar conversion from unsigned integer to floating point">
      <td>|e|: u32<td>`f32(`|e|`)`: f32<td>Value conversion, including invalid cases. (OpConvertUToF)
</table>

Details of conversion to and from floating point are explained in [[#floating-point-conversion]].

<table class='data'>
  <caption>Vector conversion type rules</caption>
  <thead>
    <tr><th>Precondition<th>Conclusion<th>Notes
  </thead>
  <tr algorithm="vector coercion of unsigned integer to boolean">
     <td>|e|: vec|N|&lt;u32&gt;
     <td>`vec`|N|&lt;`bool`&gt;`(`|e|`)`: vec|N|&lt;bool&gt
     <td>[=Component-wise=] coercion of a unsigned integer vector to a boolean vector.<br>
         (OpINotEqual to compare |e| against a zero vector.)

  <tr algorithm="vector coercion of signed integer to boolean">
     <td>|e|: vec|N|&lt;i32&gt;
     <td>`vec`|N|&lt;`bool`&gt;`(`|e|`)`: vec|N|&lt;bool&gt
     <td>[=Component-wise=] coercion of a signed integer vector to a boolean vector.<br>
         (OpINotEqual to compare |e| against a zero vector.)

  <tr algorithm="vector coercion of floating point to boolean">
     <td>|e|: vec|N|&lt;f32&gt;
     <td>`vec`|N|&lt;`bool`&gt;`(`|e|`)`: vec|N|&lt;bool&gt
     <td>[=Component-wise=] coercion of a floating point vector to a boolean vector.<br>
         (OpFUnordNotEqual to compare |e| against a zero vector.)

  <tr algorithm="vector conversion from bool to signed">
     <td>|e|: vec|N|&lt;bool&gt;
     <td>`vec`|N|&lt;`i32`&gt;`(`|e|`)`: vec|N|&lt;i32&gt
     <td>[=Component-wise=] conversion of a boolean vector to signed.<br>
         Component |i| of the result is `i32(`|e|`[`|i|`])`<br>
         (OpSelect, with |e| as the condition, selecting between `vec`|N|(1) and `vec`|N|(0).)

  <tr algorithm="vector reinterpretation from unsigned to signed">
     <td>|e|: vec|N|&lt;u32&gt;
     <td>`vec`|N|&lt;`i32`&gt;`(`|e|`)`: vec|N|&lt;i32&gt
     <td>[=Component-wise=] reinterpretation of bits.<br>
         Component |i| of the result is `i32(`|e|`[`|i|`])`<br>
         (OpBitcast)

  <tr algorithm="vector conversion from floating point to signed integer">
     <td>|e|: vec|N|&lt;f32&gt;
     <td>`vec`|N|&lt;`i32`&gt;`(`|e|`)`: vec|N|&lt;i32&gt;
     <td>[=Component-wise=] value conversion to signed integer, including invalid cases.<br>
        (OpConvertFToS)

  <tr algorithm="vector conversion from bool to unsigned">
     <td>|e|: vec|N|&lt;bool&gt;
     <td>`vec`|N|&lt;`u32`&gt;`(`|e|`)`: vec|N|&lt;u32&gt
     <td>[=Component-wise=] conversion of a boolean vector to unsigned.<br>
         Component |i| of the result is `u32(`|e|`[`|i|`])`<br>
         (OpSelect, with |e| as the condition, selecting between `vec`|N|(1u) and `vec`|N|(0u).)

  <tr algorithm="vector reinterpretation from signed to unsigned">
     <td>|e|: vec|N|&lt;i32&gt;
     <td>`vec`|N|&lt;`u32`&gt;`(`|e|`)`: vec|N|&lt;u32&gt;
     <td>[=Component-wise=] reinterpretation of bits.<br>
        (OpBitcast)

  <tr algorithm="vector conversion from floating point to unsigned integer">
     <td>|e|: vec|N|&lt;f32&gt;
     <td>`vec`|N|&lt;`u32`&gt;`(`|e|`)`: vec|N|&lt;u32&gt;
     <td>[=Component-wise=] value conversion to unsigned integer, including invalid cases.<br>
        (OpConvertFToU)

  <tr algorithm="vector conversion from bool to floating point">
     <td>|e|: vec|N|&lt;bool&gt;
     <td>`vec`|N|&lt;`u32`&gt;`(`|e|`)`: vec|N|&lt;u32&gt
     <td>[=Component-wise=] conversion of a boolean vector to floating point.<br>
         Component |i| of the result is `f32(`|e|`[`|i|`])`<br>
         (OpSelect, with |e| as the condition, selecting between `vec`|N|(1.0) and `vec`|N|(0.0).)

  <tr algorithm="vector conversion from signed integer to floating point">
     <td>|e|: vec|N|&lt;i32&gt;
     <td>`vec`|N|&lt;`f32`&gt;`(`|e|`)`: vec|N|&lt;f32&gt;
     <td>[=Component-wise=] value conversion to floating point, including invalid cases.<br>
        (OpConvertSToF)

  <tr algorithm="vector conversion from unsigned integer to floating point">
     <td>|e|: vec|N|&lt;u32&gt;
     <td>`vec`|N|&lt;`f32`&gt;`(`|e|`)`: vec|N|&lt;f32&gt;
     <td>[=Component-wise=] value conversion to floating point, including invalid cases.<br>
        (ConvertUToF)

</table>

## Reinterpretation of Representation Expressions ## {#bitcast-expr}

A `bitcast` expression is used to reinterpet the bit representation of a
value in one type as a value in another type.

<table class='data'>
  <caption>Bitcast type rules</caption>
  <thead>
    <tr><th>Precondition<th>Conclusion<th>Notes
  </thead>

  <tr algorithm="identity reinterpretation">
    <td>|e|: |T|<br>
    |T| is a [=numeric scalar=] or [=numeric vector=] type
    <td class="nowrap">bitcast&lt;|T|&gt;(|e|): |T|
    <td>Identity transform. [=Component-wise=] when |T| is a vector.<br>
    The result is |e|.<br>
    In the SPIR-V translation, the ID of this expression reuses the ID of the operand.

  <tr algorithm="general reinterpretation">
    <td>|e|: |T1|<br>
    |T1| is a [=numeric scalar=] or [=numeric vector=] type<br>
    |T2| is not |T1| and is a numeric scalar type if |T1| is a scalar, or<br>
    a numeric vector type if |T1| is a vector
    <td class="nowrap">bitcast&lt;|T2|&gt;(|e|): |T2|
    <td>Reinterpretation of bits as |T2|. [=Component-wise=] when |T1| is a vector.<br>
    The result is the reinterpretation of the bits in |e| as a |T2| value.<br>
    (OpBitcast)
</table>

## Composite Value Decomposition Expressions ## {#composite-value-decomposition-expr}

### Vector Access Expression ### {#vector-access-expr}

Accessing members of a vector can be done either using array subscripting (e.g. `a[2]`) or using a sequence of convenience names, each mapping to an element of the source vector.

<ul>
  <li>The colour set of convenience names: `r`, `g`, `b`, `a` for vector elements 0, 1, 2, and 3 respectively.
  <li>The dimensional set of convenience names: `x`, `y`, `z`, `w` for vector elements 0, 1, 2, and 3, respectively.
</ul>

The convenience names are accessed using the `.` notation. (e.g. `color.bgra`).

NOTE: the convenience letterings can not be mixed. (i.e. you can not use `rybw`).

Using a convenience letter, or array subscript, which accesses an element past the end of the vector is an error.

The convenience letterings can be applied in any order, including duplicating letters as needed. You can provide 1 to 4 letters when extracting components from a vector. Providing more then 4 letters is an error.

The result type depends on the number of letters provided. Assuming a `vec4<f32>`
<table>
  <thead>
    <tr><th>Accessor<th>Result type
  </thead>
  <tr><td>r<td>`f32`
  <tr><td>rg<td>`vec2<f32>`
  <tr><td>rgb<td>`vec3<f32>`
  <tr><td>rgba<td>`vec4<f32>`
</table>

<div class='example wgsl function-scope'>
  <xmp highlight='rust'>
    var a: vec3<f32> = vec3<f32>(1., 2., 3.);
    var b: f32 = a.y;          // b = 2.0
    var c: vec2<f32> = a.bb;   // c = (3.0, 3.0)
    var d: vec3<f32> = a.zyx;  // d = (3.0, 2.0, 1.0)
    var e: f32 = a[1];         // e = 2.0
  </xmp>
</div>

#### Vector single component selection #### {#vector-single-component}

<table class='data'>
  <caption>Vector decomposition: single component selection</caption>
  <thead>
    <tr><th>Precondition<th>Conclusion<th>Description
  </thead>
  <tr algorithm="first vector component selection"><td>|e|: vec|N|&lt;|T|&gt;<br>
       <td class="nowrap">
           |e|`.x`: |T|<br>
           |e|`.r`: |T|
       <td>Select the first component of |e|<br>
           (OpCompositeExtract with selection index 0)
  <tr algorithm="second vector component selection"><td>|e|: vec|N|&lt;|T|&gt;<br>
       <td class="nowrap">
           |e|`.y`: |T|<br>
           |e|`.g`: |T|
       <td>Select the second component of |e|<br>
           (OpCompositeExtract with selection index 1)
  <tr algorithm="third vector component selection"><td>|e|: vec|N|&lt;|T|&gt;<br>
          |N| is 3 or 4
       <td class="nowrap">
           |e|`.z`: |T|<br>
           |e|`.b`: |T|
       <td>Select the third component of |e|<br>
           (OpCompositeExtract with selection index 2)
  <tr algorithm="fourth vector component selection"><td>|e|: vec4&lt;|T|&gt;
       <td class="nowrap">
           |e|`.w`: |T|<br>
           |e|`.a`: |T|
       <td>Select the fourth component of |e|<br>
           (OpCompositeExtract with selection index 3)
  <tr algorithm="vector indexed component selection"><td>|e|: vec|N|&lt;|T|&gt;<br>
          |i|: [INT]
       <td class="nowrap">
           |e|[|i|]: |T|
       <td>Select the |i|'<sup>th</sup> component of vector<br>
           The first component is at index |i|=0.<br>
           If |i| is outside the range [0,|N|-1], then any valid value for |T|
           may be returned.
           (OpVectorExtractDynamic)
</table>

#### Vector multiple component selection #### {#vector-multi-component}

<table class='data'>
  <caption>Vector decomposition: multiple component selection
  <thead>
    <tr><th>Precondition<th>Conclusion<th>Description
  </thead>
  <tr algorithm="two component vector selection using .x .y">
       <td class="nowrap">
          |e|: vec|N|&lt;|T|&gt;<br>
          |I| is the letter `x`, `y`, `z`, or `w`<br>
          |J| is the letter `x`, `y`, `z`, or `w`<br>
       <td class="nowrap">
           |e|`.`|I||J|: vec2&lt;|T|&gt;<br>
       <td>Computes the two-element vector with first component |e|.|I|, and second component |e|.|J|.<br>
           Letter `z` is valid only when |N| is 3 or 4.<br>
           Letter `w` is valid only when |N| is 4.<br>
           (OpVectorShuffle)
  <tr algorithm="two component vector selection using .r .g">
       <td class="nowrap">
          |e|: vec|N|&lt;|T|&gt;<br>
          |I| is the letter `r`, `g`, `b`, or `a`<br>
          |J| is the letter `r`, `g`, `b`, or `a`<br>
       <td class="nowrap">
           |e|`.`|I||J|: vec2&lt;|T|&gt;<br>
       <td>Computes the two-element vector with first component |e|.|I|, and second component |e|.|J|.<br>
           Letter `b` is valid only when |N| is 3 or 4.<br>
           Letter `a` is valid only when |N| is 4.<br>
           (OpVectorShuffle)
  <tr algorithm="three component vector selection using .x .y">
       <td class="nowrap">
          |e|: vec|N|&lt;|T|&gt;<br>
          |I| is the letter `x`, `y`, `z`, or `w`<br>
          |J| is the letter `x`, `y`, `z`, or `w`<br>
          |K| is the letter `x`, `y`, `z`, or `w`<br>
       <td class="nowrap">
           |e|`.`|I||J||K|: vec3&lt;|T|&gt;<br>
       <td>Computes the three-element vector with first component |e|.|I|, second component |e|.|J|, and third component |e|.|K|.<br>
           Letter `z` is valid only when |N| is 3 or 4.<br>
           Letter `w` is valid only when |N| is 4.<br>
           (OpVectorShuffle)
  <tr algorithm="three component vector selection using .r .g">
       <td class="nowrap">
          |e|: vec|N|&lt;|T|&gt;<br>
          |I| is the letter `r`, `g`, `b`, or `a`<br>
          |J| is the letter `r`, `g`, `b`, or `a`<br>
          |K| is the letter `r`, `g`, `b`, or `a`<br>
       <td class="nowrap">
           |e|`.`|I||J||K|: vec3&lt;|T|&gt;<br>
       <td>Computes the three-element vector with first component |e|.|I|, second component |e|.|J|, and third component |e|.|K|.<br>
           Letter `b` is only valid when |N| is 3 or 4.<br>
           Letter `a` is only valid when |N| is 4.<br>
           (OpVectorShuffle)
  <tr algorithm="four component vector selection using .x .y">
       <td class="nowrap">
          |e|: vec|N|&lt;|T|&gt;<br>
          |I| is the letter `x`, `y`, `z`, or `w`<br>
          |J| is the letter `x`, `y`, `z`, or `w`<br>
          |K| is the letter `x`, `y`, `z`, or `w`<br>
          |L| is the letter `x`, `y`, `z`, or `w`<br>
       <td class="nowrap">
           |e|`.`|I||J||K||L|: vec4&lt;|T|&gt;<br>
       <td>Computes the four-element vector with first component |e|.|I|, second component |e|.|J|, third component |e|.|K|, and fourth component |e|.|L|.<br>
           Letter `z` is valid only when |N| is 3 or 4.<br>
           Letter `w` is valid only when |N| is 4.<br>
           (OpVectorShuffle)
  <tr algorithm="four component vector selection using .r .g">
       <td class="nowrap">
          |e|: vec|N|&lt;|T|&gt;<br>
          |I| is the letter `r`, `g`, `b`, or `a`<br>
          |J| is the letter `r`, `g`, `b`, or `a`<br>
          |K| is the letter `r`, `g`, `b`, or `a`<br>
          |L| is the letter `r`, `g`, `b`, or `a`<br>
       <td class="nowrap">
           |e|`.`|I||J||K||L|: vec4&lt;|T|&gt;<br>
       <td>Computes the four-element vector with first component |e|.|I|, second component |e|.|J|, third component |e|.|K|, and fourth component |e|.|L|.<br>
           Letter `b` is only valid when |N| is 3 or 4.<br>
           Letter `a` is only valid when |N| is 4.<br>
           (OpVectorShuffle)
</table>

#### Component reference from vector reference #### {#component-reference-from-vector-reference}

A [=write access=] to component of a vector **may** access all of the [=memory
location|memory locations=] associated with that vector.

Note: This means accesses to different components of a vector by different
invocations must be synchronized if at least one access is a [=write access=].
See [[#sync-builtin-functions]].

<table class='data'>
  <caption>Getting a reference to a component from a reference to a vector</caption>
  <thead>
    <tr><th>Precondition<th>Conclusion<th>Description
  </thead>
  <tr algorithm="first vector component reference selection">
       <td>|r|: ref&lt;|SC|,vec|N|&lt;|T|&gt;&gt;<br>
       <td class="nowrap">
           |r|`.x`: ref&lt;|SC|,|T|&gt;<br>
           |r|`.r`: ref&lt;|SC|,|T|&gt;<br>
       <td>Compute a reference to the first component of the vector referenced by the reference |r|.<br>
           The [=originating variable=] of the resulting reference is
           the same as the originating variable of |r|.<br>
           (OpAccessChain with index value 0)
  <tr algorithm="second vector component reference selection">
       <td>|r|: ref&lt;|SC|,vec|N|&lt;|T|&gt;&gt;<br>
       <td class="nowrap">
           |r|`.y`: ref&lt;|SC|,|T|&gt;<br>
           |r|`.g`: ref&lt;|SC|,|T|&gt;<br>
       <td>Compute a reference to the second component of the vector referenced by the reference |r|.<br>
           The [=originating variable=] of the resulting reference is
           the same as the originating variable of |r|.<br>
           (OpAccessChain with index value 1)
  <tr algorithm="third vector component reference selection">
       <td>|r|: ref&lt;|SC|,vec|N|&lt;|T|&gt;&gt;<br>
           |N| is 3 or 4
       <td class="nowrap">
           |r|`.z`: ref&lt;|SC|,|T|&gt;<br>
           |r|`.b`: ref&lt;|SC|,|T|&gt;<br>
       <td>Compute a reference to the third component of the vector referenced by the reference |r|.<br>
           The [=originating variable=] of the resulting reference is
           the same as the originating variable of |r|.<br>
           (OpAccessChain with index value 2)
  <tr algorithm="fourth vector component reference selection">
       <td>|r|: ref&lt;|SC|,vec4&lt;|T|&gt;&gt;<br>
       <td class="nowrap">
           |r|`.w`: ref&lt;|SC|,|T|&gt;<br>
           |r|`.a`: ref&lt;|SC|,|T|&gt;<br>
       <td>Compute a reference to the fourth component of the vector referenced by the reference |r|.<br>
           The [=originating variable=] of the resulting reference is
           the same as the originating variable of |r|.<br>
           (OpAccessChain with index value 3)
  <tr algorithm="vector indexed component reference selection">
       <td>|r|: ref&lt;|SC|,vec|N|&lt;|T|&gt;&gt;<br>
          |i|: [INT]
       <td class="nowrap">
           |r|[|i|] : ref&lt;|SC|,|T|&gt;
       <td>Compute a reference to the |i|'<sup>th</sup> component of the vector
           referenced by the reference |r|.

           If |i| is outside the range [0,|N|-1], then the expression evaluates
           to [=invalid memory reference=].

           The [=originating variable=] of the resulting reference is
           the same as the originating variable of |r|.<br>
           (OpAccessChain)
</table>

### Matrix Access Expression ### {#matrix-access-expr}

<table class='data'>
  <caption>Column vector extraction</caption>
  <thead>
    <tr><th>Precondition<th>Conclusion<th>Description
  </thead>
  <tr algorithm="matrix indexed column vector selection">
       <td class="nowrap">
          |e|: mat|N|x|M|&lt;|T|&gt;<br>
          |i|: [INT]
       <td class="nowrap">
           |e|[|i|]: vec|M|&lt;|T|&gt;
       <td>The result is the |i|'<sup>th</sup> column vector of |e|.

           If |i| is outside the range [0,|N|-1], then any valid value for
           vec|M|&lt;|T|&gt; may be returned.<br>
           (OpCompositeExtract)
</table>

<table class='data'>
  <caption>Getting a reference to a column vector from a reference to a matrix</caption>
  <thead>
    <tr><th>Precondition<th>Conclusion<th>Description
  </thead>
  <tr algorithm="matrix indexed column vector reference selection">
       <td class="nowrap">
          |r|: ref&lt;|SC|,mat|N|x|M|&lt;|T|&gt;&gt;<br>
          |i|: [INT]
       <td class="nowrap">
           |r|[|i|] : ref&lt;vec|M|&lt;|SC|,|T|&gt;&gt;
       <td>Compute a reference to the |i|'<sup>th</sup> column vector of the
           matrix referenced by the reference |r|.

           If |i| is outside the range [0,|N|-1], then the expression evaluates to
           [=invalid memory reference=].

           The [=originating variable=] of the resulting reference is
           the same as the originating variable of |r|.<br>
           (OpAccessChain)
</table>

### Array Access Expression ### {#array-access-expr}

<table class='data'>
  <caption>Array element extraction</caption>
  <thead>
    <tr><th>Precondition<th>Conclusion<th>Description
  </thead>
  <tr algorithm="fixed-size array indexed element selection">
       <td class="nowrap">
          |e|: array&lt;|T|,|N|&gt;<br>
          |i|: [INT]
       <td class="nowrap">
           |e|[|i|] : |T|
       <td>The result is the value of the |i|'<sup>th</sup> element of the array value |e|.

           If |i| is outside the range [0,|N|-1], then any valid value for |T|
           may be returned.<br>
           (OpCompositeExtract)
</table>

<table class='data'>
  <caption>Getting a reference to an array element from a reference to an array</caption>
  <thead>
    <tr><th>Precondition<th>Conclusion<th>Description
  </thead>
  <tr algorithm="fixed-size array indexed reference selection">
       <td class="nowrap">
          |r|: ref&lt;|SC|,array&lt;|T|,|N|&gt;&gt;<br>
          |i|: [INT]
       <td class="nowrap">
           |r|[|i|] : ref&lt;|SC|,|T|&gt;
       <td>Compute a reference to the |i|'<sup>th</sup> element of the array
           referenced by the reference |r|.

           If |i| is outside the range [0,|N|-1], then the expression evaluates
           to an [=invalid memory reference=].

           The [=originating variable=] of the resulting reference is
           the same as the originating variable of |r|.<br>
           (OpAccessChain)
  <tr algorithm="array indexed reference selection">
       <td>|r|: ref&lt;|SC|,array&lt;|T|&gt;&gt;<br>
          |i|: [INT]
       <td class="nowrap">
           |r|[|i|] : ref&lt;|SC|,|T|&gt;
       <td>Compute a reference to the |i|'<sup>th</sup> element of the
           runtime-sized array referenced by the reference |r|.

           If at runtime the array has |N| elements, and |i| is outside the range
           [0,|N|-1], then the expression evaluates to an [=invalid memory
           reference=].

           The [=originating variable=] of the resulting reference is
           the same as the originating variable of |r|.<br>
           (OpAccessChain)
</table>


### Structure Access Expression ### {#struct-access-expr}

<table class='data'>
  <caption>Structure member extraction</caption>
  <thead>
    <tr><th>Precondition<th>Conclusion<th>Description
  </thead>
  <tr algorithm="structure member extraction">
       <td class="nowrap">
          |S| is a structure type<br>
          |M| is the identifier name of a member of |S|, having type |T|<br>
          |e|: |S|<br>
       <td class="nowrap">
           |e|.|M|: |T|
       <td>The result is the value of the member with name |M| from the structure value |e|.<br>
           (OpCompositeExtract, using the member index)
</table>

<table class='data'>
  <caption>Getting a reference to a structure member from a reference to a structure</caption>
  <thead>
    <tr><th>Precondition<th>Conclusion<th>Description
  </thead>
  <tr algorithm="structure member reference selection">
       <td class="nowrap">
          |S| is a structure type<br>
          |M| is the name of a member of |S|, having type |T|<br>
          |r|: ref&lt;|SC|,|S|&gt;<br>
       <td class="nowrap">
           |r|.|M|: ref&lt;|SC|,|T|&gt;
       <td>Given a reference to a structure, the result is a reference to the structure member with identifier name |M|.<br>
           The [=originating variable=] of the resulting reference is
           the same as the originating variable of |r|.<br>
           (OpAccessChain, using the index of the structure member)
</table>

## Logical Expressions ## {#logical-expr}
<table class='data'>
  <caption>Unary logical operations</caption>
  <thead>
    <tr><th>Precondition<th>Conclusion<th>Notes
  </thead>
  <tr algorithm="boolean negation"><td>|e|: bool<br>|T| is bool or vec|N|&lt;bool&gt;
  <td>`!`|e|: |T|
  <td>Logical negation.
  The result is `true` when |e| is `false` and `false` when |e| is `true`.
  [=Component-wise=] when |T| is a vector.
  (OpLogicalNot)
</table>

<table class='data'>
  <caption>Binary logical expressions</caption>
  <thead>
    <tr><th>Precondition<th>Conclusion<th>Notes
  </thead>
  <tr algorithm="short-circuiting or"><td>|e1|: bool<br>|e2|: bool<td>|e1| `||` |e2|`: bool`
  <td>Short-circuiting "or". Yields `true` if either |e1| or |e2| are true;
  evaluates |e2| only if |e1| is false.

  <tr algorithm="short-circuiting and"><td>|e1|: bool<br>|e2|: bool
  <td>|e1| `&&` |e2|`: bool`
  <td>Short-circuiting "and". Yields `true` if both |e1| and |e2| are true;
  evaluates |e2| only if |e1| is true.

  <tr algorithm="logical or"><td>|e1|: |T|<br>|e2|: |T|<br>|T| is bool or vec|N|&lt;bool&gt;
  <td>|e1| `|` |e2|`:` |T|
  <td>Logical "or". [=Component-wise=] when |T| is a vector. Evaluates both |e1| and |e2|.

  <tr algorithm="logical and"><td>|e1|: |T|<br>|e2|: |T|<br>|T| is bool or vec|N|&lt;bool&gt;
  <td>|e1| `&` |e2|`:` |T|
  <td>Logical "and". [=Component-wise=] when |T| is a vector. Evaluates both |e1| and |e2|.
</table>


## Arithmetic Expressions ## {#arithmetic-expr}

<table class='data'>
  <caption>Unary arithmetic expressions</caption>
  <thead>
    <tr><th>Precondition<th>Conclusion<th>Notes
  </thead>
  <tr algorithm="integer negation"><td>|e|: |T|<br>
  |T| is [SIGNEDINTEGRAL]
  <td>`-`|e|`:` |T|
  <td>Signed integer negation. [=Component-wise=] when |T| is a vector.
  If |e| evaluates to the largest negative value, then the result is |e|.
  (OpSNegate)

  <tr algorithm="floating point negation"><td>|e|: |T|<br>|T| is [FLOATING]
  <td>`-`|e|`:` |T|
  <td>Floating point negation. [=Component-wise=] when |T| is a vector. (OpFNegate)
</table>

<table class='data'>
  <caption>Binary arithmetic expressions</caption>
  <thead>
    <tr><th>Precondition<th>Conclusion<th>Notes
  </thead>

  <tr algorithm="integer addition">
    <td>|e1| : |T|<br>|e2| : |T|<br>|T| is [INTEGRAL]
    <td>|e1| `+` |e2| : |T|
    <td>Integer addition, modulo 2<sup>32</sup>. [=Component-wise=] when |T| is a vector. (OpIAdd)
  <tr algorithm="floating point addition">
    <td>|e1| : |T|<br>|e2| : |T|<br>|T| is [FLOATING]
    <td>|e1| `+` |e2| : |T|
    <td>Floating point addition. [=Component-wise=] when |T| is a vector. (OpFAdd)

  <tr algorithm="integer subtraction">
    <td>|e1| : |T|<br>|e2| : |T|<br>|T| is [INTEGRAL]
    <td>|e1| `-` |e2| : |T|
    <td>Integer subtraction, modulo 2<sup>32</sup>. [=Component-wise=] when |T| is a vector. (OpISub)
  <tr algorithm="floating point subtraction">
    <td>|e1| : |T|<br>|e2| : |T|<br>|T| is [FLOATING]
    <td>|e1| `-` |e2| : |T|
    <td>Floating point subtraction. [=Component-wise=] when |T| is a vector. (OpFSub)

  <tr algorithm="integer multiplication">
    <td>|e1| : |T|<br>|e2| : |T|<br>|T| is [INTEGRAL]
    <td>|e1| `*` |e2| : |T|
    <td>Integer multiplication, modulo 2<sup>32</sup>. [=Component-wise=] when |T| is a vector. (OpIMul)
  <tr algorithm="floating point multiplication">
    <td>|e1| : |T|<br>|e2| : |T|<br>|T| is [FLOATING]
    <td>|e1| `*` |e2| : |T|
    <td>Floating point multiplication. [=Component-wise=] when |T| is a vector. (OpFMul)

  <tr algorithm="signed integer division">
    <td>|e1| : |T|<br>|e2| : |T|<br>|T| is [SIGNEDINTEGRAL]
    <td>|e1| `/` |e2| : |T|
    <td>Signed integer division. [=Component-wise=] when |T| is a vector. (OpSDiv)
  <tr algorithm="unsigned integer division">
    <td>|e1| : |T|<br>|e2| : |T|<br>|T| is [UNSIGNEDINTEGRAL]
    <td>|e1| `/` |e2| : |T|
    <td>Unsigned integer division. [=Component-wise=] when |T| is a vector. (OpUDiv)
  <tr algorithm="floating point division">
    <td>|e1| : |T|<br>|e2| : |T|<br>|T| is [FLOATING]
    <td>|e1| `/` |e2| : |T|
    <td>Floating point division. [=Component-wise=] when |T| is a vector. (OpFDiv)

  <tr algorithm="signed integer remainder">
    <td>|e1| : |T|<br>|e2| : |T|<br>|T| is [SIGNEDINTEGRAL]
    <td>|e1| `%` |e2| : |T|
    <td>Signed integer remainder. [=Component-wise=] when |T| is a vector. (OpSRem)
  <tr algorithm="unsigned integer modulus">
    <td>|e1| : |T|<br>|e2| : |T|<br>|T| is [UNSIGNEDINTEGRAL]
    <td>|e1| `%` |e2| : |T|
    <td>Unsigned integer remainder. [=Component-wise=] when |T| is a vector. (OpUMod)
  <tr algorithm="floating point remainder">
    <td>|e1| : |T|<br>|e2| : |T|<br>|T| is [FLOATING]
    <td>|e1| `%` |e2| : |T|
    <td>Floating point remainder, where sign of non-zero result matches sign of |e1|. [=Component-wise=] when |T| is a vector.<br>
        Result equal to: |e1| - |e2| * trunc(|e1| / |e2|)<br>
        (OpFRem)

</table>

<table class='data'>
  <caption>Binary arithmetic expressions with mixed scalar and vector operands</caption>
  <thead>
    <th>Preconditions<th>Conclusions<th>Semantics
  </thead>
  <tr algorithm="vector-scalar arithmetic, any scalar type">
    <td rowspan="10">|S| is one of f32, i32, u32<br>
        |V| is vec|N|&lt;|S|&gt<br>
        |es|: |S|<br>
        |ev|: |V|
    <td>|ev| `+` |es|: |V|
    <td>|ev| `+` |V|(|es|)
  <tr>
    <td>|es| `+` |ev|: |V|
    <td>|V|(|es|) `+` |ev|
  <tr>
    <td>|ev| `-` |es|: |V|
    <td>|ev| `-` |V|(|es|)
  <tr>
    <td>|es| `-` |ev|: |V|
    <td>|V|(|es|) `-` |ev|
  <tr>
    <td>|ev| `*` |es|: |V|
    <td>|ev| `*` |V|(|es|)
  <tr>
    <td>|es| `*` |ev|: |V|
    <td>|V|(|es|) `*` |ev|
  <tr>
    <td>|ev| `/` |es|: |V|
    <td>|ev| `/` |V|(|es|)
  <tr>
    <td>|es| `/` |ev|: |V|
    <td>|V|(|es|) `/` |ev|
  <tr>
    <td>|ev| `%` |es|: |V|
    <td>|ev| `%` |V|(|es|)
  <tr>
    <td>|es| `%` |ev|: |V|
    <td>|V|(|es|) `%` |ev|
</table>

<table class='data'>
  <caption>Matrix arithmetic</caption>
  <thead>
    <th>Preconditions<th>Conclusions<th>Semantics
  </thead>
  <tr algorithm="matrix addition">
    <td rowspan=2>|e1|, |e2|: mat|M|x|N|&lt;f32&gt
    <td>|e1| `+` |e2|: mat|M|x|N|&lt;f32&gt<br>
    <td>Matrix addition: column |i| of the result is |e1|[i] + |e2|[i]
  <tr algorithm="matrix subtraction">
    <td>|e1| `-` |e2|: mat|M|x|N|&lt;f32&gt
    <td>Matrix subtraction: column |i| of the result is |e1|[|i|] - |e2|[|i|]
  <tr algorithm="matrix-scalar multiply">
    <td rowspan=2>|m|: mat|M|x|N|&lt;f32&gt<br>
        |s|: f32
    <td>|m| `*` |s|:  mat|M|x|N|&lt;f32&gt<br>
    <td>Component-wise scaling: (|m| `*` |s|)[i][j] is |m|[i][j] `*` |s|
  <tr algorithm="scalar-matrix multiply">
    <td>|s| `*` |m|:  mat|M|x|N|&lt;f32&gt<br>
    <td>Component-wise scaling: (|s| `*` |m|)[i][j] is |m|[i][j] `*` |s|
  <tr algorithm="matrix-column-vector multiply">
    <td>|m|: mat|M|x|N|&lt;f32&gt<br>
        |v|: vec|M|&lt;f32&gt
    <td>|m| `*` |v|:  vec|N|&lt;f32&gt<br>
    <td>Linear algebra matrix-column-vector product:
        Component |i| of the result is `dot`(|m|[|i|],|v|)
       <br>OpMatrixTimesVector
  <tr algorithm="matrix-row-vector multiply">
    <td>
        |m|: mat|M|x|N|&lt;f32&gt<br>
        |v|: vec|N|&lt;f32&gt
    <td>|v| `*` |m|:  vec|M|&lt;f32&gt<br>
    <td>Linear algebra row-vector-matrix product:<br>
        [=transpose=](transpose(|m|) `*` transpose(|v|))
       <br>OpVectorTimesMatrix
  <tr algorithm="matrix-matrix multiply">
    <td>|e1|: mat|K|x|N|&lt;f32&gt<br>
        |e2|: mat|M|x|K|&lt;f32&gt
    <td>|e1| `*` |e2|:  mat|M|x|N|&lt;f32&gt<br>
    <td>Linear algebra matrix product.<br>OpMatrixTimesMatrix

</table>

## Comparison Expressions ## {#comparison-expr}

<table class='data'>
  <caption>Comparisons</caption>
  <thead>
    <tr><th>Precondtion<th>Conclusion<th>Notes
  </thead>

  <tr algorithm="bool equality">
    <td>|e1|: |T|<br>|e2|: |T|<br>|T| is bool or vec|N|&lt;bool&gt;
    <td class="nowrap">|e1| `==` |e2|`:` |T|
    <td>Equality. [=Component-wise=] when |T| is a vector. (OpLogicalEqual)
  <tr algorithm="bool inequality">
    <td>|e1|: |T|<br>|e2|: |T|<br>|T| is bool or vec|N|&lt;bool&gt;
    <td class="nowrap">|e1| `!=` |e2|`:` |T|
    <td>Inequality. [=Component-wise=] when |T| is a vector. (OpLogicalNotEqual)

  <tr algorithm="integer equality">
    <td>|e1|: |TI|<br>|e2|: |TI|<br>
    |TI| is [INTEGRAL]<br>
    |TB| is bool if |TI| is scalar, or<br>
    vec|N|&lt;bool&gt; if |TI| is a vector
    <td class="nowrap">|e1| `==` |e2|`:` |TB|
    <td>Equality. [=Component-wise=] when |TI| is a vector. (OpIEqual)
  <tr algorithm="integer inequality">
    <td>|e1|: |TI|<br>|e2|: |TI|<br>
    |TI| is [INTEGRAL]<br>
    |TB| is bool if |TI| is scalar, or<br>
    vec|N|&lt;bool&gt; if |TI| is a vector
    <td class="nowrap">|e1| `!=` |e2|`:` |TB|
    <td>Inequality. [=Component-wise=] when |TI| is a vector. (OpINotEqual)

  <tr algorithm="signed integer less than">
    <td>|e1|: |TI|<br>|e2|: |TI|<br>|TI| is [SIGNEDINTEGRAL]<br>
    |TB| is bool if |TI| is scalar, or<br>
    vec|N|&lt;bool&gt; if |TI| is a vector
    <td class="nowrap">|e1| `<` |e2|`:` |TB|
    <td>Less than. [=Component-wise=] when |TI| is a vector. (OpSLessThan)
  <tr algorithm="signed integer less than equal">
    <td>|e1|: |TI|<br>|e2|: |TI|<br>|TI| is [SIGNEDINTEGRAL]<br>
    |TB| is bool if |TI| is scalar, or<br>
    vec|N|&lt;bool&gt; if |TI| is a vector
    <td class="nowrap">|e1| `<=` |e2|`:` |TB|
    <td>Less than or equal. [=Component-wise=] when |TI| is a vector. (OpSLessThanEqual)
  <tr algorithm="signed integer greater than">
    <td>|e1|: |TI|<br>|e2|: |TI|<br>|TI| is [SIGNEDINTEGRAL]<br>
    |TB| is bool if |TI| is scalar, or<br>
    vec|N|&lt;bool&gt; if |TI| is a vector
    <td class="nowrap">|e1| `>` |e2|`:` |TB|
    <td>Greater than. [=Component-wise=] when |TI| is a vector. (OpSGreaterThan)
  <tr algorithm="signed integer greater than equal">
    <td>|e1|: |TI|<br>|e2|: |TI|<br>|TI| is [SIGNEDINTEGRAL]<br>
    |TB| is bool if |TI| is scalar, or<br>
    vec|N|&lt;bool&gt; if |TI| is a vector
    <td class="nowrap">|e1| `>=` |e2|`:` |TB|
    <td>Greater than or equal. [=Component-wise=] when |TI| is a vector. (OpSGreaterThanEqual)

  <tr algorithm="unsigned integer less than">
    <td>|e1|: |TI|<br>|e2|: |TI|<br>|TI| is [UNSIGNEDINTEGRAL]<br>
    |TB| is bool if |TI| is scalar, or<br>
    vec|N|&lt;bool&gt; if |TI| is a vector
    <td class="nowrap">|e1| `<` |e2|`:` |TB|
    <td>Less than. [=Component-wise=] when |TI| is a vector. (OpULessThan)
  <tr algorithm="unsigned integer less than equal">
    <td>|e1|: |TI|<br>|e2|: |TI|<br>|TI| is [UNSIGNEDINTEGRAL]<br>
    |TB| is bool if |TI| is scalar, or<br>
    vec|N|&lt;bool&gt; if |TI| is a vector
    <td class="nowrap">|e1| `<=` |e2|`:` |TB|
    <td>Less than or equal. [=Component-wise=] when |TI| is a vector. (OpULessThanEqual)
  <tr algorithm="unsigned integer greater than">
    <td>|e1|: |TI|<br>|e2|: |TI|<br>|TI| is [UNSIGNEDINTEGRAL]<br>
    |TB| is bool if |TI| is scalar, or<br>
    vec|N|&lt;bool&gt; if |TI| is a vector
    <td class="nowrap">|e1| `>` |e2|`:` |TB|
    <td>Greater than. [=Component-wise=] when |TI| is a vector. (OpUGreaterThan)
  <tr algorithm="unsigned integer greater than equal">
    <td>|e1|: |TI|<br>|e2|: |TI|<br>|TI| is [UNSIGNEDINTEGRAL]<br>
    |TB| is bool if |TI| is scalar, or<br>
    vec|N|&lt;bool&gt; if |TI| is a vector
    <td class="nowrap">|e1| `>=` |e2|`:` |TB|
    <td>Greater than or equal. [=Component-wise=] when |TI| is vector. (OpUGreaterThanEqual)

  <tr algorithm="floating point equality">
    <td>|e1|: |TF|<br>|e2|: |TF|<br>|TF| is [FLOATING]<br>
    |TB| is bool if |TF| is scalar, or<br>
    vec|N|&lt;bool&gt; if |TF| is a vector.
    <td class="nowrap">|e1| == |e2|: |TB|
    <td>Equality. [=Component-wise=] when |TF| is a vector. (OpFOrdEqual)
  <tr algorithm="floating point inequality">
    <td>|e1|: |TF|<br>|e2|: |TF|<br>|TF| is [FLOATING]<br>
    |TB| is bool if |TF| is scalar, or<br>
    vec|N|&lt;bool&gt; if |TF| is a vector.
    <td class="nowrap">|e1| != |e2|: |TB|
    <td>Inequality. [=Component-wise=] when |TF| is a vector. (OpFOrdEqual)
  <tr algorithm="floating point less than">
    <td>|e1|: |TF|<br>|e2|: |TF|<br>|TF| is [FLOATING]<br>
    |TB| is bool if |TF| is scalar, or<br>
    vec|N|&lt;bool&gt; if |TF| is a vector.
    <td class="nowrap">|e1| < |e2|: |TB|
    <td>Less than. [=Component-wise=] when |TF| is a vector. (OpFOrdLessThan)
  <tr algorithm="floating point less than equal">
    <td>|e1|: |TF|<br>|e2|: |TF|<br>|TF| is [FLOATING]<br>
    |TB| is bool if |TF| is scalar, or<br>
    vec|N|&lt;bool&gt; if |TF| is a vector.
    <td class="nowrap">|e1| <= |e2|: |TB|
    <td>Less than or equal. [=Component-wise=] when |TF| is a vector. (OpFOrdLessThanEqual)
  <tr algorithm="floating point greater than">
    <td>|e1|: |TF|<br>|e2|: |TF|<br>|TF| is [FLOATING]<br>
    |TB| is bool if |TF| is scalar, or<br>
    vec|N|&lt;bool&gt; if |TF| is a vector.
    <td class="nowrap">|e1| > |e2|: |TB|
    <td>Greater than. [=Component-wise=] when |TF| is a vector. (OpFOrdGreaterThan)
  <tr algorithm="floating point greater than equal">
    <td>|e1|: |TF|<br>|e2|: |TF|<br>|TF| is [FLOATING]<br>
    |TB| is bool if |TF| is scalar, or<br>
    vec|N|&lt;bool&gt; if |TF| is a vector.
    <td class="nowrap">|e1| >= |e2|: |TB|
    <td>Greater than or equal. [=Component-wise=] when |TF| is a vector. (OpFOrdGreaterThanEqual)

</table>

## Bit Expressions ## {#bit-expr}

<table class='data'>
  <caption>Unary bitwise operations</caption>
  <thead>
    <tr><th>Precondition<th>Conclusion<th>Notes
  </thead>
  <tr algorithm="complement">
    <td>|e|: |T|<br>
    |T| is [INTEGRAL]
    <td class="nowrap">`~`|e| : |T|
    <td>Bitwise complement on |e|.
    Each bit in the result is the opposite of the corresponding bit in |e|.
    [=Component-wise=] when |T| is a vector. (OpNot)
</table>

<table class='data'>
  <caption>Binary bitwise operations</caption>
  <thead>
    <tr><th>Precondition<th>Conclusion<th>Notes
  </thead>
  <tr algorithm="bitwise or">
    <td>*e1*: *T*<br>
       *e2*: *T*<br>
       *T* is [INTEGRAL]
    <td class="nowrap">`e1 | e2`: *T*
    <td>Bitwise-or. [=Component-wise=] when |T| is a vector.
  <tr algorithm="bitwise and">
    <td>*e1*: *T*<br>
       *e2*: *T*<br>
       *T* is [INTEGRAL]
    <td class="nowrap">`e1 & e2`: *T*
    <td>Bitwise-and. [=Component-wise=] when |T| is a vector.
  <tr algorithm="bitwise exclusive or">
    <td>*e1*: *T*<br>
       *e2*: *T*<br>
       *T* is [INTEGRAL]
    <td class="nowrap">`e1 ^ e2`: *T*
    <td>Bitwise-exclusive-or. [=Component-wise=] when |T| is a vector.
</table>


<table class='data'>
  <caption>Bit shift expressions</caption>
  <thead>
    <tr><th>Precondition<th>Conclusion<th>Notes
  </thead>

  <tr algorithm="logical shift left">
    <td>|e1|: |T|<br>
    |e2|: |TS|<br>
    |T| is [INTEGRAL]<br>
    |TS| is u32 if |e1| is a scalar, or<br>
    vec|N|&lt;u32&gt;.
    <td class="nowrap">|e1| `<<` |e2|: |T|
    <td>Logical shift left:<br>
        Shift |e1| left, inserting zero bits at the least significant positions,
        and discarding the most significant bits.
        The number of bits to shift is the value of |e2| modulo the bit width of |e1|.<br>
        [=Component-wise=] when |T| is a vector.
        (OpShiftLeftLogical)

  <tr algorithm="logical shift right">
    <td>|e1|: |T|<br>
    |e2|: |T|<br>
    |T| is [UNSIGNEDINTEGRAL]
    <td class="nowrap">|e1| >> |e2|: |T|
    <td>Logical shift right:<br>
        Shift |e1| right, inserting zero bits at the most significant positions,
        and discarding the least significant bits.
        The number of bits to shift is the value of |e2| modulo the bit width of |e1|.
        [=Component-wise=] when |T| is a vector.
        (OpShiftRightLogical)

  <tr algorithm="arithmetic shift right">
    <td>|e1|: |T|<br>
    |e2|: |TS|<br>
    |T| is [SIGNEDINTEGRAL]<br>
    |TS| is u32 if |e1| is a scalar, or<br>
    vec|N|&lt;u32&gt;.
    <td class="nowrap">|e1| >> |e2|: |T|
    <td>Arithmetic shift right:<br>
        Shift |e1| right, copying the sign bit of |e1| into the most significant positions,
        and discarding the least significant bits.
        The number of bits to shift is the value of |e2| modulo the bit width of |e1|.
        [=Component-wise=] when |T| is a vector.
        (OpShiftRightArithmetic)
</table>

## Function Call Expression ## {#function-call-expr}

A function call expression executes a [=function call=] where the called
function has a [=return type=].
If the called function does not return a value, a function call statement
should be used instead.
See [[#function-call-statement]].

## Variable Identifier Expression ## {#var-identifier-expr}

<table class='data'>
  <caption>Getting a reference from a variable name</caption>
  <thead>
    <tr><th>Precondition<th>Conclusion<th>Description
  </thead>
  <tr algorithm="variable reference">
       <td>
          |v| is an [=identifier=] [=resolves|resolving=] to
          an [=in scope|in-scope=] variable declared in [=storage class=] |SC|
          with [=store type=] |T|
       <td class="nowrap">
          |v|: ref&lt;|SC|,|T|&gt;
       <td>Result is a reference to the storage for the named variable |v|.
</table>

## Formal Parameter Expression  ## {#formal-parameter-expr}

<table class='data'>
  <caption>Getting the value of an identifier declared as a formal parameter to a function</caption>
  <thead>
    <tr><th>Precondition<th>Conclusion<th>Description
  </thead>
  <tr algorithm="formal parameter value">
       <td>
          |a| is an [=identifier=] [=resolves|resolving=] to
          an [=in scope|in-scope=] formal parameter declaration with type |T|
       <td class="nowrap">
          |a|: |T|
       <td>Result is the value supplied for the corresponding function call operand at the [=call site=]
           invoking this instance of the function.
</table>

## Address-Of Expression  ## {#address-of-expr}

The <dfn noexport>address-of</dfn> operator converts a reference to its corresponding pointer.

<table class='data'>
  <caption>Getting a pointer from a reference</caption>
  <thead>
    <tr><th>Precondition<th>Conclusion<th>Description
  </thead>
  <tr algorithm="address-of expression">
       <td>
          |r|: ref&lt;|SC|,|T|,|A|&gt;
       <td class="nowrap">
          `&`|r|: ptr&lt;|SC|,|T|,|A|&gt;
       <td>Result is the pointer value corresponding to the
           same [=memory view=] as the reference value |r|.

           If |r| is an [=invalid memory reference=], then the resulting
           pointer is also an invalid memory reference.

           It is a [=shader-creation error=] if |SC| is  the [=storage
           classes/handle=] storage class.

           It is a [=shader-creation error=] if |r| is a
           [[#component-reference-from-vector-reference|reference to a vector component]].

</table>

## Indirection Expression  ## {#indirection-expr}

The <dfn noexport>indirection</dfn> operator converts a pointer to its corresponding reference.

<table class='data'>
  <caption>Getting a reference from a pointer</caption>
  <thead>
    <tr><th>Precondition<th>Conclusion<th>Description
  </thead>
  <tr algorithm="indirection expression">
       <td>
          |p|: ptr&lt;|SC|,|T|,|A|&gt;
       <td class="nowrap">
          `*`|p|: ref&lt;|SC|,|T|,|A|&gt;
       <td>Result is the reference value corresponding to the
           same [=memory view=] as the pointer value |p|.

           If |p| is an [=invalid memory reference=], then the resulting
           reference is also an invalid memory reference.

</table>

## Constant Identifier Expression  ## {#constant-identifier-expr}

<table class='data'>
  <caption>Getting the value of a `let`-declared identifier</caption>
  <thead>
    <tr><th>Precondition<th>Conclusion<th>Description
  </thead>
  <tr algorithm="pipeline-overridable constant value">
       <td>
          |c| is an [=identifier=] [=resolves|resolving=] to
          an [=in scope|in-scope=] [=pipeline-overridable=] `let` declaration with type |T|
       <td class="nowrap">
          |c|: |T|
       <td>If pipeline creation specified a value for the [=pipeline constant ID|constant ID=],
           then the result is that value.
           This value may be different for different pipeline instances.<br>
           Otherwise, the result is the value computed for the initializer expression.
           Pipeline-overridable constants appear at module-scope, so evaluation occurs
           before the shader begins execution.<br>
           Note: Pipeline creation fails if no initial value was specified in the API call
           and the `let`-declaration has no intializer expression.
  <tr algorithm="constant value">
       <td>
          |c| is an [=identifier=] [=resolves|resolving=] to
          an [=in scope|in-scope=] `let` declaration with type |T|,
          and is not pipeline-overridable
       <td class="nowrap">
          |c|: |T|
       <td>Result is the value computed for the initializer expression.<br>
           For a `let` declaration at module scope, evaluation occurs before the shader begins execution.<br>
           For a `let` declaration inside a function, evaluation occurs each time control reaches
           the declaration.<br>
</table>


## Expression Grammar Summary ## {#expression-grammar}

<div class='syntax' noexport='true'>
  <dfn for=syntax>primary_expression</dfn> :

    | [=syntax/ident=] [=syntax/argument_expression_list=] ?

    | [=syntax/type_decl=] [=syntax/argument_expression_list=]

    | [=syntax/const_literal=]

    | [=syntax/paren_expression=]

    | [=syntax/bitcast=] [=syntax/less_than=] [=syntax/type_decl=] [=syntax/greater_than=] [=syntax/paren_expression=]
</div>
<div class='syntax' noexport='true'>
  <dfn for=syntax>paren_expression</dfn> :

    | [=syntax/paren_left=] [=syntax/expression=] [=syntax/paren_right=]
</div>
<div class='syntax' noexport='true'>
  <dfn for=syntax>argument_expression_list</dfn> :

    | [=syntax/paren_left=] ( ( [=syntax/expression=] [=syntax/comma=] ) * [=syntax/expression=] [=syntax/comma=] ? ) ? [=syntax/paren_right=]
</div>
<div class='syntax' noexport='true'>
  <dfn for=syntax>postfix_expression</dfn> :

    | [=syntax/bracket_left=] [=syntax/expression=] [=syntax/bracket_right=] [=syntax/postfix_expression=] ?

    | [=syntax/period=] [=syntax/ident=] [=syntax/postfix_expression=] ?
</div>
<div class='syntax' noexport='true'>
  <dfn for=syntax>unary_expression</dfn> :

    | [=syntax/singular_expression=]

    | [=syntax/minus=] [=syntax/unary_expression=]

    | [=syntax/bang=] [=syntax/unary_expression=]

    | [=syntax/tilde=] [=syntax/unary_expression=]

    | [=syntax/star=] [=syntax/unary_expression=]

    | [=syntax/and=] [=syntax/unary_expression=]
</div>
<div class='syntax' noexport='true'>
  <dfn for=syntax>singular_expression</dfn> :

    | [=syntax/primary_expression=] [=syntax/postfix_expression=] ?
</div>
<div class='syntax' noexport='true'>
  <dfn for=syntax>lhs_expression</dfn> :

    | ( [=syntax/star=] | [=syntax/and=] ) * [=syntax/core_lhs_expression=] [=syntax/postfix_expression=] ?
</div>
<div class='syntax' noexport='true'>
  <dfn for=syntax>core_lhs_expression</dfn> :

    | [=syntax/ident=]

    | [=syntax/paren_left=] [=syntax/lhs_expression=] [=syntax/paren_right=]
</div>
<div class='syntax' noexport='true'>
  <dfn for=syntax>multiplicative_expression</dfn> :

    | [=syntax/unary_expression=]

    | [=syntax/multiplicative_expression=] [=syntax/star=] [=syntax/unary_expression=]

    | [=syntax/multiplicative_expression=] [=syntax/forward_slash=] [=syntax/unary_expression=]

    | [=syntax/multiplicative_expression=] [=syntax/modulo=] [=syntax/unary_expression=]
</div>
<div class='syntax' noexport='true'>
  <dfn for=syntax>additive_expression</dfn> :

    | [=syntax/multiplicative_expression=]

    | [=syntax/additive_expression=] [=syntax/plus=] [=syntax/multiplicative_expression=]

    | [=syntax/additive_expression=] [=syntax/minus=] [=syntax/multiplicative_expression=]
</div>
<div class='syntax' noexport='true'>
  <dfn for=syntax>shift_expression</dfn> :

    | [=syntax/additive_expression=]

    | [=syntax/unary_expression=] [=syntax/shift_left=] [=syntax/unary_expression=]

    | [=syntax/unary_expression=] [=syntax/shift_right=] [=syntax/unary_expression=]
</div>
<div class='syntax' noexport='true'>
  <dfn for=syntax>relational_expression</dfn> :

    | [=syntax/shift_expression=]

    | [=syntax/shift_expression=] [=syntax/less_than=] [=syntax/shift_expression=]

    | [=syntax/shift_expression=] [=syntax/greater_than=] [=syntax/shift_expression=]

    | [=syntax/shift_expression=] [=syntax/less_than_equal=] [=syntax/shift_expression=]

    | [=syntax/shift_expression=] [=syntax/greater_than_equal=] [=syntax/shift_expression=]

    | [=syntax/shift_expression=] [=syntax/equal_equal=] [=syntax/shift_expression=]

    | [=syntax/shift_expression=] [=syntax/not_equal=] [=syntax/shift_expression=]
</div>
<div class='syntax' noexport='true'>
  <dfn for=syntax>short_circuit_and_expression</dfn> :

    | [=syntax/relational_expression=]

    | [=syntax/short_circuit_and_expression=] [=syntax/and_and=] [=syntax/relational_expression=]
</div>
<div class='syntax' noexport='true'>
  <dfn for=syntax>short_circuit_or_expression</dfn> :

    | [=syntax/relational_expression=]

    | [=syntax/short_circuit_or_expression=] [=syntax/or_or=] [=syntax/relational_expression=]
</div>
<div class='syntax' noexport='true'>
  <dfn for=syntax>binary_or_expression</dfn> :

    | [=syntax/unary_expression=]

    | [=syntax/binary_or_expression=] [=syntax/or=] [=syntax/unary_expression=]
</div>
<div class='syntax' noexport='true'>
  <dfn for=syntax>binary_and_expression</dfn> :

    | [=syntax/unary_expression=]

    | [=syntax/binary_and_expression=] [=syntax/and=] [=syntax/unary_expression=]
</div>
<div class='syntax' noexport='true'>
  <dfn for=syntax>binary_xor_expression</dfn> :

    | [=syntax/unary_expression=]

    | [=syntax/binary_xor_expression=] [=syntax/xor=] [=syntax/unary_expression=]
</div>
<div class='syntax' noexport='true'>
  <dfn for=syntax>expression</dfn> :

    | [=syntax/relational_expression=]

    | [=syntax/short_circuit_or_expression=] [=syntax/or_or=] [=syntax/relational_expression=]

    | [=syntax/short_circuit_and_expression=] [=syntax/and_and=] [=syntax/relational_expression=]

    | [=syntax/binary_and_expression=] [=syntax/and=] [=syntax/unary_expression=]

    | [=syntax/binary_or_expression=] [=syntax/or=] [=syntax/unary_expression=]

    | [=syntax/binary_xor_expression=] [=syntax/xor=] [=syntax/unary_expression=]
</div>


# Statements # {#statements}

Statements are program fragments that control its execution.
Statements are generally executed in sequential order; however,
[[#control-flow|control flow statements]] may cause a program to execute in
non-sequential order.

## Compound Statement ## {#compound-statement-section}

A <dfn>compound statement</dfn> is a brace-enclosed sequence of zero or more statements.
When a [=declaration=] is one of those statements, its [=identifier=] is [=in scope=]
from the start of the next statement until the end of the compound statement.

<div class='syntax' noexport='true'>
  <dfn for=syntax>compound_statement</dfn> :

    | [=syntax/brace_left=] [=syntax/statement=] * [=syntax/brace_right=]
</div>

## Assignment Statement ## {#assignment}

An <dfn noexport dfn-for="statement">assignment</dfn> evaluates an expression,
and optionally stores it in memory (thus updating the contents of a variable).


<div class='syntax' noexport='true'>
  <dfn for=syntax>assignment_statement</dfn> :

    | [=syntax/lhs_expression=] ( [=syntax/equal=] | [=syntax/compound_assignment_operator=] ) [=syntax/expression=]

    | [=syntax/underscore=] [=syntax/equal=] [=syntax/expression=]
</div>


The text to the left of the operator token is the <dfn noexport>left-hand side</dfn>,
and the
expression to the right of the operator token is the <dfn noexport>right-hand side</dfn>.

### Simple Assignment ### {#simple-assignment-section}

An [=statement/assignment=] is a <dfn noexport>simple assignment</dfn> when the 
[=left-hand side=] is an expression, and the operator is the [=syntax/equal=] token.
In this case the value of the [=right-hand side=] is written to the memory referenced by the left-hand side.

<table class='data'>
  <thead>
    <tr><th style="width:40%">Precondition<th>Statement<th>Description
  </thead>
  <tr algorithm="updating assignment">
    <td>|r|: ref<|SC|,|T|,|A|>,<br>
        |A| is [=access/write=] or [=access/read_write=]<br>
        |e|: |T|,<br>
        |T| is a [=constructible=] type,<br>
        |SC| is a writable [=storage class=]
    <td class="nowrap">|r| = |e|
    <td>Evaluates |e|, evaluates |r|, then writes the value computed for |e| into
        the [=memory locations=] referenced by |r|.
        Note: if the reference is an [=invalid memory reference=], the write
        may not execute, or may write to a different memory location than
        expected.

        (OpStore)
</table>

In the simplest case, the left hand side is the name of a variable.
See [[#forming-references-and-pointers]] for other cases.

    <div class='example wgsl' heading='Assignments'>
      <xmp highlight='rust'>
        struct S {
            age: i32;
            weight: f32;
        };
        var<private> person: S;

        fn f() {
            var a: i32 = 20;
            a = 30;           // Replace the contents of 'a' with 30.

            person.age = 31;  // Write 31 into the age field of the person variable.

            var uv: vec2<f32>;
            uv.y = 1.25;      // Place 1.25 into the second component of uv.

            let uv_x_ptr: ptr<function,f32> = &uv.x;
            *uv_x_ptr = 2.5;   // Place 2.5 into the first component of uv.

            var friend: S;
            // Copy the contents of the 'person' variable into the 'friend' variable.
            friend = person;
        }
      </xmp>
    </div>

### Phony Assignment ### {#phony-assignment-section}

An [=statement/assignment=] is a <dfn noexport>phony assignment</dfn> when the 
[=left-hand side=] is an underscore token.
In this case the [=right-hand side=] is evaluated, and then ignored.

<table class='data'>
  <thead>
    <tr><th>Precondition<th>Statement<th>Description
  </thead>
  <tr algorithm="phony-assignment">
    <td>|e|: |T|,<br>
        |T| is [=constructible=], a [=pointer type=], a [=texture=] type, or a [=sampler=] type
    <td class="nowrap">_ = |e|
    <td>Evaluates |e|.

        Note: The resulting value is not stored.
        The `_` token is not an identifier, and therefore cannot be used in an expression.
</table>

A phony-assignment is useful for:
* Calling a function that returns a value, but clearly expressing that the resulting value
    is not needed.
* [=statically accessed|Statically accessing=] a variable, thus establishing it as a part of
    the [=resource interface of a shader|shader's resource interface=].

    Note: A buffer variable's store type may not be constructible, e.g. it contains an atomic type, or a runtime-sized array.
    In these cases, use a pointer to the variable's contents instead.

<div class='example wgsl global-scope' heading='Using phony-assignment to throw away an un-needed function result'>
  <xmp highlight=rust>
    var<private> counter: i32;

    fn increment_and_yield_previous() -> i32 {
      let previous = counter;
      counter = counter + 1;
      return previous;
    }

    fn user() {
      // Increment the counter, but don't use the result.
      _ = increment_and_yield_previous();
    }
  </xmp>
</div>


<div class='example wgsl global-scope' heading='Using phony-assignment to occupy bindings without using them'>
  <xmp highlight=rust>
    struct BufferContents {
        counter: atomic<u32>;
        data: array<vec4<f32>>;
    };
    @group(0) @binding(0) var<storage> buf: BufferContents;
    @group(0) @binding(1) var t: texture_2d<f32>;
    @group(0) @binding(2) var s: sampler;

    @stage(fragment)
    fn shade_it() -> @location(0) vec4<f32> {
      // Declare that buf, t, and s are part of the shader interface, without
      // using them for anything.
      _ = &buf;
      _ = t;
      _ = s;
      return vec4<f32>();
    }
  </xmp>
</div>

### Compound assignment ### {#compound-assignment-sec}

An [=statement/assignment=] is a <dfn noexport>compound assignment</dfn> when the
[=left-hand side=] is an expression, and the operator is one of the [=syntax/compound_assignment_operators=].

<div class='syntax' noexport='true'>
  <dfn for=syntax>compound_assignment_operator</dfn> :

    | [=syntax/plus_equal=]

    | [=syntax/minus_equal=]

    | [=syntax/times_equal=]

    | [=syntax/division_equal=]

    | [=syntax/modulo_equal=]

    | [=syntax/and_equal=]

    | [=syntax/or_equal=]

    | [=syntax/xor_equal=]

    | [=syntax/shift_right_equal=]

    | [=syntax/shift_left_equal=]
</div>

The type requirements, semantics, and behavior of each statement is defined as if
the compound assignment expands as in the following table, except that the reference expression |e1| is evaluated only once.

<table class='data'>
  <thead>
    <tr><th>Statement<th>Expansion
  </thead>
<tr algorithm="add-assign">
    <td class="nowrap">|e1| += |e2|
    <td>|e1| = |e1| + (|e2|)
<tr algorithm="subtract-assign">
    <td class="nowrap">|e1| -= |e2|
    <td>|e1| = |e1| - (|e2|)
<tr algorithm="multiply-assign">
    <td class="nowrap">|e1| *= |e2|
    <td>|e1| = |e1| * (|e2|)
<tr algorithm="divide-assign">
    <td class="nowrap">|e1| /= |e2|
    <td>|e1| = |e1| / (|e2|)
<tr algorithm="modulus-assign">
    <td class="nowrap">|e1| %= |e2|
    <td>|e1| = |e1| % (|e2|)
<tr algorithm="bitwise-and-assign">
    <td class="nowrap">|e1| &= |e2|
    <td>|e1| = |e1| & (|e2|)
<tr algorithm="bitwise-or-assign">
    <td class="nowrap">|e1| |= |e2|
    <td>|e1| = |e1| | (|e2|)
<tr algorithm="bitwise-xor-assign">
    <td class="nowrap">|e1| ^= |e2|
    <td>|e1| = |e1| ^ (|e2|)
<tr algorithm="bitwise-shiftright-assign">
    <td class="nowrap">|e1| >>= |e2|
    <td>|e1| = |e1| >> (|e2|)
<tr algorithm="bitwise-shiftleft-assign">
    <td class="nowrap">|e1| <<= |e2|
    <td>|e1| = |e1| << (|e2|)
</table>

Note: The syntax does not allow a [=compound assignment=] to also be a [=phony assignment=].

Note: Even though the reference |e1| is evaluated once, its underlying memory is accessed twice:
first a [=read access=] gets the old value, and then a [=write access=] stores the updated value.

<div class='example wgsl global-scope' heading="Compound assignment">
  <xmp>
    var<private> next_item: i32 = 0;

    fn advance_item() -> i32 {
       next_item += 1;   // Adds 1 to next_item.
       return next_item - 1;
    }

    fn bump_item() {
      var data: array<f32,10>;
      next_item = 0;
      // Adds 5.0 to data[0], calling advance_item() only once.
      data[advance_item()] += 5.0;
      // next_item will be 1 here.
    }

    fn precedence_example() {
      var value = 1;
      // The right-hand side of a compound assignment is its own expression.
      value *= 2 + 3; // Same as value = value * (2 + 3);
      // 'value' now holds 5.
    }
  </xmp>
</div>

Note: A compound assignment can rewritten as different [SHORTNAME] code that uses a [=simple assignment=] instead.
The idea is to use a pointer to hold the result of evaluating the reference once.

<p class="note" algorithm="translation compound assignment not vector component">For example,
when |e1| is *not* a reference to a component inside a vector, then
|e1|` += `|e2| can be rewritten as
`{let p = &(`|e1|`); *p = *p + (`|e2|`);}`,
where the identifier `p` is chosen to be different from all other identifiers in the program.
</p>

<p class="note" algorithm="translation compound assignment vector component">When
|e1| is a reference to a component inside a vector, the above technique
needs to be modified because WGSL does not allow [[#address-of-expr|taking the address]] in that case.
For example, if |ev| is a reference to a vector, the statement |ev|`[`|c|`] += ` |e2|
can be rewritten as `{let p = &(`|ev|`); let c0 = ` |c|`; (*p)[c0] = (*p)[c0] + (`|e2|`);}`, where
identifiers `c0` and `p` are chosen to be different from all other identifiers in the program.
</p>

## Increment and Decrement Statements ## {#increment-decrement}

An <dfn noexport>increment statement</dfn> adds 1 to the contents of a variable.
A <dfn noexport>decrement statement</dfn> subtracts 1 from the contents of a variable.

<div class='syntax' noexport='true'>
  <dfn for=syntax>increment_statement</dfn> :

    | [=syntax/lhs_expression=] [=syntax/plus_plus=]
</div>

<div class='syntax' noexport='true'>
  <dfn for=syntax>decrement_statement</dfn> :

    | [=syntax/lhs_expression=] [=syntax/minus_minus=]
</div>

The expression must evaluate to a reference with an [=integer scalar=] [=store type=] and [=access/read_write=] [=access mode=].

<table class='data'>
  <thead>
    <tr><th>Precondition<th>Statement<th>Description
  </thead>
  <tr algorithm="increment statement">
    <td class="nowrap">|r| : ref&lt;<var ignore>SC</var>,|T|,[=access/read_write=]&gt;,<br>
        |T| is [=integer scalar=]<br>
    <td class="nowrap">|r|++
    <td>Adds 1 to the contents of memory referenced by |r|.
        <br>Same as |r| += |T|(1)
  <tr algorithm="decrement statement">
    <td class="nowrap">|r| : ref&lt;<var ignore>SC</var>,|T|,[=access/read_write=]&gt;,<br>
        |T| is [=integer scalar=]<br>
    <td class="nowrap">|r|--
    <td>Subtracts 1 from the contents of memory referenced by |r|.
        <br>Same as |r| -= |T|(1)
</table>

    <div class='example wgsl' heading='Increment and decrement'>
      <xmp highlight='rust'>
        fn f() {
            var a: i32 = 20;
            a++;
            // Now a contains 21
            a--;
            // Now a contains 20
        }
      </xmp>
    </div>

## Control flow ## {#control-flow}

Control flow statements may cause the program to execute in non-sequential order.

### If Statement ### {#if-statement}

<div class='syntax' noexport='true'>
  <dfn for=syntax>if_statement</dfn> :

    | [=syntax/if=] [=syntax/paren_expression=] [=syntax/compound_statement=] ( [=syntax/else=] [=syntax/else_statement=] ) ?
</div>
<div class='syntax' noexport='true'>
  <dfn for=syntax>else_statement</dfn> :

    | [=syntax/compound_statement=]

    | [=syntax/if_statement=]
</div>

An <dfn noexport dfn-for="statement">if</dfn> statement conditionally executes at most one [=compound statement=] based on
the evaluation of the condition expressions.

The `if` statements in [SHORTNAME] use an if/else if/else structure, that contains a single required
`if` clause, zero or more `else if` clauses and a single optional `else` clause.
Each of the expressions for the `if` and `else if` clause conditions must be scalar boolean expressions.

An `if` statement is executed as follows:
* The condition associated with the `if` clause is evaluated.
    If the result is `true`,
    control transfers to the first compound statement (immediately after the parenthesized condition expression).
* Otherwise, the condition of the next `else if` clause in textual order (if one exists) is evaluated
     and, if the result is `true`, control transfers to the associated compound statement.
     * This behavior is repeated for all `else if` clauses until one of the conditions evaluates to `true`.
* If no condition evaluates to `true`, then control transfers to the compound statement
    associated with the `else` clause (if it exists).

### Switch Statement ### {#switch-statement}

<div class='syntax' noexport='true'>
  <dfn for=syntax>switch_statement</dfn> :

    | [=syntax/switch=] [=syntax/paren_expression=] [=syntax/brace_left=] [=syntax/switch_body=] + [=syntax/brace_right=]
</div>
<div class='syntax' noexport='true'>
  <dfn for=syntax>switch_body</dfn> :

    | [=syntax/case=] [=syntax/case_selectors=] [=syntax/colon=] [=syntax/brace_left=] [=syntax/case_body=] ? [=syntax/brace_right=]

    | [=syntax/default=] [=syntax/colon=] [=syntax/brace_left=] [=syntax/case_body=] ? [=syntax/brace_right=]
</div>
<div class='syntax' noexport='true'>
  <dfn for=syntax>case_selectors</dfn> :

    | [=syntax/const_literal=] ( [=syntax/comma=] [=syntax/const_literal=] ) * [=syntax/comma=] ?
</div>
<div class='syntax' noexport='true'>
  <dfn for=syntax>case_body</dfn> :

    | [=syntax/statement=] [=syntax/case_body=] ?

    | [=syntax/fallthrough=] [=syntax/semicolon=]
</div>

A <dfn noexport dfn-for="statement">switch</dfn> statement transfers control to one of a set of case clauses, or to the `default` clause,
depending on the evaluation of a selector expression.

The selector expression must be of a scalar integer type.
If the selector value equals a value in a case selector list, then control is transferred to
the body of that case clause.
If the selector value does not equal any of the case selector values, then control is
transferred to the `default` clause.

Each switch statement must have exactly one default clause.

The case selector values must have the same type as the result of evaluating the selector expression.

A literal value must not appear more than once in the case selectors for a switch statement.

Note: The value of the literal is what matters, not the spelling.
For example `0`, `00`, and `0x0000` all denote the zero value.

When control reaches the end of a case body, control normally transfers to the first statement
after the switch statement.
Alternately, executing a <dfn noexport dfn-for="statement">fallthrough</dfn> statement
transfers control to the body of the next case clause or
default clause, whichever appears next in the switch body.
A `fallthrough` statement must not appear as the last statement in the last clause of a switch.
When a [=declaration=] appears in a case body, its [=identifier=] is [=in scope=] from
the start of the next statement until the end of the case body.

Note: Identifiers declared in a case body are not [=in scope=] of case bodies
which are reachable via a `fallthrough` statement.


### Loop Statement ### {#loop-statement}

<div class='syntax' noexport='true'>
  <dfn for=syntax>loop_statement</dfn> :

    | [=syntax/loop=] [=syntax/brace_left=] [=syntax/statement=] * [=syntax/continuing_statement=] ? [=syntax/brace_right=]
</div>

A <dfn noexport dfn-for="statement">loop</dfn> statement repeatedly executes a <dfn noexport>loop body</dfn>;
the loop body is specified as a [=compound statement=].
Each execution of the loop body is called an <dfn noexport>iteration</dfn>.

The [=identifier=] of a [=declaration=] in a loop is [=in scope=] from the start of the
next statement until the end of the loop body.
The declaration is executed each time it is reached, so each new iteration
creates a new instance of the variable or constant, and re-initializes it.

This repetition can be interrupted by a [=statement/break=], [=statement/return=], or
[=statement/discard=] statement.

Optionally, the last statement in the loop body may be a
[=statement/continuing=] statement.

Note: The loop statement is one of the biggest differences from other shader
languages.

This design directly expresses loop idioms commonly found in compiled code.
In particular, placing the loop update statements at the end of the loop body
allows them to naturally use values defined in the loop body.

<div class='example glsl' heading='GLSL Loop'>
  <xmp>
    int a = 2;
    for (int i = 0; i < 4; i++) {
      a *= 2;
    }
  </xmp>
</div>

<div class='example wgsl function-scope' heading="[SHORTNAME] Loop">
  <xmp>
    let a: i32 = 2;
    var i: i32 = 0;      // <1>
    loop {
      if (i >= 4) { break; }

      a = a * 2;

      i++;
    }
  </xmp>
</div>
* <1> The initialization is listed before the loop.

<div class='example glsl' heading='GLSL Loop with continue'>
  <xmp>
    int a = 2;
    let int step = 1;
    for (int i = 0; i < 4; i += step) {
      if (i % 2 == 0) continue;
      a *= 2;
    }
  </xmp>
</div>

<div class='example wgsl function-scope' heading="[SHORTNAME] Loop with continue">
  <xmp>
    var a: i32 = 2;
    var i: i32 = 0;
    loop {
      if (i >= 4) { break; }

      let step: i32 = 1;

      i = i + step;
      if (i % 2 == 0) { continue; }

      a = a * 2;
    }
  </xmp>
</div>

<div class='example wgsl function-scope' heading="[SHORTNAME] Loop with continue and continuing">
  <xmp>
    var a: i32 = 2;
    var i: i32 = 0;
    loop {
      if (i >= 4) { break; }

      let step: i32 = 1;

      if (i % 2 == 0) { continue; }

      a = a * 2;

      continuing {   // <2>
        i = i + step;
      }
    }
  </xmp>
</div>
* <2> The continue construct is placed at the end of the `loop`

### For Statement ### {#for-statement}

<div class='syntax' noexport='true'>
  <dfn for=syntax>for_statement</dfn> :

    | [=syntax/for=] [=syntax/paren_left=] [=syntax/for_header=] [=syntax/paren_right=] [=syntax/compound_statement=]
</div>

<div class='syntax' noexport='true'>
  <dfn for=syntax>for_header</dfn> :

    | [=syntax/for_init=] ? [=syntax/semicolon=] [=syntax/expression=] ? [=syntax/semicolon=] [=syntax/for_update=] ?
</div>

<div class='syntax' noexport='true'>
  <dfn for=syntax>for_init</dfn> :

    | [=syntax/variable_statement=]

    | [=syntax/assignment_statement=]

    | [=syntax/func_call_statement=]
</div>
<div class='syntax' noexport='true'>
  <dfn for=syntax>for_update</dfn> :

    | [=syntax/increment_statement=]

    | [=syntax/decrement_statement=]

    | [=syntax/assignment_statement=]

    | [=syntax/func_call_statement=]
</div>

The <dfn dfn-for="statement">for</dfn> statement takes the form
`for (initializer; condition; update_part) { body }` and is syntactic sugar on top of a [=statement/loop=] statement with the same `body`.
Additionally:
* If `initializer` is non-empty, it is executed inside an additional [=scope=] before the first [=iteration=].
    The scope of a declaration in the initializer extends to the end of the loop body.
* If `condition` is non-empty, it is checked at the beginning of the loop body and if unsatisfied then a [[#break-statement]] is executed.
* If `update_part` is non-empty, it becomes a [=statement/continuing=] statement at the end of the loop body.

The `initializer` of a for loop is executed once prior to executing the loop.
When a [=declaration=] appears in the initializer, its [=identifier=] is [=in scope=] until the end of the `body`.
Unlike declarations in the `body`, the declaration is not re-initialized each iteration.

The `condition`, `body` and `update_part` execute in that order to form a loop [=iteration=].
The `body` is a special form of [=compound statement=].
The identifier of a declaration in the `body` is [=in scope=] from the start of
the next statement until the end of the `body`.
The declaration is executed each time it is reached, so each new iteration
creates a new instance of the variable or constant, and re-intializes it.

<div class='example glsl' heading="For to Loop transformation">
  <xmp>
    for(var i: i32 = 0; i < 4; i++) {
      if (a == 0) {
        continue;
      }
      a = a + 2;
    }
  </xmp>
</div>

Converts to:

<div class='example wgsl function-scope' heading="For to Loop transformation">
  <xmp>
    { // Introduce new scope for loop variable i
      var i: i32 = 0;
      var a: i32 = 0;
      loop {
        if (!(i < 4)) {
          break;
        }

        if (a == 0) {
          continue;
        }
        a = a + 2;

        continuing {
          i++;
        }
      }
    }
  </xmp>
</div>


### Break Statement ### {#break-statement}

<div class='syntax' noexport='true'>
  <dfn for=syntax>break_statement</dfn> :

    | [=syntax/break=]
</div>

A <dfn noexport dfn-for="statement">break</dfn> statement transfers control to the first statement
after the body of the nearest-enclosing [=statement/loop=]
or [=statement/switch=] statement.
A `break` statement must only be used within [=statement/loop=], [=statement/for=], and [=statement/switch=] statements.

When a `break` statement is placed such that it would exit from a loop's [=statement/continuing=] statement,
then:

* The `break` statement must appear as either:
    * The only statement in the `if` clause of an `if` statement that has:
        * no `else` clause or an empty `else` clause
        * no `else if` clauses
    * The only statement in the `else` clause of an `if` statement that has an empty `if` clause and no `else if` clauses.
* That `if` statement must appear last in the `continuing` clause.

<div class='example wgsl function-scope' heading="[SHORTNAME] Valid loop if-break from a continuing clause">
  <xmp>
    var a: i32 = 2;
    var i: i32 = 0;
    loop {
      let step: i32 = 1;

      if (i % 2 == 0) { continue; }

      a = a * 2;

      continuing {
        i = i + step;
        if (i >= 4) { break; }
      }
    }
  </xmp>
</div>

<div class='example wgsl function-scope' heading="[SHORTNAME] Valid loop if-else-break from a continuing clause">
  <xmp>
    var a: i32 = 2;
    var i: i32 = 0;
    loop {
      let step: i32 = 1;

      if (i % 2 == 0) { continue; }

      a = a * 2;

      continuing {
        i = i + step;
        if (i < 4) {} else { break; }
      }
    }
  </xmp>
</div>

<div class='example wgsl function-scope expect-error' heading="[SHORTNAME] Invalid breaks from a continuing clause">
  <xmp>
    var a: i32 = 2;
    var i: i32 = 0;

    loop {
      let step: i32 = 1;

      if (i % 2 == 0) { continue; }

      a = a * 2;

      continuing {
        i = i + step;
        break;                               // Invalid: too early
        if (i < 4) { i++; } else { break; }  // Invalid: if is too complex, and too early
        if (i >= 4) { break; } else { i++; } // Invalid: if is too complex
      }
    }
  </xmp>
</div>

### Continue Statement ### {#continue-statement}

<div class='syntax' noexport='true'>
  <dfn for=syntax>continue_statement</dfn> :

    | [=syntax/continue=]
</div>

A <dfn noexport dfn-for="statement">continue</dfn> statement transfers control in the nearest-enclosing [=statement/loop=]:

*  forward to the [=statement/continuing=] statement at the end of the body of that loop, if it exists.
*  otherwise backward to the first statement in the loop body, starting the next [=iteration=].

A `continue` statement must only be used in a [=statement/loop=] or [=statement/for=] statement.
A `continue` statement must not be placed such that it would transfer
control to an enclosing [=statement/continuing=] statement.
(It is a *forward* branch when branching to a `continuing` statement.)

A `continue` statement must not be placed such that it would transfer
control past a declaration used in the targeted [=statement/continuing=] statement.

<div class='example wgsl function-scope expect-error' heading="Invalid continue bypasses declaration">
  <xmp>
    var i: i32 = 0;
    loop {
      if (i >= 4) { break; }
      if (i % 2 == 0) { continue; } // <3>

      let step: i32 = 2;

      continuing {
        i = i + step;
      }
    }
  </xmp>
</div>
* <3> The `continue` is invalid because it bypasses the declaration of `step` used in the `continuing` construct

### Continuing Statement ### {#continuing-statement}

<div class='syntax' noexport='true'>
  <dfn for=syntax>continuing_statement</dfn> :

    | [=syntax/continuing=] [=syntax/compound_statement=]
</div>

A <dfn dfn-for="statement">continuing</dfn> statement specifies a [=compound statement=] to be executed at the end of a loop [=iteration=].
The construct is optional.

The compound statement must not contain a [=statement/return=] at any compound statement nesting level.

The compound statement must not contain a [=statement/discard=] at any compound statement nesting level nor through function calls.
See [[#behaviors]] for a more formal description of this rule.

### Return Statement ### {#return-statement}

<div class='syntax' noexport='true'>
  <dfn for=syntax>return_statement</dfn> :

    | [=syntax/return=] [=syntax/expression=] ?
</div>

A <dfn noexport dfn-for="statement">return</dfn> statement ends execution of the current function.
If the function is an [=entry point=], then the current shader invocation
is terminated.
Otherwise, evaluation continues with the next expression or statement after
the evaluation of the [=call site=] of the current function invocation.

If the function does not have a [=return type=], then the [=statement/return=] statement is
optional. If the return statement is provided for such a function, it must not
supply a value.
Otherwise the expression must be present, and is called the <dfn>return value</dfn>.
In this case the call site of this function invocation evaluates to the return value.
The type of the return value must match the return type of the function.

### Discard Statement ### {#discard-statement}

A <dfn dfn-for="statement">discard</dfn> statement immediately ends execution of a fragment shader invocation and throws away the fragment.
The `discard` statement must only be used in a [=fragment=] shader stage.

More precisely, executing a `discard` statement will:

* immediately terminate the current invocation, and
* prevent evaluation and generation of a [=return value=] for the [=entry point=], and
* prevent the current fragment from being processed downstream in the [=GPURenderPipeline=].

Only statements
executed prior to the `discard` statement will have observable effects.

Note: A `discard` statement may be executed by any
[=functions in a shader stage|function in a fragment stage=] and the effect is the same:
immediate termination of the invocation.

After a `discard` statement is executed, control flow is non-uniform for the
duration of the entry point.

Issue: [[#uniform-control-flow]] needs to state whether all invocations being discarded maintains uniform control flow.

<div class='example wgsl' heading='Using the discard statement to throw away a fragment'>
  <xmp>
  var<private> will_emit_color: bool = false;

  fn discard_if_shallow(pos: vec4<f32>) {
    if (pos.z < 0.001) {
      // If this is executed, then the will_emit_color flag will
      // never be set to true.
      discard;
    }
    will_emit_color = true;
  }

  @stage(fragment)
  fn main(@builtin(position) coord_in: vec4<f32>)
    -> @location(0) vec4<f32>
  {
    discard_if_shallow(coord_in);

    // Set the flag and emit red, but only if the helper function
    // did not execute the discard statement.
    will_emit_color = true;
    return vec4<f32>(1.0, 0.0, 0.0, 1.0);
  }
  </xmp>
</div>

## Function Call Statement ## {#function-call-statement}

<div class='syntax' noexport='true'>
  <dfn for=syntax>func_call_statement</dfn> :

    | [=syntax/ident=] [=syntax/argument_expression_list=]
</div>

A function call statement executes a [=function call=].

Note: If the function [=return value|returns a value=], that value is ignored.

## Statements Grammar Summary ## {#statements-summary}

<div class='syntax' noexport='true'>
  <dfn for=syntax>statement</dfn> :

    | [=syntax/semicolon=]

    | [=syntax/return_statement=] [=syntax/semicolon=]

    | [=syntax/if_statement=]

    | [=syntax/switch_statement=]

    | [=syntax/loop_statement=]

    | [=syntax/for_statement=]

    | [=syntax/func_call_statement=] [=syntax/semicolon=]

    | [=syntax/variable_statement=] [=syntax/semicolon=]

    | [=syntax/break_statement=] [=syntax/semicolon=]

    | [=syntax/continue_statement=] [=syntax/semicolon=]

    | [=syntax/discard=] [=syntax/semicolon=]

    | [=syntax/assignment_statement=] [=syntax/semicolon=]

    | [=syntax/compound_statement=]

    | [=syntax/increment_statement=] [=syntax/semicolon=]

    | [=syntax/decrement_statement=] [=syntax/semicolon=]
</div>


## Statements Behavior Analysis ## {#behaviors}

### Rules ### {#behaviors-rules}

Some statements affecting control-flow are only valid in some contexts.
For example, `fallthrough` is invalid outside of a switch, and `continue` is invalid outside of a loop.
Additionally, the uniformity analysis (see [[#uniformity]]) needs to know when control flow can exit a statement in multiple different ways.

Both goals are achieved by a system for summarizing execution behaviors of statements and expressions. Behavior analysis maps each statement and expression to the set of possible ways execution proceeds after evaluation of the statement or expression completes.
As with type analysis for values and expressions, behavior analysis proceeds bottom up: first determine behaviors for certain basic statements, and then determine behavior for higher level constructs by applying combining rules.

A <dfn export>behavior</dfn> is a set, whose elements may be:
- Return
- Discard
- Break
- Continue
- Fallthrough
- Next

Each of those correspond to a way to exit a compound statement: either through a keyword, or by falling to the next statement ("Next").

We note "*s*: *B*" to say that *s* respects the rules regarding behaviors, and has [=behavior=] *B*.

For each function:
- Its body must be a valid statement by these rules.
- If the function has a return type, the [=behavior=] of its body must be one of {Return} or {Return, Discard}.
- Otherwise, the [=behavior=] of its body must be a subset of {Next, Return, Discard}.

We assign a [=behavior=] to each function: it is its body's [=behavior=] (treating the body as a regular statement), with any "Return" replaced by "Next".
As a consequence of the rules above, a function behavior is always one of {}, {Next}, {Discard}, or {Next, Discard}.

Similarly, we assign a [=behavior=] to each expression, since expressions can include function calls, which can discard.
Like functions, expression behaviors are always one of {}, {Next}, {Discard}, or {Next, Discard}.

Note: There is currently no valid program with an expression that does not have Next in its [=behavior=].
The reason is that only functions without a return type can have such a [=behavior=], and there is no compound expression in which such a function can be called.

<table class='data'>
  <caption>Rules for analyzing and validating the behaviors of statements</caption>
  <thead>
    <tr><th>Statement<th>Preconditions<th>Resulting behavior
  </thead>
  <tr>
    <td class="nowrap">*empty statement*
    <td>
    <td class="nowrap">{Next}
  <tr algorithm="braced statement behavior">
    <td class="nowrap">{|s|}
    <td>|s|: |B|
    <td class="nowrap">|B|
  <tr algorithm="statement sequence behavior">
    <td class="nowrap">|s1| |s2|

        Note: |s1| often ends in a semicolon.

    <td class="nowrap">|s1|: |B1|<br>
        Next in |B1|<br>
        |s2|: |B2|
    <td class="nowrap">(|B1|&#x2216;{Next}) &cup; |B2|
  <tr algorithm="variable declaration behavior">
    <td class="nowrap">var x:T;
    <td>
    <td>{Next}
  <tr algorithm="let declaration behavior">
    <td class="nowrap">let x = |e|;
    <td class="nowrap">|e|: |B|
    <td>|B|
  <tr algorithm="initialized variable declaration behavior">
    <td class="nowrap">var x = |e|;
    <td class="nowrap">|e|: |B|
    <td>|B|
  <tr algorithm="assignment behavior">
    <td class="nowrap">|x| = |e|;
    <td class="nowrap">|x|: |B1|<br>
      |e|: |B2|<br>
      |x| is not `_`
    <td>|B1| &cup; |B2|
  <tr algorithm="phony assignment behavior">
    <td class="nowrap">_ = |e|;
    <td class="nowrap">|e|: |B|
    <td>|B|
  <tr algorithm="function call statement behavior">
    <td class="nowrap">|f|(|e1|, ..., |en|);
    <td class="nowrap">|e1|: |B1|<br>
        ...<br>
        |en|: |Bn|<br>
        |f| has behavior |B|
    <td class="nowrap">|B| &cup; ((|B1| &cup; ... &cup; |Bn|)&#x2216;{Next})
  <tr algorithm="return behaviour">
    <td>return;
    <td>
    <td>{Return}
  <tr algorithm="return value behavior">
    <td class="nowrap">return |e|;
    <td class="nowrap">|e|: |B|<br>
    <td class="nowrap">(|B|&#x2216;{Next}) &cup; {Return}
  <tr algorithm="discard behaviour">
    <td>discard;
    <td>
    <td>{Discard}
  <tr algorithm="break behavior">
    <td>break;
    <td>
    <td>{Break}
  <tr algorithm="continue behavior">
    <td>continue;
    <td>
    <td>{Continue}
  <tr algorithm="fallthrough behavior">
    <td>fallthrough;
    <td>
    <td>{Fallthrough}
  <tr algorithm="if statement behavior">
    <td class="nowrap">if (|e|) |s1| else |s2|
    <td class="nowrap">|e|: |B|<br>
        |s1|: |B1|<br>
        |s2|: |B2|
    <td class="nowrap">(|B|&#x2216;{Next}) &cup; |B1| &cup; |B2|
  <tr algorithm="loop with continuing without break behavior">
    <td class="nowrap" rowspan=2>loop {|s1| continuing {|s2|}}
    <td class="nowrap">|s1|: |B1|<br>
        |s2|: |B2|<br>
        None of {Continue, Return, Discard} are in |B2|<br>
        Break is not in (|B1| &cup; |B2|)
    <td class="nowrap">(|B1| &cup; |B2|)&#x2216;{Continue, Next}
  <tr algorithm="loop with continuing with break behavior">
    <td class="nowrap">|s1|: |B1|<br>
        |s2|: |B2|<br>
        None of {Continue, Return, Discard} are in |B2|<br/>
        Break is in (|B1| &cup; |B2|)
    <td class="nowrap">(|B1| &cup; |B2| &cup; {Next})&#x2216;{Break, Continue}
  <tr algorithm="switch behavior">
    <td class="nowrap" rowspan=2>switch(|e|) {case <var ignore>c1</var>: |s1| ... case <var ignore>cn</var>: |sn|}
    <td class="nowrap">|e|: |B|<br>
        |s1|: |B1|<br>
        ...<br>
        |sn|: |Bn|<br>
        Fallthrough is not in |Bn|<br>
        Break is not in (|B1| &cup; ... &cup; |Bn|)
    <td class="nowrap">((|B|&#x2216;{Next}) &cup; |B1| &cup; ... &cup; |Bn|)&#x2216;{Fallthrough}
  <tr algorithm="switch with break behavior">
    <td class="nowrap">|e|: |B|<br>
        |s1|: |B1|<br>
        ...<br>
        |sn|: |Bn|<br>
        Fallthrough is not in |Bn|<br>
        Break is in (|B1| &cup; ... &cup; |Bn|)
    <td class="nowrap">(|B| &cup; |B1| &cup; ... &cup; |Bn| &cup; {Next})&#x2216;{Break, Fallthrough}
</table>

Note: The empty statement case occurs when a `loop` has an empty body, or when a `for` loop lacks an initialization or update statement.

For the purpose of this analysis:
- `for` loops get desugared (see [[#for-statement]])
- `loop {s}` is treated as `loop {s continuing {}}`
- `if` statements without an `else` branch are treated as if they had an empty else branch (which adds Next to their [=behavior=])
- `if` statements with `else if` branches are treated as if they were nested simple `if/else` statements
- a [=syntax/switch_body=] starting with `default` behaves just like a [=syntax/switch_body=] starting with `case _:`

<table class='data'>
  <caption>Rules for analyzing and validating the behaviors of expressions</caption>
  <thead>
    <tr><th>Expression<th>Preconditions<th>Resulting behavior
  </thead>
  <tr algorithm="function call behavior">
    <td class="nowrap">|f|(|e1|, ..., |en|)
    <td class="nowrap">|e1|: |B1|<br>
        ...<br>
        |en|: |Bn|<br>
        |f| has behavior |B|
    <td class="nowrap">|B| &cup; ((|B1| &cup; ... &cup; |Bn|)&#x2216;{Next})
  <tr algorithm="literal expression behavior">
    <td class="nowrap">Any literal
    <td>
    <td class="nowrap">{Next}
  <tr algorithm="variable expression behavior">
    <td class="nowrap">Any variable reference
    <td>
    <td class="nowrap">{Next}
  <tr algorithm="array-like index expression behavior">
    <td class="nowrap">|e1|[|e2|]
    <td class="nowrap">|e1|: |B1|<br>
        |e2|: |B2|
    <td class="nowrap">|B1| &cup; |B2|
  <tr algorithm="structure member expression behavior">
    <td class="nowrap">|e|.field
    <td class="nowrap">|e|: |B|
    <td class="nowrap">|B|
  <tr algorithm="short-circuiting or expression behavior">
    <td class="nowrap">|e1| || |e2|
    <td class="nowrap">|e1|: |B1|<br>
        |e2|: |B2|
    <td class="nowrap">|B1| &cup; |B2|
  <tr algorithm="short-circuiting and expression behavior">
    <td class="nowrap">|e1| && |e2|
    <td class="nowrap">|e1|: |B1|<br>
        |e2|: |B2|
    <td class="nowrap">|B1| &cup; |B2|
</table>

Each [=built-in function=] has a [=behavior=] of {Next}.
And each operator application not listed in the table above has the same [=behavior=] as if it were a function call with the same operands and with a function's [=behavior=] of {Next}.

A [=shader-creation error=] results if behavior analysis fails:
- Behavior analysis must be able to determine a non-empty [=behavior=] for each statement, expression, and function.
- The function behaviors must satisfy the rules given above.
- The behaviors of compute and vertex entry points must not contain Discard.

### Notes ### {#behaviors-notes}

This section is informative, non-normative.

Here is the full list of ways that these rules can cause a program to be rejected (this is just restating information already listed above):
- The body of a function (treated as a regular statement) has a behavior not included in {Next, Return, Discard}.
- The body of a function with a return type has a behavior which is neither {Return} nor {Return, Discard}
- A statement without Next in its behavior is not the last in a sequence of statements
- The behavior of a continuing block contains any of Continue, Return, or Discard
- The behavior of the last case of a switch contains Fallthrough
- The behavior of a compute or vertex entry point function contains Discard
- Some obviously infinite loops have an empty behaviour set, and are therefore invalid.

This analysis can be run in linear time, by analyzing the call-graph bottom-up (since the behavior of a function call can depend on the function's code).

### Examples ### {#behaviors-examples}

Here are some examples showing this analysis in action:
<div class='example wgsl expect-error' heading='Trivially dead code is rejected'>
   <xmp highlight='rust'>
    fn simple() -> i32 {
      var a: i32;
      return 0;  // Behavior: {Return}
      a = 1;     // Error: by the rule for sequences of statements, the previous statement should have a behavior that include "Next"
      return 2;
    }
   </xmp>
</div>

<div class='example wgsl expect-error' heading='Compound statements are supported'>
   <xmp highlight='rust'>
    fn nested() -> i32 {
      var a: i32;
      {             // The start of a compound statement.
        a = 2;      // Behavior: {Next}
        return 1;   // Behavior: {Return}
      }             // The compound statement as a whole has behavior {Return}
      a = 1;        // Error: for the same reason as in the previous example, the previous statement is missing "Next" in its behavior
      return 2;
    }
   </xmp>
</div>

<div class='example wgsl' heading='if/then behaves as if there is an empty else'>
   <xmp highlight='rust'>
    fn if_example() {
      var a: i32 = 0;
      loop {
        if (a == 5) {
          break;      // Behavior: {Break}
        }             // Behavior of the whole if compound statement: {Break, Next}, as the if has an implicit empty else
        a = a + 1;    // valid, as the previous statement had "Next" in its behavior
      }
    }
   </xmp>
</div>

<div class='example wgsl expect-error' heading='if/then/else has the behavior of both sides'>
   <xmp highlight='rust'>
    fn if_example() {
      var a: i32 = 0;
      loop {
        if (a == 5) {
          break;      // Behavior: {Break}
        } else {
          continue;   // Behavior: {Continue}
        }             // Behavior of the whole if compound statement: {Break, Continue}
        a = a + 1;    // Error: the previous statement is missing "Next" in its behavior
      }
    }
   </xmp>
</div>

<div class='example wgsl' heading='if/else if/else behaves like a nested if/else'>
   <xmp highlight='rust'>
    fn if_example() {
      var a: i32 = 0;
      loop {
        // if (e1) s1 else if (e2) s2 else s3
        // is identical to
        // if (e1) else { if (e2) s2 else s3 }
        if (a == 5) {
          break;      // Behavior: {Break}
        } else if (a == 42) {
          continue;   // Behavior: {Continue}
        } else {
          return;     // Behavior {Return}
        }             // Behavior of the whole if compound statement {Break, Continue, Return}
      }               // Behavior of the whole loop compound statement {Next, Return}
    }                 // Behavior of the whole function {Next}
   </xmp>
</div>

<div class='example wgsl' heading='Break in switch becomes Next'>
   <xmp highlight='rust'>
    fn switch_example() {
      var a: i32 = 0;
      switch (a) {
        default: {
          break;   // Behavior: {Break}
        }
      }            // Behavior: {Next}, as switch replaces Break by Next
      a = 5;       // valid, as the previous statement had Next in its behavior
    }
   </xmp>
</div>

<div class='example wgsl' heading='Obviously infinite loops'>
   <xmp highlight='rust'>
    fn invalid_infinite_loop() {
      loop { }     // Behavior: { }.  Invalid because it's empty.
    }
   </xmp>
</div>

<div class='example wgsl' heading='A conditional continue with continuing statement'>
   <xmp highlight='rust'>
    fn conditional_continue() {
      var a: i32;
      loop {
        if (a == 5) { break; } // Behavior: {Break, Next}
        if (a % 2 == 1) {      // valid, as the previous statement has Next in its behavior
          continue;            // Behavior: {Continue}
        }                      // Behavior: {Continue, Next}
        a = a * 2;             // valid, as the previous statement has Next in its behavior
        continuing {           // valid as the continuing statement has behavior {Next} which does not include any of {Break, Continue, Discard, Return}
          a = a + 1;
        }
      }                        // The loop as a whole has behavior {Next}, as it absorbs "Continue" and "Next", then replaces "Break" with "Next"
    }
   </xmp>
</div>

<div class='example wgsl' heading='A redundant continue with continuing statement'>
   <xmp highlight='rust'>
    fn redundant_continue_with_continuing() {
      var a: i32;
      loop {
        if (a == 5) { break; }
        continue;   // Valid. This is redundant, branching to the next statement.
        continuing {
          a = a + 1;
        }
      }
    }
   </xmp>
</div>

<div class='example wgsl' heading='A continue at the end of a loop body'>
   <xmp highlight='rust'>
    fn continue_end_of_loop_body() {
      for (var i: i32 = 0; i < 5; i++ ) {
        continue;   // Valid. This is redundant, branching to the end of the loop body.
      }             // Behavior: {Next}, as loops absorb "Continue", and "for" loops always add "Next"
    }
   </xmp>
</div>
`for` loops desugar to `loop` with a conditional break. As shown in a previous example, the conditional break has [=behavior=] {Break, Next}, which leads to adding "Next" to the loop's [=behavior=].

<div class='example wgsl expect-error' heading='Effect of a function that discards unconditionally'>
   <xmp highlight='rust'>
    fn always_discard() {
      discard;
    }                   // The whole function has behavior {Discard}
    fn code_after_discard() {
      var a: i32;
      always_discard(); // Behavior: {Discard}
      a = a + 1;        // Error: the previous statement is missing "Next" in its behavior
    }
   </xmp>
</div>

<div class='example wgsl' heading='Effect of a function that discards conditionally'>
   <xmp highlight='rust'>
    fn sometimes_discard(a: i32) {
      if (a) {
        discard;        // Behavior: {Discard}
      }                 // Behavior: {Next, Discard}
    }                   // The whole function has behavior {Next, Discard}
    fn code_after_discard() {
      var a: i32;
      a = 42;
      sometimes_discard(a);  // Behavior: {Next, Discard}
      a = a + 1;             // Valid
    }                        // The whole function has behavior {Next, Discard}
   </xmp>
</div>

<div class='example wgsl expect-error' heading='return required in functions that have a return type'>
   <xmp highlight='rust'>
    fn missing_return () -> i32 {
      var a: i32 = 0;
      if (42) {
        return a;       // Behavior: {Return}
      }                 // Behavior: {Next, Return}
    }                   // Error: Next is invalid in the body of a function with a return type
   </xmp>
</div>

<div class='example wgsl expect-error' heading='continue must be in a loop'>
   <xmp highlight='rust'>
    fn continue_out_of_loop () {
      var a: i32 = 0;
      if (a) {
        continue;       // Behavior: {Continue}
      }                 // Behavior: {Next, Continue}
    }                   // Error: Continue is invalid in the body of a function
   </xmp>
</div>
The same example would also be invalid for the same reason if continue was replaced by break or fallthrough.

# Functions # {#functions}

A <dfn dfn-for="function" noexport>function</dfn> performs computational work when invoked.

A function is invoked in one of the following ways:
* By evaluating a function call expression. See [[#function-call-expr]].
* By executing a function call statement. See [[#function-call-statement]].
* An [=entry point=] function is invoked by the WebGPU implementation to perform
    the work of a [=shader stage=] in a [=pipeline=]. See [[#entry-points]]

There are two kinds of functions:
* A [=built-in function=] is provided by the [SHORTNAME] implementation,
    and is always available to a [SHORTNAME] program.
    See [[#builtin-functions]].
* A <dfn noexport>user-defined function</dfn> is declared in a [SHORTNAME] program.

## Declaring a user-defined function ## {#function-declaration-sec}

A <dfn noexport>function declaration</dfn> creates a user-defined function, by specifying:
* An optional set of attributes.
* The name of the function.
* The formal parameter list: an ordered sequence of zero
    or more [=formal parameter=] declarations,
    separated by commas, and
    surrounded by parentheses.
* An optional, possibly decorated, <dfn noexport>return type</dfn>.
* The <dfn noexport>function body</dfn>.
    This is the set of statements to be executed when the function is [=function call|called=].

A function declaration must only occur at [=module scope=].
A function name is [=in scope=] for the entire program.

A <dfn noexport>formal parameter</dfn> [=declaration=] specifies an [=identifier=] name and a type for a value that must be
provided when invoking the function.
A formal parameter may have attributes.
See [[#function-calls]].
The identifier is [=in scope=] until the end of the function.
Two formal parameters for a given function must not have the same name.

The return type, if specified, must be [=constructible=].

<div class='syntax' noexport='true'>
  <dfn for=syntax>function_decl</dfn> :

    | [=syntax/attribute=] * [=syntax/function_header=] [=syntax/compound_statement=]
</div>
<div class='syntax' noexport='true'>
  <dfn for=syntax>function_header</dfn> :

    | [=syntax/fn=] [=syntax/ident=] [=syntax/paren_left=] [=syntax/param_list=] ? [=syntax/paren_right=] ( [=syntax/arrow=] [=syntax/attribute=] * [=syntax/type_decl=] ) ?
</div>
<div class='syntax' noexport='true'>
  <dfn for=syntax>param_list</dfn> :

    | ( [=syntax/param=] [=syntax/comma=] ) * [=syntax/param=] [=syntax/comma=] ?
</div>
<div class='syntax' noexport='true'>
  <dfn for=syntax>param</dfn> :

    | [=syntax/attribute=] * [=syntax/variable_ident_decl=]
</div>

[SHORTNAME] defines the following attributes that can be applied to function declarations:
 * [=attribute/stage=]
 * [=attribute/workgroup_size=]

[SHORTNAME] defines the following attributes that can be applied to function
parameters and return types:
 * [=attribute/builtin=]
 * [=attribute/location=]

<div class='example wgsl' heading='Simple functions'>
  <xmp>
    // Declare the add_two function.
    // It has two formal paramters, i and b.
    // It has a return type of i32.
    // It has a body with a return statement.
    fn add_two(i: i32, b: f32) -> i32 {
      return i + 2;  // A formal parameter is available for use in the body.
    }

    // A compute shader entry point function, 'main'.
    // It has no specified return type.
    // It invokes the ordinary_two function, and captures
    // the resulting value in the named value 'two'.
    @stage(compute) fn main() {
       let six: i32 = add_two(4, 5.0);
    }
  </xmp>
</div>

## Function Calls ## {#function-calls}

A <dfn noexport>function call</dfn> is a statement or expression which invokes a function.

The function containing the function call is the <dfn>calling function</dfn>, or <dfn noexport>caller</dfn>.
The function being invoked is the <dfn>called function</dfn>, or <dfn noexport>callee</dfn>.

The function call:
* Names the [=called function=], and
* Provides a parenthesized, comma-separated list of argument value expressions.

The function call must supply the same number of argument values as there are
[=formal parameter|formal parameters=] in the [=called function=].
Each argument value must evaluate to the same type as the corresponding formal
parameter, by position.

In summary, when calling a function:
1. Execution of the [=calling function=] is suspended.
2. The [=called function=] executes until it [=returns=].
3. Execution of the [=calling function=] resumes.

A called function <dfn>returns</dfn> as follows:
* A [=built-in function=] returns when its work has completed.
* A [=user-defined function=] with a [=return type=] returns when it executes a [=statement/return=] statement.
* A [=user-defined function=] with no [=return type=] returns when it executes a [=statement/return=] statement,
    or when execution reaches the end of its [=function body=].

In detail, when a function call is executed the following steps occur:
1. Function call argument values are evaluated.
    The relative order of evaluation is left-to-right.
2. Execution of the [=calling function=] is suspended.
    All [=function scope=] variables and constants maintain their current values.
3. If the called function is [=user-defined function|user-defined=],
    storage is allocated for each function scope variable in the called function.
    * Initialization occurs as described in [[#var-and-let]].
4. Values for the formal parameters of the called function are determined
    by matching the function call argument values by position.
    For example, in the body of the called function the first formal parameter will denote
    the value of the first argument at the [=call site=].
5. If the called function is [=user-defined function|user-defined=],
    control is transferred to the first statement in its [=function body|body=].
6. The called function is executed, until it [=returns=].
7. Control is transferred back to the calling function, and the called function's execution is
    unsuspended.
    If the called function [=return value|returns a value=], that value is supplied for the
    value of the function call expression.

Note: The current function will not resume execution if the called function or
any descendent called function executes a [=statement/discard=] statement.

The location of a function call is referred to as a <dfn noexport>call site</dfn>.
Call sites are a [=dynamic context=].
As such, the same textual location may represent multiple call sites.

## Restrictions on functions ## {#function-restriction}

* A [=vertex=] shader must return the `position` [=built-in output value=].
    See [[#builtin-values]].
* An entry point must never be the target of a [=function call=].
* If a function has a return type, it must be a [=constructible=] type.
* A [=formal parameter|function parameter=] must one the following types:
    * a constructible type
    * a pointer type
    * a texture type
    * a sampler type
* Each function call argument must evaluate to the type of the corresponding
    function parameter.
    * In particular, an argument that is a pointer must agree with the formal parameter
        on storage class, pointee type, and access mode.
* For [=user-defined functions=], a parameter of pointer type must be in one of
    the following storage classes:
    * [=storage classes/function=]
    * [=storage classes/private=]
    * [=storage classes/workgroup=]
* For [=built-in functions=], a parameter of pointer type must be in one of
    the following storage classes:
    * [=storage classes/function=]
    * [=storage classes/private=]
    * [=storage classes/workgroup=]
    * [=storage classes/storage=]
* Each argument of pointer type to a [=user-defined function=] must be one of:
    * An [[#address-of-expr|address-of expression]] of a
        [[#var-identifier-expr|variable identifier expression]]
    * A function parameter
* [SHORTNAME] assumes no aliasing is present between any combination of
    function parameters and variables.
    As such, a function parameter of pointer type must not be used to read or
    write to any [=memory locations=] of its [=originating variable=] that are
    also written via:
    * Another function parameter in the same function
    * A statement or expression in the function using the originating variable directly

Note: The aliasing restriction applies to memory location written by function
calls in the function.

Note: Recursion is disallowed because cycles are not permitted among any kinds
of declarations.

Issue: Revisit aliasing rules for clarity.

# Entry Points # {#entry-points}

An <dfn noexport>entry point</dfn> is a [=user-defined function=] that performs
the work for a particular [=shader stage=].

## Shader Stages ## {#shader-stages-sec}

WebGPU issues work to the GPU in the form of [=draw command|draw=] or [=dispatch commands=].
These commands execute a pipeline in the context of a set of
[=pipeline input|inputs=], [=pipeline output|outputs=], and attached [=resources=].

A <dfn noexport>pipeline</dfn> describes the work to be performed on the GPU, as a sequence
of stages, some of which are programmable.
In WebGPU, a pipeline is created before scheduling a draw or dispatch command for execution.
There are two kinds of pipelines: GPUComputePipeline, and GPURenderPipeline.

A [=dispatch command=] uses a <dfn noexport>GPUComputePipeline</dfn> to run a
<dfn noexport>compute shader stage</dfn> over a logical
grid of points with a controllable amount of parallelism,
while reading and possibly updating buffer and image resources.

A [=draw command=] uses a <dfn noexport>GPURenderPipeline</dfn> to run a multi-stage process with
two programmable stages among other fixed-function stages:

* A <dfn noexport>vertex shader stage</dfn> maps input attributes for a single vertex into
    output attributes for the vertex.
* Fixed-function stages map vertices into graphic primitives (such as triangles)
    which are then rasterized to produce fragments.
* A <dfn noexport>fragment shader stage</dfn> processes each fragment,
    possibly producing a fragment output.
* Fixed-function stages consume a fragment output, possibly updating external state
    such as color attachments and depth and stencil buffers.

The WebGPU specification describes pipelines in greater detail.

[SHORTNAME] defines three <dfn noexport>shader stages</dfn>, corresponding to the
programmable parts of pipelines:

* <dfn noexport>compute</dfn>
* <dfn noexport>vertex</dfn>
* <dfn noexport>fragment</dfn>

Each shader stage has its own set of features and constraints, described elsewhere.

## Entry point declaration ## {#entry-point-decl}

To create an [=entry point=], declare a [=user-defined function=] with a [=attribute/stage=] attribute.

When configuring a [=pipeline=] in the WebGPU API,
the entry point's function name maps to the `entryPoint` attribute of the
[[WebGPU#GPUProgrammableStage]] object.

The entry point's [=formal parameters=] form the stage's [=pipeline inputs=].
The entry point's [=return type=], if specified, forms the stage's [=pipeline output=].
Each input and output must be an [=entry point IO type=].

Note: [=Compute=] entry points never have a return type.

<div class='example wgsl global-scope' heading='Entry Point'>
  <xmp>
    @stage(vertex)
    fn vert_main() -> @builtin(position) vec4<f32> {
      return vec4<f32>(0.0, 0.0, 0.0, 1.0);
    }
       // OpEntryPoint Vertex %vert_main "vert_main" %return_value
       // OpDecorate %return_value BuiltIn Position
       // %float = OpTypeFloat 32
       // %v4float = OpTypeVector %float 4
       // %ptr = OpTypePointer Output %v4float
       // %return_value = OpVariable %ptr Output

    @stage(fragment)
    fn frag_main(@builtin(position) coord_in: vec4<f32>) -> @location(0) vec4<f32> {
      return vec4<f32>(coord_in.x, coord_in.y, 0.0, 1.0);
    }
       // OpEntryPoint Fragment %frag_main "frag_main" %return_value %coord_in
       // OpDecorate %return_value Location 0
       // %float = OpTypeFloat 32
       // %v4float = OpTypeVector %float 4
       // %ptr = OpTypePointer Output %v4float
       // %return_value = OpVariable %ptr Output

    @stage(compute)
    fn comp_main() { }
       // OpEntryPoint GLCompute %comp_main "comp_main"
  </xmp>
</div>

The set of <dfn noexport>functions in a shader stage</dfn> is the union of:

* The entry point function for the stage.
* The targets of function calls from within the body of a function
    in the shader stage, whether or not that call is executed.

The union is applied repeatedly until it stabilizes.
It will stabilize in a finite number of steps.

### Function attributes for entry points ### {#entry-point-attributes}

[SHORTNAME] defines the following attributes that can be applied to entry point declarations:
 * [=attribute/stage=]
 * [=attribute/workgroup_size=]

ISSUE: Can we query upper bounds on workgroup size dimensions?  Is it independent of the shader, or
  a property to be queried after creating the shader module?

<div class='example wgsl global-scope' heading='workgroup_size Attribute'>
  <xmp>
    @stage(compute) @workgroup_size(8,4,1)
    fn sorter() { }
       // OpEntryPoint GLCompute %sorter "sorter"
       // OpExecutionMode %sorter LocalSize 8 4 1

    @stage(compute) @workgroup_size(8u)
    fn reverser() { }
       // OpEntryPoint GLCompute %reverser "reverser"
       // OpExecutionMode %reverser LocalSize 8 1 1

    // Using an pipeline-overridable constant.
    @override(42) let block_width = 12u;
    @stage(compute) @workgroup_size(block_width)
    fn shuffler() { }
       // The SPIR-V translation uses a WorkgroupSize-decorated constant,
       // where the first component is an OpSpecConstant decorated with
       // SpecID 42, and with default value 12, and second and third components
       // use defaulted values of 1.

    // Error: workgroup_size must be specified on compute shader
    @stage(compute)
    fn bad_shader() { }
  </xmp>
</div>

## Shader Interface ## {#shader-interface}

The shader interface is the set of objects
through which the shader accesses data external to the [=shader stage=],
either for reading or writing.
The interface includes:

* Pipeline inputs and outputs
* Buffer resources
* Texture resources
* Sampler resources

These objects are represented by module-scope variables in certain [=storage classes=].

When an [=identifier=] used in a [=function declaration=] [=resolves=] to a [=module scope|module-scope=] variable,
then we say the variable is <dfn>statically accessed</dfn> by the function.
Static access of a `let`-declared constant is defined similarly.
Note that being statically accessed is independent of whether an execution of the shader
will actually evaluate the expression referring to the variable,
or even execute the statement that may enclose the expression.

More precisely, the <dfn noexport>interface of a shader stage</dfn> consists of:
  - all parameters of the entry point
  - the result value of the entry point
  - all [=module scope=] variables that are [=statically accessed=] by [=functions in a shader stage|functions in the shader stage=],
    and which are in storage classes [=storage classes/uniform=], [=storage classes/storage=], or [=storage classes/handle=].

### Pipeline Input and Output Interface ### {#pipeline-inputs-outputs}

The <dfn dfn>entry point IO type</dfn>s include the following:
  - Built-in values. See [[#builtin-inputs-outputs]].
  - User-defined IO. See [[#user-defined-inputs-outputs]]
  - Structures containing only built-in values and user-defined IO.
    The structure must not contain a nested structure.

A <dfn noexport>pipeline input</dfn> is data provided to the shader stage from upstream in the pipeline.
A pipeline input is denoted by the arguments of the entry point.

A <dfn noexport>pipeline output</dfn> is data the shader provides for further processing downstream in the pipeline.
A pipeline output is denoted by the return type of the entry point.

Each pipeline input or output is one of:

* A built-in value. See [[#builtin-inputs-outputs]].
* A user-defined value. See [[#user-defined-inputs-outputs]].

#### Built-in Inputs and Outputs #### {#builtin-inputs-outputs}

A <dfn noexport>built-in input value</dfn> provides access to system-generated control information.
The set of built-in inputs are listed in [[#builtin-values]].

A built-in input for stage *S* with name *X* and type *T*<sub>*X*</sub> is accessed via a
[=formal parameter=] to an [=entry point=] for [=shader stage=] *S*, in one of two ways:

1. The parameter has attribute `builtin(`*X*`)` and is of type *T*<sub>*X*</sub>.
2. The parameter has structure type, where one of the structure members has attribute `builtin(`*X*`)` and is of type *T*<sub>*X*</sub>.

Conversely, when a parameter or member of a parameter for an entry point has a `builtin` attribute,
the corresponding builtin must be an input for the entry point's shader stage.

A <dfn noexport>built-in output value</dfn> is used by the shader to convey
control information to later processing steps in the pipeline.
The set of built-in outputs are listed in [[#builtin-values]].

A built-in output for stage *S* with name *Y* and type *T*<sub>*Y*</sub> is set via the [=return value=] for an
[=entry point=] for [=shader stage=] *S*, in one of two ways:

1. The entry point [=return type=] has attribute `builtin(`*Y*`)` and is of type *T*<sub>*Y*</sub>.
2. The entry point [=return type=] has structure type, where one of the structure members has attribute `builtin(`*Y*`)` and is of type *T*<sub>*Y*</sub>.

Conversely, when the return type or member of a return type for an entry point has a `builtin` attribute,
the corresponding builtin must be an output for the entry point's shader stage.

Note: The `position` built-in is both an output of a vertex shader, and an input to the fragement shader.

Issue: in Vulkan, built-in variables occupy I/O location slots counting toward limits.

#### User-defined Inputs and Outputs #### {#user-defined-inputs-outputs}

User-defined data can be passed as input to the start of a pipeline, passed
between stages of a pipeline or output from the end of a pipeline.
User-defined IO must not be passed to [=compute=] shader entry points.
User-defined IO must be of [=numeric scalar=] or [=numeric vector=] type,
or of a structure type whose members are numeric scalars or vectors.
All user-defined IO must be assigned locations (See [[#input-output-locations]]).

#### Interpolation #### {#interpolation}

Authors can control how user-defined IO data is interpolated through the use of
the [=attribute/interpolate=] attribute.
[SHORTNAME] offers two aspects of interpolation to control: the type of
interpolation, and the sampling of the interpolation.

The <dfn noexport>interpolation type</dfn> must be one of:
* `perspective` - Values are interpolated in a perspective correct manner.
* `linear` - Values are interpolated in a linear, non-perspective correct manner.
* `flat` - Values are not interpolated.
    Interpolation sampling is not used with `flat` interpolation.

The <dfn noexport>interpolation sampling</dfn> must be one of:
* `center` - Interpolation is performed at the center of the pixel.
* `centroid` - Interpolation is performed at a point that lies within all the
    samples covered by the fragment within the current primitive.
    This value is the same for all samples in the primitive.
* `sample` - Interpolation is performed per sample.
    The [=fragment=] shader is invoked once per sample when this attribute is
    applied.

For user-defined IO of scalar or vector floating-point type:
* If the interpolation attribute is not specified, then `@interpolate(perspective, center)` is assumed.
* If the interpolation attribute is specified with an interpolation type:
    * If the interpolation type is `flat`, then interpolation sampling must not be specified.
    * If the interpolation type is `perspective` or `linear`, then:
         * Any interpolation sampling is valid.
         * If interpolation sampling is not specified, `center` is assumed.

User-defined IO of scalar or vector integer type must always be specified as
`@interpolate(flat)`.

Interpolation attributes must match between [=vertex=] outputs and [=fragment=]
inputs with the same [=attribute/location=] assignment within the same [=pipeline=].

#### Input-output Locations #### {#input-output-locations}

Each location can store a value up to 16 bytes in size.
The byte size of a type is defined using the *SizeOf* column in [[#alignment-and-size]].
For example, a four-element vector of floating-point values occupies a single location.

Locations are specified via the [=attribute/location=] attribute.

Every user-defined input and output must have a fully specified set of
locations.
Each structure member in the entry point IO must be one of either a built-in value
(see [[#builtin-inputs-outputs]]), or assigned a location.

Locations must not overlap within each of the following sets:
* Members within a structure type.
    This applies to any structure, not just those used in pipeline inputs or outputs.
* An entry point's pipeline inputs,
    i.e. locations for its formal parameters, or for the members of its formal parameters of structure type.

Note: Location numbering is distinct between inputs and outputs:
Location numbers for an entry point's pipeline inputs do not conflict with location numbers for the entry point's pipeline outputs.

Note: No additional rule is required to prevent location overlap within an entry point's outputs.
When the output is a structure, the first rule above prevents overlap.
Otherwise, the output is a scalar or a vector, and can have only a single location assigned to it.

Note: The number of available locations for an entry point is defined by the WebGPU API.

<div class='example wgsl applying location attribute' heading='Applying location attributes'>
  <xmp>
    struct A {
      @location(0) x: f32;
      // Despite locations being 16-bytes, x and y cannot share a location
      @location(1) y: f32;
    };

    // in1 occupies locations 0 and 1.
    // in2 occupies location 2.
    // The return value occupies location 0.
    @stage(fragment)
    fn fragShader(in1: A, @location(2) in2: f32) -> @location(0) vec4<f32> {
     // ...
    }
  </xmp>
</div>

User-defined IO can be mixed with built-in values in the same structure. For example,

<div class='example wgsl mixing builtins and user-defined IO' heading='Mixing builtins and user-defined IO'>
  <xmp>
    // Mixed builtins and user-defined inputs.
    struct MyInputs {
      @location(0) x: vec4<f32>;
      @builtin(front_facing) y: bool;
      @location(1) @interpolate(flat) z: u32;
    };

    struct MyOutputs {
      @builtin(frag_depth) x: f32;
      @location(0) y: vec4<f32>;
    };

    @stage(fragment)
    fn fragShader(in1: MyInputs) -> MyOutputs {
      // ...
    }
  </xmp>
</div>

<div class='example wgsl invalid locations' heading='Invalid location assignments'>
  <xmp>
    struct A {
      @location(0) x: f32;
      // Invalid, x and y cannot share a location.
      @location(0) y: f32;
    };

    struct B {
      @location(0) x: f32;
    };

    struct C {
      // Invalid, structures with user-defined IO cannot be nested.
      b: B;
    };

    struct D {
      x: vec4<f32>;
    };

    @stage(fragment)
    // Invalid, location cannot be applied to a structure type.
    fn fragShader1(@location(0) in1: D) {
      // ...
    }

    @stage(fragment)
    // Invalid, in1 and in2 cannot share a location.
    fn fragShader2(@location(0) in1: f32, @location(0) in2: f32) {
      // ...
    }

    @stage(fragment)
    // Invalid, location cannot be applied to a structure.
    fn fragShader3(@location(0) in1: vec4<f32>) -> @location(0) D {
      // ...
    }
  </xmp>
</div>

### Resource interface ### {#resource-interface}

A <dfn noexport>resource</dfn> is an object,
other than a [[#pipeline-inputs-outputs|pipeline input or output]],
which provides access to data external to a [=shader stage=].
Resources are shared by all invocations of the shader.

There are four kinds of resources:

* [=uniform buffers=]
* [=storage buffers=]
* textures
* samplers

The <dfn noexport>resource interface of a shader</dfn> is the set of module-scope
resource variables [=statically accessed=] by
[=functions in a shader stage|functions in the shader stage=].

Each resource variable must be declared with both [=attribute/group=] and [=attribute/binding=]
attributes.
Together with the shader's stage, these identify the binding address
of the resource on the shader's pipeline.
See [[WebGPU#pipeline-layout|WebGPU &sect; GPUPipelineLayout]].

Bindings must not alias within a shader stage:
two different variables in the resource interface of a given
shader must not have the same group and binding values, when considered as a pair of values.

### Resource layout compatibility ### {#resource-layout-compatibility}

WebGPU requires that a shader's resource interface match the [[WebGPU#pipeline-layout|layout of the pipeline]]
using the shader.

Each [SHORTNAME] variable in a resource interface must be bound to a WebGPU resource with
a compatible
[[WebGPU#binding-resource-type|resource type]] and
[[WebGPU#binding-type|binding type]],
where compatibility is defined by the following table.
<table class='data'>
  <caption>WebGPU binding type compatibility</caption>
  <thead>
    <tr><th>[SHORTNAME] resource
        <th>WebGPU<br>[[WebGPU#binding-resource-type|Resource type]]
        <th colspan=2>WebGPU [[WebGPU#binding-type|Binding type]]
  </thead>
  <tr><td>[=uniform buffer=]
      <td rowspan=3>[[WebGPU#dictdef-gpubufferbinding|GPUBufferBinding]]
      <td rowspan=3>GPUBufferBindingType
      <td>[[WebGPU#dom-gpubufferbindingtype-uniform|uniform]]
  <tr><td>[=storage buffer=] with [=access/read_write=] access
      <td>[[WebGPU#dom-gpubufferbindingtype-storage|storage]]
  <tr><td>[=storage buffer=] with [=access/read=] access
      <td>[[WebGPU#dom-gpubufferbindingtype-read-only-storage|read-only-storage]]
  <tr><td rowspan=2>sampler
      <td rowspan=3>[[WebGPU#gpusampler|GPUSampler]]
      <td rowspan=3>GPUSamplerBindingType
      <td>[[WebGPU#dom-gpusamplerbindingtype-filtering|filtering]]
  <tr>
      <td>[[WebGPU#dom-gpusamplerbindingtype-non-filtering|non-filtering]]
  <tr><td>sampler_comparison
      <td>[[WebGPU#dom-gpusamplerbindingtype-comparison|comparison]]
  <tr><td rowspan=5>sampled texture
      <td rowspan=5>[[WebGPU#gputextureview|GPUTextureView]]
      <td rowspan=5>GPUTextureSampleType
      <td>[[WebGPU#dom-gputexturesampletype-float|float]]
  <tr>
      <td>[[WebGPU#dom-gputexturesampletype-unfilterable-float|unfilterable-float]]
  <tr>
      <td>[[WebGPU#dom-gputexturesampletype-sint|sint]]
  <tr>
      <td>[[WebGPU#dom-gputexturesampletype-uint|uint]]
  <tr>
      <td>[[WebGPU#dom-gputexturesampletype-depth|depth]]
  <tr><td>[=write-only storage texture=]
      <td>[[WebGPU#gputextureview|GPUTextureView]]
      <td>GPUStorageTextureAccess
      <td>[[WebGPU#dom-gpustoragetextureaccess-write-only|write-only]]
</table>

TODO: Describe when filtering or non-filtering samplers are valid.

TODO: Describe when float vs. unfilterable float sampled textures are valid.

If |B| is a [=uniform buffer=] variable in a resource interface,
and |WB| is the [[WebGPU#buffer-interface|WebGPU GPUBuffer]] bound to |B|, then:
* The size of |WB| must be at least as large as the size of the [=store type=]
    of |B| in the [=storage classes/storage=] storage class.

If |B| is a [=storage buffer=] variable in a resource interface,
and |WB| is the [[WebGPU#buffer-interface|WebGPU GPUBuffer]] bound to |B|, then:
* If the [=store type=] |S| of |B| does not contain a [=runtime-sized=] array, then
    the size of |WB| must be at least as large as the size
    of |S| in the [=storage classes/storage=] storage class.
* If the [=store type=] |S| of |B| contains a [=runtime-sized=] array as its last member,
    then:
    * The runtime-determined array length of that member must be at least 1.
    * The size of |WB| must be at least as large as the size in
        storage class [=storage classes/storage=] of the value stored in |B|.

Note: Recall that a [=runtime-sized=] array may only appear as the last element in the structure
type that is the store type of a storage buffer variable.

TODO: Describe other interface matching requirements, e.g. for images?

# Language extensions # {#language-extensions}

The [SHORTNAME] language is expected to evolve over time.

An <dfn noexport>extension</dfn> is a named grouping for a coherent
set of modifications to a particular version of the [SHORTNAME] specification, consisting of any combination of:
* Addition of new concepts and behaviours via new syntax, including:
    * declarations, statements, attributes, and built-in functions.
* Removal of restrictions in the current specification or in previously published extensions.
* Syntax for reducing the set of permissible behaviours.
* Syntax for limiting the features available to a part of the program.
* A description of how the extension interacts with the existing specification, and optionally with other extensions.

Hypothetically, extensions could be used to:
* Add numeric scalar types, such as 16-bit integers.
* Add syntax to constrain floating point rounding mode.
* Add syntax to signal that a shader does not use atomic types.
* Add new kinds of statements.
* Add new built-in functions.
* Add constraints on how shader invocations execute.
* Add new shader stages.

## Enable Directive ## {#enable-directive-section}

An <dfn noexport>enable directive</dfn> indicates that the functionality
described by a particular named
[=extension=] may be used in the source text after the directive itself.
That is, language functionality described by the extension may be used in any
source text after the `enable` directive.

The directive must not appear inside the text of any [=declaration=].
(If it were a declaration, it would be at [=module scope=].)

The directive uses an [=identifier=] to name the extension, but does not
create a [=scope=] for the identifier.
Use of the identifier by the directive does not conflict with the
use of that identifier as the name in any [=declaration=].

<div class='syntax' noexport='true'>
  <dfn for=syntax>enable_directive</dfn> :

    | [=syntax/enable=] [=syntax/ident=] [=syntax/semicolon=]
</div>

Note: The grammar rule includes the terminating semicolon token,
ensuring the additional functionality is usable only after that semicolon.
Therefore any [SHORTNAME] implementation can parse the entire `enable` directive.
When an implementation encounters an enable directive for an unsupported extension,
the implementation can issue a clear diagnostic.

<div class='example wgsl using extensions' heading="Using hypothetical extensions">
  <xmp>
    // Enable a hypothetical IEEE-754 binary16 floating point extension.
    enable f16;
    enable f16; // A redundant enable directive is ok.
    // Enable a hypothetical extension adding syntax for controlling
    // the rounding mode on f16 arithmetic.
    enable rounding_mode_f16;

    // Assuming the f16 extension enables use of the f16 type:
    //    - as function return value
    //    - as the type for let declaration
    //    - as a type constructor, with an i32 argument
    //    - as operands to the division operator: /
    fn halve_it(x: f16) -> f16 {
       let two: f16 = f16(2);
       return x / two;
    };

    @round_to_even_f16 // Attribute enabled by the rounding_mode_f16 extension
    fn triple_it(x: f16) -> f16 {
       return x * f16(3); // Uses round-to-even.
    };
  </xmp>
</div>


# WGSL Program # {#wgsl-program}

A [SHORTNAME] program is a sequence of optional [=directives=] followed by [=module scope=] [=declarations=].

<div class='syntax' noexport='true'>
  <dfn for=syntax>translation_unit</dfn> :

    | [=syntax/global_directive=] * [=syntax/global_decl=] *
</div>

<div class='syntax' noexport='true'>
  <dfn for=syntax>global_decl</dfn> :

    | [=syntax/semicolon=]

    | [=syntax/global_variable_decl=] [=syntax/semicolon=]

    | [=syntax/global_constant_decl=] [=syntax/semicolon=]

    | [=syntax/type_alias_decl=] [=syntax/semicolon=]

    | [=syntax/struct_decl=] [=syntax/semicolon=]

    | [=syntax/function_decl=]
</div>

## Limits ## {#limits}

A program must satisfy the following limits:

<table class='data'>
  <caption>Quantifiable shader complexity limits</caption>
  <thead>
    <tr><th>Limit<th>Maximum value
  </thead>
    <tr><td>Number of members in a [=structure=] type<td>16383
    <tr><td>[=Nesting depth=] of a [=composite=] type<td>255
    <tr><td>Number of [=formal parameter|parameters=] for a function<td>255
    <tr><td>Number of case selector values in a [=statement/switch=] statement<td>16383
</table>

# Execution # {#execution}

[[#technical-overview]] describes how a shader is invoked and partitioned into [=invocations=].
This section describes further constraints on how invocations execute,
individually and collectively.

## Program order within an invocation ## {#program-order}

Each statement in a [SHORTNAME] program may be executed zero or more times during
execution.
For a given invocation, each execution of a given statement represents a unique
<dfn noexport>dynamic statement instance</dfn>.

When a statement includes an expression, the statement’s semantics determines:
* Whether the expression is evaluated as part of statement execution.
* The relative ordering of evaluation between independent expressions in the statement.

Expression nesting defines data dependencies which must be satisfied to
complete evaluation.
That is, a nested expression must be evaluated before the enclosing expression
can be evaluated.
The order of evaluation for operands of an expression is left-to-right in
[SHORTNAME].
For example, `foo() + bar()` must evaluate `foo()` before `bar()`.
See [[#expressions]].

Statements in a [SHORTNAME] program are executed in control flow order.
See [[#statements]] and [[#function-calls]].

## Uniformity TODO ## {#uniformity}

### Uniform control flow TODO ### {#uniform-control-flow}

### Divergence and reconvergence TODO ### {#divergence-reconvergence}

### Uniformity restrictions TODO ### {#uniformity-restrictions}

## Compute Shaders and Workgroups ## {#compute-shader-workgroups}

A <dfn noexport for="compute shader stage">workgroup</dfn> is a set of invocations which
concurrently execute a [=compute shader stage=] [=entry point=],
and share access to shader variables in the [=storage classes/workgroup=] storage class.

The <dfn noexport>workgroup grid</dfn> for a compute shader is the set of points
with integer coordinates *(i,j,k)* with:

*  0 &leq; i &lt; workgroup_size_x
*  0 &leq; j &lt; workgroup_size_y
*  0 &leq; k &lt; workgroup_size_z

where *(workgroup_size_x, workgroup_size_y, workgroup_size_z)* is
the value specified for the [=attribute/workgroup_size=] attribute of the
entry point.

There is exactly one invocation in a workgroup for each point in the workgroup grid.

An invocation's <dfn noexport>local invocation ID</dfn> is the coordinate
triple for the invocation's corresponding workgroup grid point.

When an invocation has [=local invocation ID=] (i,j,k), then its
<dfn noexport>local invocation index</dfn> is

  i +
  (j * workgroup_size_x) +
  (k * workgroup_size_x * workgroup_size_y)

<p algorithm="local index range">Note that if a workgroup has |W| invocations,
then each invocation |I| the workgroup has a unique local invocation index |L|(|I|)
such that 0 &le; |L|(|I|) &lt; |W|,
and that entire range is covered.</p>

A compute shader begins execution when a WebGPU implementation
removes a dispatch command from a queue and begins the specified work on the GPU.
The dispatch command specifies a <dfn noexport>dispatch size</dfn>,
which is an integer triple *(group_count_x, group_count_y, group_count_z)*
indicating the number of workgroups to be executed, as described in the following.

The <dfn noexport>compute shader grid</dfn> for a particular dispatch
is the set of points with integer coordinates *(CSi,CSj,CSk)* with:

*  0 &leq; CSi &lt; workgroup_size_x &times; group_count_x
*  0 &leq; CSj &lt; workgroup_size_y &times; group_count_y
*  0 &leq; CSk &lt; workgroup_size_z &times; group_count_z

where *workgroup_size_x*,
*workgroup_size_y*, and
*workgroup_size_z* are as above for the compute shader entry point.

The work to be performed by a compute shader dispatch is to execute exactly one
invocation of the entry point for each point in the compute shader grid.

An invocation's <dfn noexport>global invocation ID</dfn> is the coordinate
triple for the invocation's corresponding compute shader grid point.

The invocations are organized into workgroups, so that each invocation
*(CSi, CSj, CSk)* is identified with the workgroup grid point

   ( *CSi* mod workgroup_size_x ,
     *CSj* mod workgroup_size_y ,
     *CSk* mod workgroup_size_z )

in <dfn noexport>workgroup ID</dfn>

   ( &lfloor; *CSi* &div; workgroup_size_x &rfloor;,
     &lfloor; *CSj* &div; workgroup_size_y &rfloor;,
     &lfloor; *CSk* &div; workgroup_size_z &rfloor;).

WebGPU provides no guarantees about:

* Whether invocations from different workgroups execute concurrently.
    That is, you cannot assume more than one workgroup executes at a time.
* Whether, once invocations from a workgroup begin executing, that other workgroups
    are blocked from execution.
    That is, you cannot assume that only one workgroup executes at a time.
    While a workgroup is executing, the implementation may choose to
    concurrently execute other workgroups as well, or other queued but unblocked work.
* Whether invocations from one particular workgroup begin executing before
    the invocations of another workgroup.
    That is, you cannot assume that workgroups are launched in a particular order.

Issue: [WebGPU issue 1045](https://github.com/gpuweb/gpuweb/issues/1045):
Dispatch group counts must be positive.
However, how do we handle an indirect dispatch that specifies a group count of zero.

## Collective operations ## {#collective-operations}

### Barriers ### {#barrier}

A barrier is a [[#sync-builtin-functions|synchronization built-in function]]
that orders memory operations in a program.
A <dfn noexport>control barrier</dfn> is executed by all invocations in the
same [=compute shader stage/workgroup=] as if it were executed concurrently.
As such, control barriers must only be executed in uniform control flow in a
[=compute shader stage|compute=] shader.

### Derivatives ### {#derivatives}

A <dfn noexport>partial derivative</dfn> is the rate of change of a value along an axis.

Fragment shader invocations operating on neighbouring fragments (in screen-space coordinates)
collaborate to compute approximate partial derivatives.
These neighbouring fragments are referred to as a <dfn noexport>quad</dfn>.

Partial derivatives of the *fragment coordinate* are computed implicitly as part
of operation of the following built-in functions:
* [[#texturesample|textureSample]],
* [[#texturesamplebias|textureSampleBias]], and
* [[#texturesamplecompare|textureSampleCompare]].

For these, the derivatives help determine the mip levels of texels to be sampled, or in the case of
`textureSampleCompare`, sampled and compared against a reference value.

Partial derivatives of *invocation-specified* values are computed by the
built-in functions described in [[#derivative-builtin-functions]]:
* dpdx, dpdxCoarse, and dpdxFine compute partial derivatives along the x axis.
* dpdy, dpdyCoarse, and dpdyFine compute partial derivatives along the y axis.
* fwidth, fwidthCoarse, and fwidthFine compute the Manhattan metric over the associated x and y partial derivatives.

Because neighbouring invocations must collaborate to compute derivatives,
these functions must only be invoked in uniform control flow in a fragment shader.

## Floating Point Evaluation ## {#floating-point-evaluation}

[SHORTNAME] follows the [[!IEEE-754|IEEE-754]] standard for floating point computation with
the following exceptions:
* No floating point exceptions are generated.
* Signaling NaNs may not be generated.
    Any signaling NaN may be converted to a quiet NaN.
* Implementations may assume that NaNs, infinities are not present
    * Note: This means some functions (e.g. `min` and `max`)
        may not return the expected result due to optimizations about the presence
        of NaNs and infinities.
* Implementations may ignore the sign of a zero.
    That is, a zero with a positive sign may behave like a zero a with a negative sign, and vice versa.
* No rounding mode is specified.
* Implementations may flush denormalized value on the input and/or output of
    any operation listed in [[#floating-point-accuracy]].
    * Other operations are required to preserve denormalized numbers.
* The accuracy of operations is given in [[#floating-point-accuracy]].

### Floating Point Accuracy ### {#floating-point-accuracy}

<div algorithm="correctly rounded">
Let |x| be the exact real-valued or infinite result of an operation when computed with unbounded precision.
The <dfn>correctly rounded</dfn> result of the operation for floating point type |T| is:
* |x|, when |x| is in |T|,
* Otherwise:
    * the smallest value in |T| greater than |x|, or
    * the largest value in |T| less than |x|.

</div>

That is, the result may be rounded up or down:
[SHORTNAME] does not specify a rounding mode.

Note: Floating point types include positive and negative infinity, so
the correctly rounded result may be finite or infinite.

The units in the last place, <dfn noexport>ULP</dfn>, for a floating point
number `x` is the minimum distance between two non-equal floating point numbers
`a` and `b` such that `a` &le; `x` &le; `b` (i.e. `ulp(x) =
min`<sub>`a,b`</sub>`|b - a|`).

In the following tables, the accuracy of an operation is provided among five
possibilities:
* Correct result (for non-floating point return values)
* [=Correctly rounded=]
* A relative error bound expressed as [=ULP=]
* A function that the accuracy is <dfn noexport>inherited from</dfn>.
    That is, the accuracy is equal to implementing the operation in terms of the derived function.
* An absolute error bound

For any accuracy values specified over a range, the accuracy is undefined for
results outside that range.

If an allowable return value for any operation is greater in magnitude than the
largest representable finite floating-point value, then that operation may additionally
return either the infinity with the same sign or the largest finite
value with the same sign.

<table class='data'>
  <caption>Accuracy of expressions</caption>
  <thead>
    <tr><th>Expression<th>Accuracy<th>
  </thead>

  <tr><td>`x + y`<td>Correctly rounded
  <tr><td>`x - y`<td>Correctly rounded
  <tr><td>`x * y`<td>Correctly rounded
  <tr><td>`x / y`<td>2.5 ULP for `|y|` in the range [2<sup>-126</sup>, 2<sup>126</sup>]
  <tr><td>`x % y`<td>Derived from `x - y * trunc(x/y)`
  <tr><td>`-x`<td>Correctly rounded

  <tr><td>`x == y`<td>Correct result
  <tr><td>`x != y`<td>Correct result
  <tr><td>`x < y`<td>Correct result
  <tr><td>`x <= y`<td>Correct result
  <tr><td>`x > y`<td>Correct result
  <tr><td>`x >= y`<td>Correct result
</table>

<table class='data'>
  <caption>Accuracy of built-in functions</caption>
  <thead>
    <tr><th>Built-in Function<th>Accuracy
  </thead>

  <tr><td>`abs(x)`<td>Correctly rounded
  <tr><td>`acos(x)`<td>Inherited from `atan2(sqrt(1.0 - x * x), x)`
  <tr><td>`asin(x)`<td>Inherited from `atan2(x, sqrt(1.0 - x * x))`
  <tr><td>`atan(x)`<td>4096 ULP
  <tr><td>`atan2(y, x)`<td>4096 ULP
  <tr><td>`ceil(x)`<td>Correctly rounded
  <tr><td>`clamp(x)`<td>Correctly rounded
  <tr><td>`cos(x)`<td>Absolute error &le; 2<sup>-11</sup> inside the range of [-&pi;, &pi;]
  <tr><td>`cosh(x)`<td>Inherited from `(exp(x) - exp(-x)) * 0.5`
  <tr><td>`cross(x, y)`<td>Inherited from `(x[i] * y[j] - x[j] * y[i])`
  <tr><td>`degrees(x)`<td>Inherited from `x * 57.295779513082322865`
  <tr><td>`distance(x, y)`<td>Inherited from `length(x - y)`
  <tr><td>`exp(x)`<td>3 + 2 * |x| ULP
  <tr><td>`exp2(x)`<td>3 + 2 * |x| ULP
  <tr><td class="nowrap">`faceForward(x, y, z)`<td>Inherited from `select(-x, x, dot(z, y) < 0.0)`
  <tr><td>`floor(x)`<td>Correctly rounded
  <tr><td>`fma(x, y, z)`<td>Inherited from `x * y + z`
  <tr><td>`fract(x)`<td>Correctly rounded
  <tr><td>`frexp(x)`<td>Correctly rounded
  <tr><td>`inverseSqrt(x)`<td>2 ULP
  <tr><td>`ldexp(x, y)`<td>Correctly rounded
  <tr><td>`length(x)`<td>Inherited from `sqrt(dot(x, x))`
  <tr><td>`log(x)`<td>3 ULP outside the range [0.5, 2.0].<br>Absolute error &lt; 2<sup>-21</sup> inside the range [0.5, 2.0]
  <tr><td>`log2(x)`<td>3 ULP outside the range [0.5, 2.0].<br>Absolute error &lt; 2<sup>-21</sup> inside the range [0.5, 2.0]
  <tr><td>`max(x, y)`<td>Correctly rounded
  <tr><td>`min(x, y)`<td>Correctly rounded
  <tr><td>`mix(x, y, z)`<td>Inherited from `x * (1.0 - z) + y * z`
  <tr><td>`modf(x)`<td>Correctly rounded
  <tr><td>`normalize(x)`<td>Inherited from `x / length(x)`
  <tr><td>`pow(x, y)`<td>Inherited from `exp2(y * log2(x))`
  <tr><td>`radians(x)`<td>Inherited from `x * 0.017453292519943295474`
  <tr><td>`reflect(x, y)`<td>Inherited from `x - 2.0 * dot(x, y) * y`
  <tr><td>`refract(x, y, z)`<td>Inherited from `z * x - (z * dot(y, x) + sqrt(k)) * y`,<br>where `k = 1.0 - z * z * (1.0 - dot(y, x) * dot(y, x))`<br>If `k < 0.0` the result is precisely 0.0
  <tr><td>`round(x)`<td>Correctly rounded
  <tr><td>`sign(x)`<td>Correctly rounded
  <tr><td>`sin(x)`<td>Absolute error &le; 2<sup>-11</sup> inside the range [-&pi;, &pi;]
  <tr><td>`sinh(x)`<td>Inherited from `(exp(x) - exp(-x)) * 0.5`
  <tr><td>`smoothStep(x, y, z)`<td>Inherited from `t * t * (3.0 - 2.0 * t)`,<br>where `t = clamp((z - x) / (y - x), 0.0, 1.0)`
  <tr><td>`sqrt(x)`<td>Inherited from `1.0 / inverseSqrt(x)`
  <tr><td>`step(x, y)`<td>Correctly rounded
  <tr><td>`tan(x)`<td>Inherited from `sin(x) / cos(x)`
  <tr><td>`tanh(x)`<td>Inherited from `sinh(x) / cosh(x)`
  <tr><td>`trunc(x)`<td>Correctly rounded

</table>

<dfn noexport>Reassociation</dfn> is the reordering of operations in an
expression such that the answer is the same if computed exactly. For example:
* `(a + b) + c` reassociates to `a + (b + c)`
* `(a - b) + c` reassociates to `(a + c) - b`
* `(a * b) / c` reassociates to `(a / c) * b`

However, the result may not be the same when computed in floating point.
The reassociated result may be inaccurate due to approximation, or may trigger
an overflow or NaN when computing intermediate results.

An implementation may reassociate operations.

An implementation may fuse operations if the transformed expression is
at least as accurate as the original formulation.
For example, some fused multiply-add implementations can be more accurate
than performing a multiply followed by an addition.

### Floating point conversion ### {#floating-point-conversion}

In this section, a floating point type may be any of:
* The [=f32=] type in WGSL.
* A hypothetical type corresponding to a binary format defined by the [[!IEEE-754|IEEE-754]]
    floating point standard.

    Note: The binary16 format is referenced in this way.

Note: Recall that the [=f32=] WGSL type corresponds to the IEEE-754 binary32 format.

When converting a floating point scalar value to an integral type:
* If the original value is exactly representable in the destination type, then the result is that value.
* If the original value has a fractional component, then it cannot be represented exactly in the destination type, and the result is rounded toward zero.
* If the original value is out of range of the destination type, then TODO.

When converting a value to a floating point type:
* If the original value is exactly representable in the destination type, then the result is that value.
    * If the original value is zero and of integral type, then the resulting value has a zero sign bit.
* Otherwise, the original value is not exactly representable.
    * If the original value is different from but lies between two adjacent values representable in the destination type,
         then the result is one of those two values.
         [SHORTNAME] does not specify whether the larger or smaller representable
         value is chosen, and different instances of such a conversion may choose differently.
    * Otherwise, if the original value lies outside the range of the destination type.
         * This does not occur when the original types is one of [=i32=] or [=u32=] and the destination type is [=f32=].
         * This does not occur when the source type is a floating point type with fewer exponent and mantissa bits.
         * If the source type is a floating point type with more mantissa bits than the destination type, then:
             * The extra mantissa bits of the source value may be discarded (treated as if they are 0).
                 * If the resulting value is the maximum normal value of the destination type, then that is the result.
             * Otherwise the result is the infinity value with the same sign as the source value.
    * Otherwise, if the original value is a NaN for the source type, then the result is a NaN in the destination type.

NOTE: An integer value may lie between two adjacent representable floating point values.
In particular, the [=f32=] type uses 23 explicit fractional bits.
Additionally, when the floating point value is in the normal range (the exponent is neither extreme value), then the mantissa is
the set of fractional bits together with an extra 1-bit at the most significant position at bit position 23.
Then, for example, integers 2<sup>28</sup> and 1+2<sup>28</sup> both map to the same floating point value: the difference in the
least significant 1 bit is not representable by the floating point format.
This kind of collision occurs for pairs of adjacent integers with a magnitude of at least 2<sup>25</sup>.

Issue: Check behaviour of the f32 to f16 conversion for numbers just beyond the max normal f16 values.
I've written what an NVIDIA GPU does.  See https://github.com/google/amber/pull/918 for an executable test case.

# Memory Model # {#memory-model}

In general, [SHORTNAME] follows the [[!VulkanMemoryModel|Vulkan Memory Model]].
The remainder of this section describes how [SHORTNAME] programs map to the
Vulkan Memory Model.

Note: The Vulkan Memory Model is a textual version of a [formal Alloy
model](https://github.com/KhronosGroup/Vulkan-MemoryModel/blob/master/alloy/spirv.als).

## Memory Operation ## {#memory-operation}

In [SHORTNAME], a [=read access=] is equivalent to a memory read operation in
the Vulkan Memory Model.
A [SHORTNAME], a [=write access=] is equivalent to a memory write operation in
the Vulkan Memory Model.

A [=read access=] occurs when an invocation executes one of the following:
* An evaluation of the [=Load Rule=]
* Any [[#texture-builtin-functions|texture builtin function]] except:
    * [[#texturedimensions|textureDimensions]]
    * [[#texturestore|textureStore]]
    * [[#texturenumlayers|textureNumLayers]]
    * [[#texturenumlevels|textureNumLevels]]
    * [[#texturenumsamples|textureNumSamples]]
* Any atomic built-in function except [[#atomic-store|atomicStore]]

A [=write access=] occurs when an invocation executes one of the following:
* An [=statement/assignment=] statement
* A [[#texturestore|textureStore]] built-in function
* Any atomic built-in function except [[#atomic-load|atomicLoad]]
    * [[#atomic-rmw|atomicCompareExchangeWeak]] only performs a write if the
        `exchanged` member of the returned result is `true`

[[#atomic-rmw|Atomic read-modify-write]] built-in functions perform a single
memory operation that is both a [=read access=] and a [=write access=].

Read and write accesses do not occur under any other circumstances.
Read and write accesses are collectively known as [=memory model memory
operation|memory operations=] in the Vulkan Memory Model.

A memory operation accesses exactly the set of [=memory location|locations=]
associated with the particular [=memory view=] used in the operation.  For
example, a memory read that accesses a [=u32=] from a struct containing
multiple members, only reads the memory locations associated with that u32
member.

<div class='example wgsl memory locations accessed' heading="Accessing memory locations">
  <xmp>
    struct S {
      a : f32;
      b : u32;
      c : f32;
    };

    @group(0) @binding(0)
    var<storage> v : S;

    fn foo() {
      let x = v.b; // Does not access memory locations for v.a or v.c.
    }
  </xmp>
</div>

## Memory Model Reference ## {#memory-model-reference}

Each module-scope variable in [SHORTNAME] forms a unique [=memory model
reference=] for the lifetime of a given entry point.
Each function-scope variable in [SHORTNAME] forms a unique [=memory model
reference=] for the lifetime of the variable.

## Scoped Operations ## {#scoped-operations}

When an invocation performs a scoped operation, it will affect one or two sets
of invocations.
These sets are the memory scope and the execution scope.  The <dfn
noexport>memory scope</dfn> specifies the set of invocations that will see any
updates to memory contents affected by the operation.
For [[#sync-builtin-functions|synchronization built-in functions]], this also
means that all affected memory operations program ordered before the function
are visible to affected operations program ordered after the function.
The <dfn noexport>execution scope</dfn> specifies the set of invocations which
may participate in an operation (see [[#collective-operations]]).

[[#atomic-builtin-functions|Atomic built-in functions]] map to [=memory model atomic
operation|atomic operations=] whose memory [=memory model scope|scope=] is:
* `Workgroup` if the atomic pointer is in the [=storage classes/workgroup=]
    storage class
* `QueueFamily` if the atomic pointer is in the [=storage
    classes/storage=] storage class

[[#sync-builtin-functions|Synchronization built-in functions]] map to control
barriers whose execution and memory [=memory model scope|scopes=] are
`Workgroup`.

Implicit and explicit derivatives have an implicit [=quad=] execution scope.

Note: When generating SPIR-V that does not enable the `Vulkan` memory model,
`Device` scope should be used instead of `QueueFamily`.

## Memory Semantics ## {#memory-semantics}

All [[#atomic-builtin-functions|Atomic built-in functions]] use `Relaxed`
[=memory model memory semantics|memory semantics=] and, thus, no storage class
semantics.

[[#sync-builtin-functions|workgroupBarrier]] uses `AcquireRelease` [=memory
model memory semantics|memory semantics=] and `WorkgroupMemory` storage
semantics.
[[#sync-builtin-functions|storageBarrier]] uses `AcquireRelease` [=memory model
memory semantics|memory semantics=] and `UniformMemory` storage semantics.

Note: A combined `workgroupBarrier` and `storageBarrier` uses `AcquireRelease`
ordering semantics and both `WorkgroupMemory` and `UniformMemory` memory
semantics.

Note: No atomic or synchronization built-in functions use `MakeAvailable` or
`MakeVisible` semantics.

## Private vs Non-Private ## {#private-vs-non-private}

All non-atomic [=read accesses=] in the [=storage classes/storage=] or
[=storage classes/workgroup=] storage classes are considered
[=memory model non-private|non-private=] and correspond to read operations with
`NonPrivatePointer | MakePointerVisible` memory operands with the `Workgroup`
scope.

All non-atomic [=write accesses=] in the [=storage classes/storage=] or
[=storage classes/workgroup=] storage classes are considered
[=memory model non-private|non-private=] and correspond to write operations
with `NonPrivatePointer | MakePointerAvailable` memory operands with the
`Workgroup` scope.

Issue: https://github.com/gpuweb/gpuweb/issues/1621

# Keyword and Token Summary # {#grammar}

## Keyword Summary ## {#keyword-summary}

### Type-defining Keywords ### {#type-defining-keywords}

<div class='syntax' noexport='true'>
  <dfn for=syntax>array</dfn> :

    | `'array'`
</div>
<div class='syntax' noexport='true'>
  <dfn for=syntax>atomic</dfn> :

    | `'atomic'`
</div>
<div class='syntax' noexport='true'>
  <dfn for=syntax>bool</dfn> :

    | `'bool'`
</div>
<div class='syntax' noexport='true'>
  <dfn for=syntax>float32</dfn> :

    | `'f32'`
</div>
<div class='syntax' noexport='true'>
  <dfn for=syntax>int32</dfn> :

    | `'i32'`
</div>
<div class='syntax' noexport='true'>
  <dfn for=syntax>mat2x2</dfn> :

    | `'mat2x2'`
</div>
<div class='syntax' noexport='true'>
  <dfn for=syntax>mat2x3</dfn> :

    | `'mat2x3'`
</div>
<div class='syntax' noexport='true'>
  <dfn for=syntax>mat2x4</dfn> :

    | `'mat2x4'`
</div>
<div class='syntax' noexport='true'>
  <dfn for=syntax>mat3x2</dfn> :

    | `'mat3x2'`
</div>
<div class='syntax' noexport='true'>
  <dfn for=syntax>mat3x3</dfn> :

    | `'mat3x3'`
</div>
<div class='syntax' noexport='true'>
  <dfn for=syntax>mat3x4</dfn> :

    | `'mat3x4'`
</div>
<div class='syntax' noexport='true'>
  <dfn for=syntax>mat4x2</dfn> :

    | `'mat4x2'`
</div>
<div class='syntax' noexport='true'>
  <dfn for=syntax>mat4x3</dfn> :

    | `'mat4x3'`
</div>
<div class='syntax' noexport='true'>
  <dfn for=syntax>mat4x4</dfn> :

    | `'mat4x4'`
</div>
<div class='syntax' noexport='true'>
  <dfn for=syntax>pointer</dfn> :

    | `'ptr'`
</div>
<div class='syntax' noexport='true'>
  <dfn for=syntax>sampler</dfn> :

    | `'sampler'`
</div>
<div class='syntax' noexport='true'>
  <dfn for=syntax>sampler_comparison</dfn> :

    | `'sampler_comparison'`
</div>
<div class='syntax' noexport='true'>
  <dfn for=syntax>struct</dfn> :

    | `'struct'`
</div>
<div class='syntax' noexport='true'>
  <dfn for=syntax>texture_1d</dfn> :

    | `'texture_1d'`
</div>
<div class='syntax' noexport='true'>
  <dfn for=syntax>texture_2d</dfn> :

    | `'texture_2d'`
</div>
<div class='syntax' noexport='true'>
  <dfn for=syntax>texture_2d_array</dfn> :

    | `'texture_2d_array'`
</div>
<div class='syntax' noexport='true'>
  <dfn for=syntax>texture_3d</dfn> :

    | `'texture_3d'`
</div>
<div class='syntax' noexport='true'>
  <dfn for=syntax>texture_cube</dfn> :

    | `'texture_cube'`
</div>
<div class='syntax' noexport='true'>
  <dfn for=syntax>texture_cube_array</dfn> :

    | `'texture_cube_array'`
</div>
<div class='syntax' noexport='true'>
  <dfn for=syntax>texture_multisampled_2d</dfn> :

    | `'texture_multisampled_2d'`
</div>
<div class='syntax' noexport='true'>
  <dfn for=syntax>texture_storage_1d</dfn> :

    | `'texture_storage_1d'`
</div>
<div class='syntax' noexport='true'>
  <dfn for=syntax>texture_storage_2d</dfn> :

    | `'texture_storage_2d'`
</div>
<div class='syntax' noexport='true'>
  <dfn for=syntax>texture_storage_2d_array</dfn> :

    | `'texture_storage_2d_array'`
</div>
<div class='syntax' noexport='true'>
  <dfn for=syntax>texture_storage_3d</dfn> :

    | `'texture_storage_3d'`
</div>
<div class='syntax' noexport='true'>
  <dfn for=syntax>texture_depth_2d</dfn> :

    | `'texture_depth_2d'`
</div>
<div class='syntax' noexport='true'>
  <dfn for=syntax>texture_depth_2d_array</dfn> :

    | `'texture_depth_2d_array'`
</div>
<div class='syntax' noexport='true'>
  <dfn for=syntax>texture_depth_cube</dfn> :

    | `'texture_depth_cube'`
</div>
<div class='syntax' noexport='true'>
  <dfn for=syntax>texture_depth_cube_array</dfn> :

    | `'texture_depth_cube_array'`
</div>
<div class='syntax' noexport='true'>
  <dfn for=syntax>texture_depth_multisampled_2d</dfn> :

    | `'texture_depth_multisampled_2d'`
</div>
<div class='syntax' noexport='true'>
  <dfn for=syntax>uint32</dfn> :

    | `'u32'`
</div>
<div class='syntax' noexport='true'>
  <dfn for=syntax>vec2</dfn> :

    | `'vec2'`
</div>
<div class='syntax' noexport='true'>
  <dfn for=syntax>vec3</dfn> :

    | `'vec3'`
</div>
<div class='syntax' noexport='true'>
  <dfn for=syntax>vec4</dfn> :

    | `'vec4'`
</div>

### Other Keywords ### {#other-keywords}

<div class='syntax' noexport='true'>
  <dfn for=syntax>bitcast</dfn> :

    | `'bitcast'`
</div>
<div class='syntax' noexport='true'>
  <dfn for=syntax>break</dfn> :

    | `'break'`
</div>
<div class='syntax' noexport='true'>
  <dfn for=syntax>case</dfn> :

    | `'case'`
</div>
<div class='syntax' noexport='true'>
  <dfn for=syntax>continue</dfn> :

    | `'continue'`
</div>
<div class='syntax' noexport='true'>
  <dfn for=syntax>continuing</dfn> :

    | `'continuing'`
</div>
<div class='syntax' noexport='true'>
  <dfn for=syntax>default</dfn> :

    | `'default'`
</div>
<div class='syntax' noexport='true'>
  <dfn for=syntax>discard</dfn> :

    | `'discard'`
</div>
<div class='syntax' noexport='true'>
  <dfn for=syntax>else</dfn> :

    | `'else'`
</div>
<div class='syntax' noexport='true'>
  <dfn for=syntax>enable</dfn> :

    | `'enable'`
</div>
<div class='syntax' noexport='true'>
  <dfn for=syntax>fallthrough</dfn> :

    | `'fallthrough'`
</div>
<div class='syntax' noexport='true'>
  <dfn for=syntax>false</dfn> :

    | `'false'`
</div>
<div class='syntax' noexport='true'>
  <dfn for=syntax>fn</dfn> :

    | `'fn'`
</div>
<div class='syntax' noexport='true'>
  <dfn for=syntax>for</dfn> :

    | `'for'`
</div>
<div class='syntax' noexport='true'>
  <dfn for=syntax>function</dfn> :

    | `'function'`
</div>
<div class='syntax' noexport='true'>
  <dfn for=syntax>if</dfn> :

    | `'if'`
</div>
<div class='syntax' noexport='true'>
  <dfn for=syntax>let</dfn> :

    | `'let'`
</div>
<div class='syntax' noexport='true'>
  <dfn for=syntax>loop</dfn> :

    | `'loop'`
</div>
<div class='syntax' noexport='true'>
  <dfn for=syntax>private</dfn> :

    | `'private'`
</div>
<div class='syntax' noexport='true'>
  <dfn for=syntax>return</dfn> :

    | `'return'`
</div>
<div class='syntax' noexport='true'>
  <dfn for=syntax>storage</dfn> :

    | `'storage'`
</div>
<div class='syntax' noexport='true'>
  <dfn for=syntax>switch</dfn> :

    | `'switch'`
</div>
<div class='syntax' noexport='true'>
  <dfn for=syntax>true</dfn> :

    | `'true'`
</div>
<div class='syntax' noexport='true'>
  <dfn for=syntax>type</dfn> :

    | `'type'`
</div>
<div class='syntax' noexport='true'>
  <dfn for=syntax>uniform</dfn> :

    | `'uniform'`
</div>
<div class='syntax' noexport='true'>
  <dfn for=syntax>var</dfn> :

    | `'var'`
</div>
<div class='syntax' noexport='true'>
  <dfn for=syntax>workgroup</dfn> :

    | `'workgroup'`
</div>

## Reserved Words ## {#reserved-words}

A <dfn>reserved word</dfn> is a [=token=] which is reserved for future use.
A [SHORTNAME] program must not contain a reserved word.

The following are reserved words:

<div class='syntax' noexport='true'>
  <dfn for=syntax>_reserved</dfn> :

    | `'asm'`

    | `'bf16'`

    | `'const'`

    | `'do'`

    | `'enum'`

    | `'f16'`

    | `'f64'`

    | `'handle'`

    | `'i8'`

    | `'i16'`

    | `'i64'`

    | `'mat'`

    | `'premerge'`

    | `'regardless'`

    | `'typedef'`

    | `'u8'`

    | `'u16'`

    | `'u64'`

    | `'unless'`

    | `'using'`

    | `'vec'`

    | `'void'`

    | `'while'`
</div>

## Syntactic Tokens ## {#syntactic-tokens}

A <dfn>syntactic token</dfn> is a sequence of special characters, used:
* to spell an expression operator, or
* as punctuation: to group, sequence, or separate other grammar elements.

<div class='syntax' noexport='true'>
  <dfn for=syntax>and</dfn> :

    | `'&'`
</div>
<div class='syntax' noexport='true'>
  <dfn for=syntax>and_and</dfn> :

    | `'&&'`
</div>
<div class='syntax' noexport='true'>
  <dfn for=syntax>arrow</dfn> :

    | `'->'`
</div>
<div class='syntax' noexport='true'>
  <dfn for=syntax>attr</dfn> :

    | `'@'`
</div>
<div class='syntax' noexport='true'>
  <dfn for=syntax>forward_slash</dfn> :

    | `'/'`
</div>
<div class='syntax' noexport='true'>
  <dfn for=syntax>bang</dfn> :

    | `'!'`
</div>
<div class='syntax' noexport='true'>
  <dfn for=syntax>bracket_left</dfn> :

    | `'['`
</div>
<div class='syntax' noexport='true'>
  <dfn for=syntax>bracket_right</dfn> :

    | `']'`
</div>
<div class='syntax' noexport='true'>
  <dfn for=syntax>brace_left</dfn> :

    | `'{'`
</div>
<div class='syntax' noexport='true'>
  <dfn for=syntax>brace_right</dfn> :

    | `'}'`
</div>
<div class='syntax' noexport='true'>
  <dfn for=syntax>colon</dfn> :

    | `':'`
</div>
<div class='syntax' noexport='true'>
  <dfn for=syntax>comma</dfn> :

    | `','`
</div>
<div class='syntax' noexport='true'>
  <dfn for=syntax>equal</dfn> :

    | `'='`
</div>
<div class='syntax' noexport='true'>
  <dfn for=syntax>equal_equal</dfn> :

    | `'=='`
</div>
<div class='syntax' noexport='true'>
  <dfn for=syntax>not_equal</dfn> :

    | `'!='`
</div>
<div class='syntax' noexport='true'>
  <dfn for=syntax>greater_than</dfn> :

    | `'>'`
</div>
<div class='syntax' noexport='true'>
  <dfn for=syntax>greater_than_equal</dfn> :

    | `'>='`
</div>
<div class='syntax' noexport='true'>
  <dfn for=syntax>shift_right</dfn> :

    | `'>>'`
</div>
<div class='syntax' noexport='true'>
  <dfn for=syntax>less_than</dfn> :

    | `'<'`
</div>
<div class='syntax' noexport='true'>
  <dfn for=syntax>less_than_equal</dfn> :

    | `'<='`
</div>
<div class='syntax' noexport='true'>
  <dfn for=syntax>shift_left</dfn> :

    | `'<<'`
</div>
<div class='syntax' noexport='true'>
  <dfn for=syntax>modulo</dfn> :

    | `'%'`
</div>
<div class='syntax' noexport='true'>
  <dfn for=syntax>minus</dfn> :

    | `'-'`
</div>
<div class='syntax' noexport='true'>
  <dfn for=syntax>minus_minus</dfn> :

    | `'--'`
</div>
<div class='syntax' noexport='true'>
  <dfn for=syntax>period</dfn> :

    | `'.'`
</div>
<div class='syntax' noexport='true'>
  <dfn for=syntax>plus</dfn> :

    | `'+'`
</div>
<div class='syntax' noexport='true'>
  <dfn for=syntax>plus_plus</dfn> :

    | `'++'`
</div>
<div class='syntax' noexport='true'>
  <dfn for=syntax>or</dfn> :

    | `'|'`
</div>
<div class='syntax' noexport='true'>
  <dfn for=syntax>or_or</dfn> :

    | `'||'`
</div>
<div class='syntax' noexport='true'>
  <dfn for=syntax>paren_left</dfn> :

    | `'('`
</div>
<div class='syntax' noexport='true'>
  <dfn for=syntax>paren_right</dfn> :

    | `')'`
</div>
<div class='syntax' noexport='true'>
  <dfn for=syntax>semicolon</dfn> :

    | `';'`
</div>
<div class='syntax' noexport='true'>
  <dfn for=syntax>star</dfn> :

    | `'*'`
</div>
<div class='syntax' noexport='true'>
  <dfn for=syntax>tilde</dfn> :

    | `'~'`
</div>
<div class='syntax' noexport='true'>
  <dfn for=syntax>underscore</dfn> :

    | `'_'`
</div>
<div class='syntax' noexport='true'>
  <dfn for=syntax>xor</dfn> :

    | `'^'`
</div>
<div class='syntax' noexport='true'>
  <dfn for=syntax>plus_equal</dfn> :

    | `'+='`
</div>
<div class='syntax' noexport='true'>
  <dfn for=syntax>minus_equal</dfn> :

    | `'-='`
</div>
<div class='syntax' noexport='true'>
  <dfn for=syntax>times_equal</dfn> :

    | `'*='`
</div>
<div class='syntax' noexport='true'>
  <dfn for=syntax>division_equal</dfn> :

    | `'/='`
</div>
<div class='syntax' noexport='true'>
  <dfn for=syntax>modulo_equal</dfn> :

    | `'%='`
</div>
<div class='syntax' noexport='true'>
  <dfn for=syntax>and_equal</dfn> :

    | `'&='`
</div>
<div class='syntax' noexport='true'>
  <dfn for=syntax>or_equal</dfn> :

    | `'|='`
</div>
<div class='syntax' noexport='true'>
  <dfn for=syntax>xor_equal</dfn> :

    | `'^='`
</div>
<div class='syntax' noexport='true'>
  <dfn for=syntax>shift_right_equal</dfn> :

    | `'>>='`
</div>
<div class='syntax' noexport='true'>
  <dfn for=syntax>shift_left_equal</dfn> :

    | `'<<='`
</div>

# Built-in values # {#builtin-values}

The following table lists the available [=built-in input values=] and [=built-in output values=].

See [[#builtin-inputs-outputs]] for how to declare a built-in value.

<table class='data'>
  <caption>Built-in input and output values</caption>
  <thead>
    <tr><th>Name<th>Stage<th>Input or Output<th>Type<th>Description
  </thead>

  <tr><td>`vertex_index`
      <td>vertex
      <td>input
      <td>u32
      <td style="width:50%">Index of the current vertex within the current API-level draw command,
         independent of draw instancing.

         For a non-indexed draw, the first vertex has an index equal to the `firstVertex` argument
         of the draw, whether provided directly or indirectly.
         The index is incremented by one for each additional vertex in the draw instance.

         For an indexed draw, the index is equal to the index buffer entry for
         vertex, plus the `baseVertex` argument of the draw, whether provided directly or indirectly.

  <tr><td>`instance_index`
      <td>vertex
      <td>input
      <td>u32
      <td style="width:50%">Instance index of the current vertex within the current API-level draw command.

         The first instance has an index equal to the `firstInstance` argument of the draw,
         whether provided directly or indirectly.
         The index is incremented by one for each additional instance in the draw.

  <tr><td>`position`
      <td>vertex
      <td>output
      <td>vec4&lt;f32&gt;
      <td style="width:50%">Output position of the current vertex, using homogeneous coordinates.
      After homogeneous normalization (where each of the *x*, *y*, and *z* components
      are divided by the *w* component), the position is in the WebGPU normalized device
      coordinate space.
      See [[WebGPU#coordinate-systems|WebGPU &sect; Coordinate Systems]].

  <tr><td>`position`
      <td>fragment
      <td>input
      <td>vec4&lt;f32&gt;
      <td style="width:50%">Framebuffer position of the current fragment, using normalized homogeneous
      coordinates.
      (The *x*, *y*, and *z* components have already been scaled such that *w* is now 1.)
      See [[WebGPU#coordinate-systems|WebGPU &sect; Coordinate Systems]].

  <tr><td>`front_facing`
      <td>fragment
      <td>input
      <td>bool
      <td style="width:50%">True when the current fragment is on a front-facing primitive.
         False otherwise.
         See [[WebGPU#front-facing|WebGPU &sect; Front-facing]].

  <tr><td>`frag_depth`
      <td>fragment
      <td>output
      <td>f32
      <td style="width:50%">Updated depth of the fragment, in the viewport depth range.
      See [[WebGPU#coordinate-systems|WebGPU &sect; Coordinate Systems]].

  <tr><td>`local_invocation_id`
      <td>compute
      <td>input
      <td>vec3&lt;u32&gt;
      <td style="width:50%">The current invocation's [=local invocation ID=],
            i.e. its position in the [=workgroup grid=].

  <tr><td>`local_invocation_index`
      <td>compute
      <td>input
      <td>u32
      <td style="width:50%">The current invocation's [=local invocation index=], a linearized index of
          the invocation's position within the [=workgroup grid=].

  <tr><td>`global_invocation_id`
      <td>compute
      <td>input
      <td>vec3&lt;u32&gt;
      <td style="width:50%">The current invocation's [=global invocation ID=],
          i.e. its position in the [=compute shader grid=].

  <tr><td>`workgroup_id`
      <td>compute
      <td>input
      <td>vec3&lt;u32&gt;
      <td style="width:50%">The current invocation's [=workgroup ID=],
          i.e. the position of the workgroup in the [=workgroup grid=].

  <tr><td>`num_workgroups`
      <td>compute
      <td>input
      <td>vec3&lt;u32&gt;
      <td style="width:50%">The [=dispatch size=], `vec<u32>(group_count_x,
      group_count_y, group_count_z)`, of the compute shader
      [[WebGPU#dom-gpucomputepassencoder-dispatch|dispatched]] by the API.

  <tr><td>`sample_index`
      <td>fragment
      <td>input
      <td>u32
      <td style="width:50%">Sample index for the current fragment.
         The value is least 0 and at most `sampleCount`-1, where
         [[WebGPU#dom-gpurenderpipelinedescriptor-samplecount|sampleCount]]
         is the number of MSAA samples specified for the GPU render pipeline.
         <br>See [[WebGPU#render-pipeline|WebGPU &sect; GPURenderPipeline]].

  <tr><td>`sample_mask`
      <td>fragment
      <td>input
      <td>u32
      <td style="width:50%">Sample coverage mask for the current fragment.
         It contains a bitmask indicating which samples in this fragment are covered
         by the primitive being rendered.
         <br>See [[WebGPU#sample-masking|WebGPU &sect; Sample Masking]].

  <tr><td>`sample_mask`
      <td>fragment
      <td>output
      <td>u32
      <td style="width:50%">Sample coverage mask control for the current fragment.
         The last value written to this variable becomes the
         [[WebGPU#shader-output-mask|shader-output mask]].
         Zero bits in the written value will cause corresponding samples in
         the color attachments to be discarded.
         <br>See [[WebGPU#sample-masking|WebGPU &sect; Sample Masking]].
</table>

<div class='example wgsl global-scope' heading="Declaring built-in values">
  <xmp>
    struct VertexOutput {
      @builtin(position) my_pos: vec4<f32>;
      //   OpDecorate %my_pos BuiltIn Position
      //   %float = OpTypeFloat 32
      //   %v4float = OpTypeVector %float 4
      //   %ptr = OpTypePointer Output %v4float
      //   %my_pos = OpVariable %ptr Output
    };

    @stage(vertex)
    fn vs_main(
      @builtin(vertex_index) my_index: u32,
      //   OpDecorate %my_index BuiltIn VertexIndex
      //   %uint = OpTypeInt 32 0
      //   %ptr = OpTypePointer Input %uint
      //   %my_index = OpVariable %ptr Input
      @builtin(instance_index) my_inst_index: u32,
      //    OpDecorate %my_inst_index BuiltIn InstanceIndex
    ) -> VertexOutput {}

    struct FragmentOutput {
      @builtin(frag_depth) depth: f32;
      //     OpDecorate %depth BuiltIn FragDepth
      @builtin(sample_mask) mask_out: u32;
      //      OpDecorate %mask_out BuiltIn SampleMask ; an output variable
    };

    @stage(fragment)
    fn fs_main(
      @builtin(front_facing) is_front: bool,
      //     OpDecorate %is_front BuiltIn FrontFacing
      @builtin(position) coord: vec4<f32>,
      //     OpDecorate %coord BuiltIn FragCoord
      @builtin(sample_index) my_sample_index: u32,
      //      OpDecorate %my_sample_index BuiltIn SampleId
      @builtin(sample_mask_in) mask_in: u32,
      //      OpDecorate %mask_in BuiltIn SampleMask ; an input variable
      //      OpDecorate %mask_in Flat
    ) -> FragmentOutput {}

    @stage(compute)
    fn cs_main(
      @builtin(local_invocation_id) local_id: vec3<u32>,
      //     OpDecorate %local_id BuiltIn LocalInvocationId
      @builtin(local_invocation_index) local_index: u32,
      //     OpDecorate %local_index BuiltIn LocalInvocationIndex
      @builtin(global_invocation_id) global_id: vec3<u32>,
      //      OpDecorate %global_id BuiltIn GlobalInvocationId
   ) {}
  </xmp>
</div>

# Built-in functions # {#builtin-functions}

Certain functions are [=predeclared=], provided by the implementation, and
therefore always available for use in a [SHORTNAME] program.
These are called <dfn noexport>built-in functions</dfn>.

A built-in function is a family of functions, all with the same name,
but distinguished by the number, order, and types of their [=formal parameters=].
Each of these distinct function variations is an [=overload=].

Note: Each [=user-defined function=] only has one [=overload=].

Each [=overload=] is described below via:
* Type parameterizations, if any.
* The built-in function name, a parenthesized list of [=formal parameters=], and optionally a [=return type=].
* The behaviour of this overload of the function.

Since a built-in function is always in scope, it is an error to attempt to redefine
one or to use the name of a built-in function as an [=identifier=] for any other
kind of declaration.

When calling a built-in function, all arguments to the function are evaluated
before function evaluation begins.
See [[#function-calls]].

## Logical built-in functions ## {#logical-builtin-functions}

<table class='data'>
  <thead>
    <tr><th>Parameterization<td style="width:40%;">Overload<td>Description
  </thead>
  <tr algorithm="vector all">
    <td>
    <td>`all`(|e|: vec|N|&lt;bool&gt;) -> bool
    <td>Returns true if each component of |e| is true.<br>
        (OpAll)

  <tr algorithm="scalar all">
    <td>|e|: bool
    <td>`all(`|e|`)`: bool
    <td>Returns |e|.

  <tr algorithm="vector any">
    <td>
    <td>`any`(|e|: vec|N|&lt;bool&gt;) -> bool
    <td>Returns true if any component of |e| is true.<br>
        (OpAny)

  <tr algorithm="scalar any">
    <td>|e|: bool
    <td>`any(`|e|`)`: bool
    <td>Returns |e|.

  <tr algorithm="scalar select">
    <td>|T| is [=scalar=] or [=vector=]
    <td>`select`(|f|: |T|, |t|: |T|, |cond|: bool) -> |T|
    <td>Returns |t| when |cond| is true, and |f| otherwise.<br>
        (OpSelect)

  <tr algorithm="vector select">
    <td>|T| is [=scalar=]
    <td>`select`(|f|: vec|N|&lt;|T|&gt;, |t|: vec|N|&lt;|T|&gt;, |cond|: vec|N|&lt;bool&gt;) -> vec|N|&lt;|T|&gt;
    <td>[=Component-wise=] selection. Result component |i| is evaluated
        as `select(`|f|`[`|i|`], `|t|`[`|i|`], `|cond|`[`|i|`])`.<br>
        (OpSelect)
</table>

## Array built-in functions ## {#array-builtin-functions}
<table class='data'>
  <thead>
    <tr><th>Parameterization<th>Overload<th>Description
  </thead>
  <tr algorithm="runtime-sized array length">
    <td>
    <td>`arrayLength`(|e|: ptr&lt;storage,array&lt;|T|&gt;&gt; ) -> u32
        <td>Returns the number of elements in the [=runtime-sized=] array.<br>
        (OpArrayLength, but the implementation has to trace back to get the pointer to the enclosing struct.)
</table>

## Float built-in functions ## {#float-builtin-functions}

<table class='data'>
  <thead>
    <tr><th>Parameterization<th>Overload<th>Description
  </thead>
  <tr algorithm="float abs">
    <td>|T| is [FLOATING]
    <td class="nowrap">`abs(`|e|`:` |T| `) -> ` |T|
    <td>Returns the absolute value of |e| (e.g. |e| with a positive sign bit).
    [=Component-wise=] when |T| is a vector.
    (GLSLstd450Fabs)

  <tr algorithm="acos">
    <td>|T| is [FLOATING]
    <td class="nowrap">`acos(`|e|`:` |T| `) -> ` |T|
    <td>Returns the arc cosine of |e|.
    [=Component-wise=] when |T| is a vector.
    (GLSLstd450Acos)

  <tr algorithm="asin">
    <td>|T| is [FLOATING]
    <td class="nowrap">`asin(`|e|`:` |T| `) -> ` |T|
    <td>Returns the arc sine of |e|.
    [=Component-wise=] when |T| is a vector.
    (GLSLstd450Asin)

  <tr algorithm="atan">
    <td>|T| is [FLOATING]
    <td class="nowrap">`atan(`|e|`:` |T| `) -> ` |T|
    <td>Returns the arc tangent of |e|.
    [=Component-wise=] when |T| is a vector.
    (GLSLstd450Atan)

  <tr algorithm="atan2">
    <td>|T| is [FLOATING]
    <td class="nowrap">`atan2(`|e1|`:` |T| `, `|e2|`:` |T| `) -> ` |T|
    <td>Returns the arc tangent of |e1| over |e2|.
    [=Component-wise=] when |T| is a vector.
    (GLSLstd450Atan2)

  <tr algorithm="ceil">
    <td>|T| is [FLOATING]
    <td class="nowrap">`ceil(`|e|`:` |T| `) -> ` |T|
    <td>Returns the [=ceiling expression|ceiling=] of |e|.
    [=Component-wise=] when |T| is a vector.
    (GLSLstd450Ceil)

  <tr algorithm="clamp">
    <td>|T| is [FLOATING]
    <td class="nowrap">`clamp(`|e1|`:` |T| `, `|e2|`:` |T| `, `|e3|`:` |T|`) -> ` |T|
    <td>Returns `min(max(`|e1|`,`|e2|`),`|e3|`)`.
    [=Component-wise=] when |T| is a vector.
    (GLSLstd450NClamp)

  <tr algorithm="cos">
    <td>|T| is [FLOATING]
    <td class="nowrap">`cos(`|e|`:` |T| `) -> ` |T|
    <td>Returns the cosine of |e|.
    [=Component-wise=] when |T| is a vector.
    (GLSLstd450Cos)

  <tr algorithm="cosh">
    <td>|T| is [FLOATING]
    <td class="nowrap">`cosh(`|e|`:` |T| `) -> ` |T|
    <td>Returns the hyperbolic cosine of |e|.
    [=Component-wise=] when |T| is a vector
    (GLSLstd450Cosh)

  <tr algorithm="vector case, cross">
    <td>|T| is f32
    <td class="nowrap">`cross(`|e1|`:` vec3<|T|> `, `|e2|`:` vec3<|T|>`) -> ` vec3<|T|>
    <td>Returns the cross product of |e1| and |e2|. (GLSLstd450Cross)

  <tr algorithm="degrees">
    <td>|T| is [FLOATING]
    <td class="nowrap">`degrees(`|e1|`:` |T| `) -> ` |T|
    <td>Converts radians to degrees, approximating |e1|&nbsp;&times;&nbsp;180&nbsp;&div;&nbsp;&pi;.
    [=Component-wise=] when |T| is a vector<br>
    (GLSLstd450Degrees)

  <tr algorithm="distance">
    <td>|T| is [FLOATING]
    <td class="nowrap">`distance(`|e1|`:` |T| `, `|e2|`:` |T| `) -> ` f32
    <td>Returns the distance between |e1| and |e2| (e.g. `length(`|e1|` - `|e2|`)`).
    (GLSLstd450Distance)

  <tr algorithm="exp">
    <td>|T| is [FLOATING]
    <td class="nowrap">`exp(`|e1|`:` |T| `) -> ` |T|
    <td>Returns the natural exponentiation of |e1| (e.g. `e`<sup>|e1|</sup>).
    [=Component-wise=] when |T| is a vector.
    (GLSLstd450Exp)

  <tr algorithm="exp2">
    <td>|T| is [FLOATING]
    <td class="nowrap">`exp2(`|e|`:` |T| `) -> ` |T|
    <td>Returns 2 raised to the power |e| (e.g. `2`<sup>|e|</sup>).
    [=Component-wise=] when |T| is a vector.
    (GLSLstd450Exp2)

  <tr algorithm="faceForward">
    <td>|T| is vec|N|&lt;f32&gt;
    <td class="nowrap">`faceForward(`|e1|`:` |T| `, `|e2|`:` |T| `, `|e3|`:` |T| `) -> ` |T|
    <td>Returns |e1| if `dot(`|e2|`,`|e3|`)` is negative, and `-`|e1| otherwise.
    (GLSLstd450FaceForward)

  <tr algorithm="floor">
    <td>|T| is [FLOATING]
    <td class="nowrap">`floor(`|e|`:` |T| `) -> ` |T|
    <td>Returns the [=floor expression|floor=] of |e|.
    [=Component-wise=] when |T| is a vector.
    (GLSLstd450Floor)

  <tr algorithm="fma">
    <td>|T| is [FLOATING]
    <td class="nowrap">`fma(`|e1|`:` |T| `, `|e2|`:` |T| `, `|e3|`:` |T| `) -> ` |T|
    <td>Returns |e1| `*` |e2| `+` |e3|.
    [=Component-wise=] when |T| is a vector.
    (GLSLstd450Fma)

  <tr algorithm="fract">
    <td>|T| is [FLOATING]
    <td class="nowrap">`fract(`|e|`:` |T| `) -> ` |T|
    <td>Returns the fractional part of |e|, computed as |e| `- floor(`|e|`)`.<br>
    [=Component-wise=] when |T| is a vector.
    (GLSLstd450Fract)

  <tr algorithm="scalar case, frexp">
    <td>|T| is f32
    <td class="nowrap">`frexp(`|e|`: `|T|`) -> __frexp_result`<br>
    <td>Splits |e| into a significand and exponent of the form `significand * 2`<sup>`exponent`</sup>.
    Returns the `__frexp_result` built-in structure, defined as if as follows:
    ```rust
struct __frexp_result {
  sig : f32; // significand part
  exp : i32; // exponent part
};
    ```
    The magnitude of the significand is in the range of [0.5, 1.0) or 0.

    Note: A value cannot be explicitly declared with the type `__frexp_result`, but a value may infer the type.

    <div class='example wgsl function-scope' heading='frexp usage'>
    <xmp>
     // Infers result type
     let sig_and_exp = frexp(1.5);
     // Sets fraction_direct to 0.75
     let fraction_direct = frexp(1.5).sig;
    </xmp>
    </div>

    (GLSLstd450FrexpStruct)

  <tr algorithm="vector case, frexp">
    <td>|T| is vec|N|&lt;f32&gt;
    <td class="nowrap">`frexp(`|e|`: `|T|`) -> __frexp_result_vec`|N|<br>
    <td>Splits the components of |e| into a significand and exponent of the form `significand * 2`<sup>`exponent`</sup>.
    Returns the `__frexp_result_vec`|N| built-in structure, defined as if as follows:
    ```rust
struct __frexp_result_vecN {
  sig : vecN<f32>; // significand part
  exp : vecN<i32>; // exponent part
};
    ```
    The magnitude of each component of the significand is in the range of [0.5, 1.0) or 0.

    Note: A value cannot be explicitly declared with the type `__frexp_result_vec`|N|, but a value may infer the type.

    (GLSLstd450FrexpStruct)

  <tr algorithm="inverseSqrt">
    <td>|T| is [FLOATING]
    <td class="nowrap">`inverseSqrt(`|e|`:` |T| `) -> ` |T|
    <td>Returns the reciprocal of `sqrt(`|e|`)`.
    [=Component-wise=] when |T| is a vector.
    (GLSLstd450InverseSqrt)

  <tr algorithm="ldexp">
    <td>|T| is [FLOATING]<br>
        |I| is [SIGNEDINTEGRAL], where<br>
        |I| is a scalar if |T| is a scalar, or<br>
        a vector when |T| is a vector
    <td class="nowrap">`ldexp(`|e1|`:` |T| `, `|e2|`:` |I| `) -> ` |T|
    <td>Returns |e1| `* 2`<sup>|e2|</sup>.
    [=Component-wise=] when |T| is a vector.
    (GLSLstd450Ldexp)

  <tr algorithm="length">
    <td>|T| is [FLOATING]
    <td class="nowrap">`length(`|e|`:` |T| `) -> ` f32
    <td>Returns the length of |e| (e.g. `abs(`|e|`)` if |T| is a scalar, or `sqrt(`|e|`[0]`<sup>`2`</sup> `+` |e|`[1]`<sup>`2`</sup> `+ ...)` if |T| is a vector).
    (GLSLstd450Length)

  <tr algorithm="log">
    <td>|T| is [FLOATING]
    <td class="nowrap">`log(`|e|`:` |T| `) -> ` |T|
    <td>Returns the natural logarithm of |e|.
    [=Component-wise=] when |T| is a vector.
    (GLSLstd450Log)

  <tr algorithm="log2">
    <td>|T| is [FLOATING]
    <td class="nowrap">`log2(`|e|`:` |T| `) -> ` |T|
    <td>Returns the base-2 logarithm of |e|.
    [=Component-wise=] when |T| is a vector.
    (GLSLstd450Log2)

  <tr algorithm="max">
    <td>|T| is [FLOATING]
    <td class="nowrap">`max(`|e1|`:` |T| `, `|e2|`:` |T| `) -> ` |T|
    <td>Returns |e2| if |e1| is less than |e2|, and |e1| otherwise.
    If one operand is a NaN, the other is returned.
    If both operands are NaNs, a NaN is returned.
    [=Component-wise=] when |T| is a vector.
    (GLSLstd450NMax)

  <tr algorithm="min">
    <td>|T| is [FLOATING]
    <td class="nowrap">`min(`|e1|`:` |T| `, `|e2|`:` |T| `) -> ` |T|
    <td>Returns |e2| if |e2| is less than |e1|, and |e1| otherwise.
    If one operand is a NaN, the other is returned.
    If both operands are NaNs, a NaN is returned.
    [=Component-wise=] when |T| is a vector.
    (GLSLstd450NMin)

  <tr algorithm="mix all same type operands">
    <td>|T| is [FLOATING]
    <td class="nowrap">`mix(`|e1|`:` |T| `, `|e2|`:` |T| `, `|e3|`:` |T|`) -> ` |T|
    <td>Returns the linear blend of |e1| and |e2| (e.g. |e1|`*(1-`|e3|`)+`|e2|`*`|e3|).
    [=Component-wise=] when |T| is a vector.
    <br>
    (GLSLstd450FMix)

  <tr algorithm="vector mix with scalar blending factor">
    <td>|T| is vec|N|&lt;f32&gt;
    <td class="nowrap">`mix(`|e1|`:` |T| `, `|e2|`:` |T| `, `|e3|`:` f32 `) -> ` |T|
    <td>Returns the component-wise linear blend of |e1| and |e2|,
        using scalar blending factor |e3| for each component.<br>
        Same as `mix(`|e1|`, `|e2|`, `|T|`(`|e3|`))`.

  <tr algorithm="scalar case, modf">
    <td>|T| is f32
    <td class="nowrap">`modf(`|e|`: `|T|`) -> __modf_result`<br>
    <td>Splits |e| into fractional and whole number parts.
    Returns the `__modf_result` built-in structure, defined as if as follows:
    ```rust
struct __modf_result {
  fract : f32; // fractional part
  whole : f32; // whole part
};
    ```

    Note: A value cannot be explicitly declared with the type `__modf_result`, but a value may infer the type.

    <div class='example wgsl function-scope' heading='modf usage'>
    <xmp>
     // Infers result type
     let fract_and_whole = modf(1.5);
     // Sets fract_direct to 0.5
     let fract_direct = modf(1.5).fract;
    </xmp>
    </div>

    (GLSLstd450ModfStruct)

  <tr algorithm="vector case, modf">
    <td>|T| is vec|N|&lt;f32&gt;
    <td class="nowrap">`modf(`|e|`: `|T|`) -> __modf_result_vec`|N|<br>
    <td>Splits the components of |e| into fractional and whole number parts.
    Returns the `__modf_result_vec`|N| built-in structure, defined as if as follows:
    ```rust
struct __modf_result_vecN {
  fract : vecN<f32>; // fractional part
  whole : vecN<f32>; // whole part
};
    ```

    Note: A value cannot be explicitly declared with the type `__modf_result_vec`|N|, but a value may infer the type.

    (GLSLstd450ModfStruct)

  <tr algorithm="vector case, normalize">
    <td>|T| is f32
    <td class="nowrap">`normalize(`|e|`:` vec|N|<|T|> `) -> ` vec|N|<|T|>
    <td>Returns a unit vector in the same direction as |e|.
    (GLSLstd450Normalize)

  <tr algorithm="pow">
    <td>|T| is [FLOATING]
    <td class="nowrap">`pow(`|e1|`:` |T| `, `|e2|`:` |T| `) -> ` |T|
    <td>Returns |e1| raised to the power |e2|.
    [=Component-wise=] when |T| is a vector.
    (GLSLstd450Pow)

  <tr algorithm="quantize to f16">
    <td>|T| is [FLOATING]
    <td class="nowrap">`quantizeToF16(`|e|`:` |T| `) -> ` |T|
    <td>Quantizes a 32-bit floating point value |e| as if |e| were converted to a [[!IEEE-754|IEEE 754]] binary16 value,
        and then converted back to a IEEE 754 binary32 value.<br>
        See [[#floating-point-conversion]].<br>
        [=Component-wise=] when |T| is a vector.<br>

        Note: The vec2&lt;f32&gt; case is the same as `unpack2x16float(pack2x16float(`|e|`))`.

        (OpQuantizeToF16)

  <tr algorithm="radians">
    <td>|T| is [FLOATING]
    <td class="nowrap">`radians(`|e1|`:` |T| `) -> ` |T|
    <td>Converts degrees to radians, approximating |e1|&nbsp;&times;&nbsp;&pi;&nbsp;&div;&nbsp;180.
    [=Component-wise=] when |T| is a vector<br>
    (GLSLstd450Radians)

  <tr algorithm="reflect">
    <td>|T| is vec|N|&lt;f32&gt;
    <td class="nowrap">`reflect(`|e1|`:` |T| `, `|e2|`:` |T| `) -> ` |T|
    <td>For the incident vector |e1| and surface orientation |e2|, returns the reflection direction
    |e1|`-2*dot(`|e2|`,`|e1|`)*`|e2|.
    (GLSLstd450Reflect)

  <tr algorithm="refract">
    <td>|T| is vec|N|&lt;f32&gt;<br>I is f32
    <td class="nowrap">`refract(`|e1|`:` |T| `, `|e2|`:` |T| `, `|e3|`:` |I| `) -> ` |T|
    <td>For the incident vector |e1| and surface normal |e2|, and the ratio of indices of refraction |e3|,
    let `k = 1.0 - `|e3|` * `|e3|` * (1.0 - dot(`|e2|`, `|e1|`) * dot(`|e2|`, `|e1|`))`. If `k < 0.0`, returns the
    refraction vector 0.0, otherwise return the refraction vector
    |e3|` * `|e1|` - (`|e3|` * dot(`|e2|`, `|e1|`) + sqrt(k)) * `|e2|.
    (GLSLstd450Refract)

  <tr algorithm="round">
    <td>|T| is [FLOATING]
    <td class="nowrap">`round(`|e|`:` |T| `) -> ` |T|
    <td>Result is the integer |k| nearest to |e|, as a floating point value.<br>
        When |e| lies halfway between integers |k| and |k|+1,
        the result is |k| when |k| is even, and |k|+1 when |k| is odd.<br>
        [=Component-wise=] when |T| is a vector.
        (GLSLstd450RoundEven)

  <tr algorithm="float sign">
    <td>|T| is [FLOATING]
    <td class="nowrap">`sign(`|e|`:` |T| `) -> ` |T|
    <td>Returns the sign of |e|.
    [=Component-wise=] when |T| is a vector.
    (GLSLstd450FSign)

  <tr algorithm="sin">
    <td>|T| is [FLOATING]
    <td class="nowrap">`sin(`|e|`:` |T| `) -> ` |T|
    <td>Returns the sine of |e|.
    [=Component-wise=] when |T| is a vector.
    (GLSLstd450Sin)

  <tr algorithm="sinh">
    <td>|T| is [FLOATING]
    <td class="nowrap">`sinh(`|e|`:` |T| `) -> ` |T|
    <td>Returns the hyperbolic sine of |e|.
    [=Component-wise=] when |T| is a vector.
    (GLSLstd450Sinh)

  <tr algorithm="smoothStep">
    <td>|T| is [FLOATING]
    <td class="nowrap">`smoothStep(`|e1|`:` |T| `, `|e2|`:` |T| `, `|e3|`:` |T| `) -> ` |T|
    <td>Returns the smooth Hermite interpolation between 0 and 1.
    [=Component-wise=] when |T| is a vector.
    (GLSLstd450SmoothStep)

  <tr algorithm="sqrt">
    <td>|T| is [FLOATING]
    <td class="nowrap">`sqrt(`|e|`:` |T| `) -> ` |T|
    <td>Returns the square root of |e|.
    [=Component-wise=] when |T| is a vector.
    (GLSLstd450Sqrt)

  <tr algorithm="step">
    <td>|T| is [FLOATING]
    <td class="nowrap">`step(`|e1|`:` |T| `, `|e2|`:` |T| `) -> ` |T|
    <td>Returns 0.0 if |e1| is less than |e2|, and 1.0 otherwise.
    [=Component-wise=] when |T| is a vector.
    (GLSLstd450Step)

  <tr algorithm="tan">
    <td>|T| is [FLOATING]
    <td class="nowrap">`tan(`|e|`:` |T| `) -> ` |T|
    <td>Returns the tangent of |e|.
    [=Component-wise=] when |T| is a vector.
    (GLSLstd450Tan)

  <tr algorithm="tanh">
    <td>|T| is [FLOATING]
    <td class="nowrap">`tanh(`|e|`:` |T| `) -> ` |T|
    <td>Returns the hyperbolic tangent of |e|.
    [=Component-wise=] when |T| is a vector.
    (GLSLstd450Tanh)

  <tr algorithm="trunc">
    <td>|T| is [FLOATING]
    <td class="nowrap">`trunc(`|e|`:` |T| `) -> ` |T|
    <td>Returns the nearest whole number whose absolute value is less than or equal to |e|.
    [=Component-wise=] when |T| is a vector.
    (GLSLstd450Trunc)
</table>

## Integer built-in functions ## {#integer-builtin-functions}

<table class='data'>
  <thead>
    <tr><th>Parameterization<th>Overload<th>Description
  </thead>
  <tr algorithm="signed abs">
    <td>|T| is [SIGNEDINTEGRAL]
    <td class="nowrap">`abs`(|e|: |T| ) -> |T|
    <td>The absolute value of |e|.
        [=Component-wise=] when |T| is a vector.
        If |e| evaluates to the largest negative value, then the result is |e|.
        (GLSLstd450SAbs)

  <tr algorithm="scalar case, unsigned abs">
    <td>|T| is [UNSIGNEDINTEGRAL]
    <td class="nowrap">`abs`(|e|: |T| ) -> |T|
    <td>Result is |e|.  This is provided for symmetry with `abs` for signed integers.
    [=Component-wise=] when |T| is a vector.

  <tr algorithm="unsigned clamp">
    <td>|T| is [UNSIGNEDINTEGRAL]
    <td class="nowrap">`clamp(`|e1|`:` |T| `, `|e2|`:` |T|`, `|e3|`:` |T|`) ->` |T|
    <td>Returns `min(max(`|e1|`,`|e2|`),`|e3|`)`.
    [=Component-wise=] when |T| is a vector.
    (GLSLstd450UClamp)

  <tr algorithm="signed clamp">
    <td>|T| is [SIGNEDINTEGRAL]
    <td class="nowrap">`clamp(`|e1|`:` |T| `, `|e2|`:` |T|`, `|e3|`:` |T|`) ->` |T|
    <td>Returns `min(max(`|e1|`,`|e2|`),`|e3|`)`.
    [=Component-wise=] when |T| is a vector.
    (GLSLstd450SClamp)

  <tr algorithm="count leading zeroes">
    <td>|T| is [INTEGRAL]
    <td class="nowrap">`countLeadingZeros(`|e|`:` |T| `) ->` |T|
    <td>The number of consectuive 0 bits starting from the most significant bit
        of |e|, when |T| is a scalar type.<br>
        [=Component-wise=] when |T| is a vector.<br>
        Also known as "clz" in some languages.<br>

  <tr algorithm="count 1 bits">
    <td>|T| is [INTEGRAL]
    <td class="nowrap">`countOneBits(`|e|`:` |T| `) ->` |T|
    <td>The number of 1 bits in the representation of |e|.<br>
        Also known as "population count".<br>
        [=Component-wise=] when |T| is a vector.
        (SPIR-V OpBitCount)

  <tr algorithm="count trailing zeroes">
    <td>|T| is [INTEGRAL]
    <td class="nowrap">`countTrailingZeros(`|e|`:` |T| `) ->` |T|
    <td>The number of consecutive 0 bits starting from the least significant bit
        of |e|, when |T| is a scalar type.<br>
        [=Component-wise=] when |T| is a vector.<br>
        Also known as "ctz" in some languages.<br>

  <tr algorithm="signed find most significant one bit">
    <td>|T| is [SIGNEDINTEGRAL]
    <td class="nowrap">`firstBitHigh(`|e|`:` |T| `) ->` |T|
    <td>For scalar |T|, the result is:
        <ul>
        <li>-1 if |e| is 0 or -1.
        <li>Otherwise the position of the most signficant bit in
            |e| that is different from |e|'s sign bit.
        </ul>
            
        Note: Since signed integers use twos-complement representation,
        the sign bit appears in the most significant bit position.

        [=Component-wise=] when |T| is a vector.<br>

  <tr algorithm="unsigned find most significant one bit">
    <td>|T| is [UNSIGNEDINTEGRAL]
    <td class="nowrap">`firstBitHigh(`|e|`:` |T| `) ->` |T|
    <td>For scalar |T|, the result is:
        <ul>
        <li>|T|(-1) if |e| is zero.
        <li>Otherwise the position of the most signficant 1
            bit in |e|.
        </ul>
        [=Component-wise=] when |T| is a vector.<br>

  <tr algorithm="find least significant one bit">
    <td>|T| is [INTEGRAL]
    <td class="nowrap">`firstBitLow(`|e|`:` |T| `) ->` |T|
    <td>For scalar |T|, the result is:
        <ul>
        <li>|T|(-1) if |e| is zero.
        <li>Otherwise the position of the least signficant 1
            bit in |e|.
        </ul>
        [=Component-wise=] when |T| is a vector.

  <tr algorithm="signed extract bits">
    <td>|T| is [SIGNEDINTEGRAL]
    <td class="nowrap">`extractBits(`<br>&nbsp;|e|`:` |T|`,`<br>&nbsp;|offset|`: u32,`<br>&nbsp;|count|` : u32) ->` |T|
    <td>Reads bits from an integer, with sign extension.

    When |T| is a scalar type, then:
    <ul>
    <li>|w| is the bit width of |T|
    <li>|o| = min(|offset|,|w|)
    <li>|c| = min(|count|, |w| - |o|)
    <li>The result is 0 if |c| is 0.
    <li>Otherwise, bits 0..|c|-1 of the result are copied from bits
       |o|..|o|+|c|-1 of |e|.
       Other bits of the result are the same as bit |c|-1 of the result.
    </ul>
    [=Component-wise=] when |T| is a vector.
    <br>(OpBitFieldSExtract)

  <tr algorithm="unsigned extract bits">
    <td>|T| is [UNSIGNEDINTEGRAL]
    <td class="nowrap">`extractBits(`<br>&nbsp;|e|`:` |T|`,`<br>&nbsp;|offset|`: u32,`<br>&nbsp;|count|` : u32) ->` |T|
    <td>Reads bits from an integer, without sign extension.

    When |T| is a scalar type, then:
    <ul>
    <li>|w| is the bit width of |T|
    <li>|o| = min(|offset|,|w|)
    <li>|c| = min(|count|, |w| - |o|)
    <li>The result is 0 if |c| is 0.
    <li>Otherwise, bits 0..|c|-1 of the result are copied from bits
       |o|..|o|+|c|-1 of |e|.
       Other bits of the result are 0.
    </ul>
    [=Component-wise=] when |T| is a vector.
    <br>(OpBitFieldUExtract)

  <tr algorithm="insert bits">
    <td>|T| is [INTEGRAL]
    <td class="nowrap">`insertBits(`<br>&nbsp;|e|`:` |T|`,`<br>&nbsp;|newbits|`:`|T|`,`<br>&nbsp;|offset|`: u32,`<br>&nbsp;|count|` : u32) ->` |T|
    <td>Sets bits in an integer.

    When |T| is a scalar type, then:
    <ul>
    <li>|w| is the bit width of |T|
    <li>|o| = min(|offset|,|w|)
    <li>|c| = min(|count|, |w| - |o|)
    <li>The result is |e| if |c| is 0.
    <li>Otherwise, 
       bits |o|..|o|+|c|-1 of the result are copied from bits 0..|c|-1 of |newbits|.
       Other bits of the result are copied from |e|.
    </ul>
    [=Component-wise=] when |T| is a vector.
    <br>(OpBitFieldInsert)

  <tr algorithm="unsigned max">
    <td>|T| is [UNSIGNEDINTEGRAL]
    <td class="nowrap">`max(`|e1|`:` |T| `, `|e2|`:` |T|`) ->` |T|
    <td>Returns |e2| if |e1| is less than |e2|, and |e1| otherwise.
    [=Component-wise=] when |T| is a vector.
    (GLSLstd450UMax)

  <tr algorithm="signed max">
    <td>|T| is [SIGNEDINTEGRAL]
    <td class="nowrap">`max(`|e1|`:` |T| `, `|e2|`:` |T|`) ->` |T|
    <td>Returns |e2| if |e1| is less than |e2|, and |e1| otherwise.
    [=Component-wise=] when |T| is a vector.
    (GLSLstd450SMax)

  <tr algorithm="unsigned min">
    <td>|T| is [UNSIGNEDINTEGRAL]
    <td class="nowrap">`min(`|e1|`:` |T| `, `|e2|`:` |T|`) ->` |T|
    <td>Returns |e1| if |e1| is less than |e2|, and |e2| otherwise.
    [=Component-wise=] when |T| is a vector.
    (GLSLstd450UMin)

  <tr algorithm="signed min">
    <td>|T| is [SIGNEDINTEGRAL]
    <td class="nowrap">`min(`|e1|`:` |T| `, `|e2|`:` |T|`) ->` |T|
    <td>Returns |e1| if |e1| is less than |e2|, and |e2| otherwise.
    [=Component-wise=] when |T| is a vector.
    (GLSLstd45SUMin)

  <tr algorithm="bit reversal">
    <td>|T| is [INTEGRAL]
    <td class="nowrap">`reverseBits(`|e|`:` |T| `) ->`  |T|
    <td>Reverses the bits in |e|:  The bit at position |k| of the result equals the
        bit at position 31-|k| of |e|.<br>
        [=Component-wise=] when |T| is a vector.
        (SPIR-V OpBitReverse)
</table>

## Matrix built-in functions ## {#matrix-builtin-functions}
<table class='data'>
  <thead>
    <tr><th>Parameterization<th>Overload<th>Description
  </thead>
  <tr algorithm="determinant">
    <td>|T| is f32
    <td class="nowrap">`determinant(`|e|`:` mat|N|x|N|<|T|> `) -> ` |T|
    <td>Returns the determinant of |e|.
    (GLSLstd450Determinant)
  <tr algorithm="transpose">
    <td>|T| is f32
    <td class="nowrap">`transpose(`|e|`:` mat|M|x|N|<|T|> `) -> ` mat|N|x|M|<|T|>
    <td>Returns the transpose of |e|.
    (OpTranspose)
</table>

## Vector built-in functions ## {#vector-builtin-functions}

<table class='data'>
  <thead>
    <tr><th>Parameterization<td>Overload<td>Description
  </thead>
  <tr algorithm="float dot"><td>|T| is f32
    <td>`dot(`|e1|`: vecN<`|T|`>, `|e2|`: vecN<`|T|`>) ->` |T|
    <td>Returns the dot product of |e1| and |e2|.
    (OpDot)
  <tr algorithm="signed dot"><td>|T| is i32
    <td>`dot(`|e1|`: vecN<`|T|`>, `|e2|`: vecN<`|T|`>) ->` |T|
    <td>Returns the dot product of |e1| and |e2|.
    (SPV_KHR_integer_dot_product OpSDotKHR)
  <tr algorithm="unsigned dot"><td>|T| is u32
    <td>`dot(`|e1|`: vecN<`|T|`>, `|e2|`: vecN<`|T|`>) ->` |T|
    <td>Returns the dot product of |e1| and |e2|.
    (SPV_KHR_integer_dot_product OpUDotKHR)
</table>

## Derivative built-in functions ## {#derivative-builtin-functions}

See [[#derivatives]].

These functions:
* Must only be used in a [=fragment=] shader stage.
* Must only be invoked in uniform control flow.

<table class='data'>
  <thead>
    <tr><th>Parameterization<th>Overload<th>Description
  </thead>
  <tr algorithm="dpdx">
  <td rowspan=9>|T| is f32 or vecN&lt;f32&gt;
    <td>`dpdx(`|e|`: `|T|`) ->` |T|
    <td>Partial derivative of |e| with respect to window x coordinates.
    The result is the same as either `dpdxFine(`|e|`)` or `dpdxCoarse(`|e|`)`.
    (OpDPdx)
  <tr algorithm="dpdxCoarse">
    <td>`dpdxCoarse(`|e|`: `|T|`) -> `|T|
    <td>Returns the partial derivative of |e| with respect to window x coordinates using local differences.
    This may result in fewer unique positions that `dpdxFine(`|e|`)`.
    (OpDPdxCoarse)
  <tr algorithm="dpdxFine">
    <td>`dpdxFine(`|e|`: `|T|`) -> `|T|
    <td>Returns the partial derivative of |e| with respect to window x coordinates.
    (OpDPdxFine)
  <tr algorithm="dpdy">
    <td>`dpdy(`|e|`: `|T|`) -> `|T|
    <td>Partial derivative of |e| with respect to window y coordinates.
    The result is the same as either `dpdyFine(`|e|`)` or `dpdyCoarse(`|e|`)`.
    (OpDPdy)
  <tr algorithm="dpdyCoarse">
    <td>`dpdyCoarse(`|e|`: `|T|`) -> `|T|
    <td>Returns the partial derivative of |e| with respect to window y coordinates using local differences.
    This may result in fewer unique positions that `dpdyFine(`|e|`)`.
    (OpDPdyCoarse)
  <tr algorithm="dpdyFine">
    <td>`dpdyFine(`|e|`: `|T|`) -> `|T|
    <td>Returns the partial derivative of |e| with respect to window y coordinates.
    (OpDPdyFine)
  <tr algorithm="fwidth">
    <td>`fwidth(`|e|`: `|T|`) -> `|T|
    <td>Returns `abs(dpdx(`|e|`)) + abs(dpdy(`|e|`))`.
    (OpFwidth)
  <tr algorithm="fwidthCoarse">
    <td>`fwidthCoarse(`|e|`: `|T|`) -> `|T|
    <td>Returns `abs(dpdxCoarse(`|e|`)) + abs(dpdyCoarse(`|e|`))`.
    (OpFwidthCoarse)
  <tr algorithm="fwidthFine">
    <td>`fwidthFine(`|e|`: `|T|`) -> `|T|
    <td>Returns `abs(dpdxFine(`|e|`)) + abs(dpdyFine(`|e|`))`.
    (OpFwidthFine)
</table>

## Texture built-in functions ## {#texture-builtin-functions}

In this section, texture types are shown with the following parameters:
* |T|, a sampled type.
* <var ignore>F</var>, a [=texel format=].
* <var ignore>A</var>, an [=access mode=].

Parameter values must be valid for the respective texture types.

### `textureDimensions` ### {#texturedimensions}

Returns the dimensions of a texture, or texture's mip level in texels.

```rust
textureDimensions(t: texture_1d<T>) -> i32
textureDimensions(t: texture_1d<T>, level: i32) -> i32
textureDimensions(t: texture_2d<T>) -> vec2<i32>
textureDimensions(t: texture_2d<T>, level: i32) -> vec2<i32>
textureDimensions(t: texture_2d_array<T>) -> vec2<i32>
textureDimensions(t: texture_2d_array<T>, level: i32) -> vec2<i32>
textureDimensions(t: texture_3d<T>) -> vec3<i32>
textureDimensions(t: texture_3d<T>, level: i32) -> vec3<i32>
textureDimensions(t: texture_cube<T>) -> vec2<i32>
textureDimensions(t: texture_cube<T>, level: i32) -> vec2<i32>
textureDimensions(t: texture_cube_array<T>) -> vec2<i32>
textureDimensions(t: texture_cube_array<T>, level: i32) -> vec2<i32>
textureDimensions(t: texture_multisampled_2d<T>)-> vec2<i32>
textureDimensions(t: texture_depth_2d) -> vec2<i32>
textureDimensions(t: texture_depth_2d, level: i32) -> vec2<i32>
textureDimensions(t: texture_depth_2d_array) -> vec2<i32>
textureDimensions(t: texture_depth_2d_array, level: i32) -> vec2<i32>
textureDimensions(t: texture_depth_cube) -> vec2<i32>
textureDimensions(t: texture_depth_cube, level: i32) -> vec2<i32>
textureDimensions(t: texture_depth_cube_array) -> vec2<i32>
textureDimensions(t: texture_depth_cube_array, level: i32) -> vec2<i32>
textureDimensions(t: texture_depth_multisampled_2d)-> vec2<i32>
textureDimensions(t: texture_storage_1d<F,A>) -> i32
textureDimensions(t: texture_storage_2d<F,A>) -> vec2<i32>
textureDimensions(t: texture_storage_2d_array<F,A>) -> vec2<i32>
textureDimensions(t: texture_storage_3d<F,A>) -> vec3<i32>
textureDimensions(t: texture_external) -> vec2<i32>
```

**Parameters:**

<table class='data'>
  <tr><td>`t`<td>
  The [sampled](#sampled-texture-type),
  [multisampled](#multisampled-texture-type), [depth](#texture-depth),
  [storage](#texture-storage), or [external](#external-texture-type) texture.
  <tr><td>`level`<td>
  The mip level, with level 0 containing a full size version of the texture.<br>
  If omitted, the dimensions of level 0 are returned.
</table>

**Returns:**

The dimensions of the texture in texels.

For textures based on cubes, the results are the dimensions of each face of the cube.
Cube faces are square, so the x and y components of the result are equal.

If `level` is outside the range `[0, textureNumLevels(t))` then any valid value
for the return type may be returned.

### `textureGather` ### {#texturegather}

A <dfn noexport>texture gather</dfn> operation reads from a 2D, 2D array, cube, or cube array texture,
computing a four-element vector as follows:
* Find the four texels that would be used in a sampling operation with linear filtering,
    from [=mip level=] 0:
    * Use the specified coordinate, array index (when present), and offset (when present).
    * The texels are adjacent, forming a square, when considering their texture space coordinates (*u*,*v*).
    * Selected texels at the texture edge, cube face edge, or cube corners are handled
        as in ordinary texture sampling.
* For each texel, read one channel and convert it into a scalar value.
    * For non-depth textures, a zero-based `component` parameter specifies the channel to use.
        * If the texture format supports the specified channel, i.e. has more than `component` channels:
             * Yield scalar value `v[component]` when the texel value is `v`.
        * Otherwise:
             * Yield 0.0 when `component` is 1 or 2.
             * Yield 1.0 when `component` is 3 (the alpha channel).
    * For depth textures, yield the texel value. (Depth textures only have one channel.)
* Yield the four-element vector, arranging scalars produced by the previous step into components
    according to the relative coordinates of the texels, as follows:
    * <table>
        <thead class='data'><td>Result component<td>Relative texel coordinate</thead>
        <tr><td>x<td>(*u*<sub>min</sub>,*v*<sub>max</sub>)
        <tr><td>y<td>(*u*<sub>max</sub>,*v*<sub>max</sub>)
        <tr><td>z<td>(*u*<sub>max</sub>,*v*<sub>min</sub>)
        <tr><td>w<td>(*u*<sub>min</sub>,*v*<sub>min</sub>)
        </table>

TODO: The four texels are the "sample footprint" that should be described by the WebGPU spec.
https://github.com/gpuweb/gpuweb/issues/2343

```rust
textureGather(component: i32, t: texture_2d<T>, s: sampler, coords: vec2<f32>) -> vec4<T>
textureGather(component: i32, t: texture_2d<T>, s: sampler, coords: vec2<f32>, offset: vec2<i32>) -> vec4<T>
textureGather(component: i32, t: texture_2d_array<T>, s: sampler, coords: vec2<f32>, array_index: i32) -> vec4<T>
textureGather(component: i32, t: texture_2d_array<T>, s: sampler, coords: vec2<f32>, array_index: i32, offset: vec2<i32>) -> vec4<T>
textureGather(component: i32, t: texture_cube<T>, s: sampler, coords: vec3<f32>) -> vec4<T>
textureGather(component: i32, t: texture_cube_array<T>, s: sampler, coords: vec3<f32>, array_index: i32) -> vec4<T>
textureGather(t: texture_depth_2d, s: sampler, coords: vec2<f32>) -> vec4<f32>
textureGather(t: texture_depth_2d, s: sampler, coords: vec2<f32>, offset: vec2<i32>) -> vec4<f32>
textureGather(t: texture_depth_2d_array, s: sampler, coords: vec2<f32>, array_index: i32) -> vec4<f32>
textureGather(t: texture_depth_2d_array, s: sampler, coords: vec2<f32>, array_index: i32, offset: vec2<i32>) -> vec4<f32>
textureGather(t: texture_depth_cube, s: sampler, coords: vec3<f32>) -> vec4<f32>
textureGather(t: texture_depth_cube_array, s: sampler, coords: vec3<f32>, array_index: i32) -> vec4<f32>
```

**Parameters:**

<table class='data'>
  <tr><td>`component`<td>
  Only applies to non-depth textures.
  <br>The index of the channel to read from the selected texels.
  <br>When provided, the `component` expression must be either:
    * a `const_expression` expression (e.g. `1`).<br>
    * a name of a [[#module-constants|module-scope constant]] that is not [=pipeline-overridable=]
  Its value must be at least 0 and at most 3.
  Values outside of this range will result in a [=shader-creation error=].
  <tr><td>`t`<td>
  The [sampled](#sampled-texture-type) or [depth](#texture-depth) texture to read from.
  <tr><td>`s`<td>
  The [sampler type](#sampler-type).
  <tr><td>`coords`<td>
  The texture coordinates.
  <tr><td>`array_index`<td>
  The 0-based texture array index.
  <tr><td>`offset`<td>
  The optional texel offset applied to the unnormalized texture coordinate
  before sampling the texture. This offset is applied before applying any
  texture wrapping modes.<br>
  The `offset` expression must be either:
    * a `const_expression` expression (e.g. `vec2<i32>(1, 2)`).<br>
    * a name of a [[#module-constants|module-scope constant]] that is not [=pipeline-overridable=]
  Each `offset` component must be at least `-8` and at most `7`. Values outside
  of this range will result in a [=shader-creation error=].
</table>

**Returns:**

A four element vector with components extracted from the specified channel from the selected texels, as described above.

<div class='example wgsl global-scope' heading="Gather components from texels in 2D texture">
  <xmp>
    @group(0) @binding(0) var t: texture_2d<f32>;
    @group(0) @binding(1) var dt: texture_depth_2d;
    @group(0) @binding(2) var s: sampler;

    fn gather_x_components(c: vec2<f32>) -> vec4<f32> {
      return textureGather(0,t,s,c);
    }
    fn gather_y_components(c: vec2<f32>) -> vec4<f32> {
      return textureGather(1,t,s,c);
    }
    fn gather_z_components(c: vec2<f32>) -> vec4<f32> {
      return textureGather(2,t,s,c);
    }
    fn gather_depth_components(c: vec2<f32>) -> vec4<f32> {
      return textureGather(dt,s,c);
    }
  </xmp>
</div>

### `textureGatherCompare` ### {#texturegathercompare}

A <dfn noexport>texture gather compare</dfn> operation performs a depth comparison on four texels in a depth
texture and collects the results into a single vector, as follows:

* Find the four texels that would be used in a depth sampling operation with linear filtering,
    from [=mip level=] 0:
    * Use the specified coordinate, array index (when present), and offset (when present).
    * The texels are adjacent, forming a square, when considering their texture space coordinates (*u*,*v*).
    * Selected texels at the texture edge, cube face edge, or cube corners are handled
        as in ordinary texture sampling.
* For each texel, perform a comparison against the depth reference value,
    yielding a 0.0 or 1.0 value, as controlled by the comparison sampler parameters.
* Yield the four-element vector where the components are the comparison results with the texels with
       relative texel coordinates as follows:
    * <table>
        <thead class='data'><td>Result component<td>Relative texel coordinate</thead>
        <tr><td>x<td>(*u*<sub>min</sub>,*v*<sub>max</sub>)
        <tr><td>y<td>(*u*<sub>max</sub>,*v*<sub>max</sub>)
        <tr><td>z<td>(*u*<sub>max</sub>,*v*<sub>min</sub>)
        <tr><td>w<td>(*u*<sub>min</sub>,*v*<sub>min</sub>)
        </table>

```rust
textureGatherCompare(t: texture_depth_2d, s: sampler_comparison, coords: vec2<f32>, depth_ref: f32) -> vec4<f32>
textureGatherCompare(t: texture_depth_2d, s: sampler_comparison, coords: vec2<f32>, depth_ref: f32, offset: vec2<i32>) -> vec4<f32>
textureGatherCompare(t: texture_depth_2d_array, s: sampler_comparison, coords: vec2<f32>, array_index: i32, depth_ref: f32) -> vec4<f32>
textureGatherCompare(t: texture_depth_2d_array, s: sampler_comparison, coords: vec2<f32>, array_index: i32, depth_ref: f32, offset: vec2<i32>) -> vec4<f32>
textureGatherCompare(t: texture_depth_cube, s: sampler_comparison, coords: vec3<f32>, depth_ref: f32) -> vec4<f32>
textureGatherCompare(t: texture_depth_cube_array, s: sampler_comparison, coords: vec3<f32>, array_index: i32, depth_ref: f32) -> vec4<f32>
```
**Parameters:**

<table class='data'>
  <tr><td>`t`<td>
  The [depth](#texture-depth) texture to read from.
  <tr><td>`s`<td>
  The [sampler comparison](#sampler-type).
  <tr><td>`coords`<td>
  The texture coordinates.
  <tr><td>`array_index`<td>
  The 0-based texture array index.
  <tr><td>`depth_ref`<td>
  The reference value to compare the sampled depth value against.
  <tr><td>`offset`<td>
  The optional texel offset applied to the unnormalized texture coordinate
  before sampling the texture. This offset is applied before applying any
  texture wrapping modes.<br>
  The `offset` expression must be either:
    * a `const_expression` expression (e.g. `vec2<i32>(1, 2)`).<br>
    * a name of a [[#module-constants|module-scope constant]] that is not [=pipeline-overridable=]
  Each `offset` component must be at least `-8` and at most `7`. Values outside
  of this range will result in a [=shader-creation error=].
</table>

**Returns:**

A four element vector with comparison result for the selected texels, as described above.

<div class='example wgsl global-scope' heading="Gather depth comparison">
  <xmp>
    @group(0) @binding(0) var dt: texture_depth_2d;
    @group(0) @binding(1) var s: sampler;

    fn gather_depth_compare(c: vec2<f32>, depth_ref: f32) -> vec4<f32> {
      return textureGatherCompare(dt,s,c,depth_ref);
    }
  </xmp>
</div>

### `textureLoad` ### {#textureload}

Reads a single texel from a texture without sampling or filtering.

```rust
textureLoad(t: texture_1d<T>, coords: i32, level: i32) -> vec4<T>
textureLoad(t: texture_2d<T>, coords: vec2<i32>, level: i32) -> vec4<T>
textureLoad(t: texture_2d_array<T>, coords: vec2<i32>, array_index: i32, level: i32) -> vec4<T>
textureLoad(t: texture_3d<T>, coords: vec3<i32>, level: i32) -> vec4<T>
textureLoad(t: texture_multisampled_2d<T>, coords: vec2<i32>, sample_index: i32)-> vec4<T>
textureLoad(t: texture_depth_2d, coords: vec2<i32>, level: i32) -> f32
textureLoad(t: texture_depth_2d_array, coords: vec2<i32>, array_index: i32, level: i32) -> f32
textureLoad(t: texture_depth_multisampled_2d, coords: vec2<i32>, sample_index: i32)-> f32
textureLoad(t: texture_external, coords: vec2<i32>) -> vec4<f32>
```

**Parameters:**

<table class='data'>
  <tr><td>`t`<td>
  The [sampled](#sampled-texture-type),
  [multisampled](#multisampled-texture-type), [depth](#texture-depth),
  or [external](#external-texture-type) texture.
  <tr><td>`coords`<td>
  The 0-based texel coordinate.
  <tr><td>`array_index`<td>
  The 0-based texture array index.
  <tr><td>`level`<td>
  The mip level, with level 0 containing a full size version of the texture.
  <tr><td>`sample_index`<td>
  The 0-based sample index of the multisampled texture.
</table>

**Returns:**

The unfiltered texel data.

An out of bounds access occurs if:
* any element of `coords` is outside the range `[0, textureDimensions(t, level))`
    for the corresponding element, or
* `array_index` is outside the range `[0, textureNumLayers(t))`, or
* `level` is outside the range `[0, textureNumLevels(t))`

If an out of bounds access occurs, the built-in function returns one of:
* The data for some texel within bounds of the texture
* A vector (0,0,0,0) or (0,0,0,1) of the appropriate type for non-depth textures
* 0.0 for depth textures

### `textureNumLayers` ### {#texturenumlayers}

Returns the number of layers (elements) of an array texture.

```rust
textureNumLayers(t: texture_2d_array<T>) -> i32
textureNumLayers(t: texture_cube_array<T>) -> i32
textureNumLayers(t: texture_depth_2d_array) -> i32
textureNumLayers(t: texture_depth_cube_array) -> i32
textureNumLayers(t: texture_storage_2d_array<F,A>) -> i32
```

**Parameters:**

<table class='data'>
  <tr><td>`t`<td>
  The [sampled](#sampled-texture-type),
  [multisampled](#multisampled-texture-type), [depth](#texture-depth) or
  [storage](#texture-storage) array texture.
</table>

**Returns:**

If the number of layers (elements) of the array texture.


### `textureNumLevels` ### {#texturenumlevels}

Returns the number of mip levels of a texture.

```rust
textureNumLevels(t: texture_1d<T>) -> i32
textureNumLevels(t: texture_2d<T>) -> i32
textureNumLevels(t: texture_2d_array<T>) -> i32
textureNumLevels(t: texture_3d<T>) -> i32
textureNumLevels(t: texture_cube<T>) -> i32
textureNumLevels(t: texture_cube_array<T>) -> i32
textureNumLevels(t: texture_depth_2d) -> i32
textureNumLevels(t: texture_depth_2d_array) -> i32
textureNumLevels(t: texture_depth_cube) -> i32
textureNumLevels(t: texture_depth_cube_array) -> i32
```

**Parameters:**

<table class='data'>
  <tr><td>`t`<td>
  The [sampled](#sampled-texture-type) or [depth](#texture-depth) texture.
</table>

**Returns:**

If the number of mip levels for the texture.


### `textureNumSamples` ### {#texturenumsamples}

Returns the number samples per texel in a multisampled texture.

```rust
textureNumSamples(t: texture_multisampled_2d<T>) -> i32
textureNumSamples(t: texture_depth_multisampled_2d) -> i32
```

**Parameters:**

<table class='data'>
  <tr><td>`t`<td>
  The [multisampled](#multisampled-texture-type) texture.
</table>

**Returns:**

If the number of samples per texel in the multisampled texture.


### `textureSample` ### {#texturesample}

Samples a texture.

Must only be used in a [=fragment=] shader stage.
Must only be invoked in uniform control flow.

```rust
textureSample(t: texture_1d<f32>, s: sampler, coords: f32) -> vec4<f32>
textureSample(t: texture_2d<f32>, s: sampler, coords: vec2<f32>) -> vec4<f32>
textureSample(t: texture_2d<f32>, s: sampler, coords: vec2<f32>, offset: vec2<i32>) -> vec4<f32>
textureSample(t: texture_2d_array<f32>, s: sampler, coords: vec2<f32>, array_index: i32) -> vec4<f32>
textureSample(t: texture_2d_array<f32>, s: sampler, coords: vec2<f32>, array_index: i32, offset: vec2<i32>) -> vec4<f32>
textureSample(t: texture_3d<f32>, s: sampler, coords: vec3<f32>) -> vec4<f32>
textureSample(t: texture_3d<f32>, s: sampler, coords: vec3<f32>, offset: vec3<i32>) -> vec4<f32>
textureSample(t: texture_cube<f32>, s: sampler, coords: vec3<f32>) -> vec4<f32>
textureSample(t: texture_cube_array<f32>, s: sampler, coords: vec3<f32>, array_index: i32) -> vec4<f32>
textureSample(t: texture_depth_2d, s: sampler, coords: vec2<f32>) -> f32
textureSample(t: texture_depth_2d, s: sampler, coords: vec2<f32>, offset: vec2<i32>) -> f32
textureSample(t: texture_depth_2d_array, s: sampler, coords: vec2<f32>, array_index: i32) -> f32
textureSample(t: texture_depth_2d_array, s: sampler, coords: vec2<f32>, array_index: i32, offset: vec2<i32>) -> f32
textureSample(t: texture_depth_cube, s: sampler, coords: vec3<f32>) -> f32
textureSample(t: texture_depth_cube_array, s: sampler, coords: vec3<f32>, array_index: i32) -> f32
```

**Parameters:**

<table class='data'>
  <tr><td>`t`<td>
  The [sampled](#sampled-texture-type), [depth](#texture-depth),
  or [external](#external-texture-type)
  texture to sample.
  <tr><td>`s`<td>
  The [sampler type](#sampler-type).
  <tr><td>`coords`<td>
  The texture coordinates used for sampling.
  <tr><td>`array_index`<td>
  The 0-based texture array index to sample.
  <tr><td>`offset`<td>
  The optional texel offset applied to the unnormalized texture coordinate
  before sampling the texture. This offset is applied before applying any
  texture wrapping modes.<br>
  The `offset` expression must be either:
    * a `const_expression` expression (e.g. `vec2<i32>(1, 2)`).<br>
    * a name of a [[#module-constants|module-scope constant]] that is not [=pipeline-overridable=]
  Each `offset` component must be at least `-8` and at most `7`. Values outside
  of this range will result in a [=shader-creation error=].
</table>

**Returns:**

The sampled value.

### `textureSampleBias` ### {#texturesamplebias}

Samples a texture with a bias to the mip level.

Must only be used in a [=fragment=] shader stage.
Must only be invoked in uniform control flow.

```rust
textureSampleBias(t: texture_2d<f32>, s: sampler, coords: vec2<f32>, bias: f32) -> vec4<f32>
textureSampleBias(t: texture_2d<f32>, s: sampler, coords: vec2<f32>, bias: f32, offset: vec2<i32>) -> vec4<f32>
textureSampleBias(t: texture_2d_array<f32>, s: sampler, coords: vec2<f32>, array_index: i32, bias: f32) -> vec4<f32>
textureSampleBias(t: texture_2d_array<f32>, s: sampler, coords: vec2<f32>, array_index: i32, bias: f32, offset: vec2<i32>) -> vec4<f32>
textureSampleBias(t: texture_3d<f32>, s: sampler, coords: vec3<f32>, bias: f32) -> vec4<f32>
textureSampleBias(t: texture_3d<f32>, s: sampler, coords: vec3<f32>, bias: f32, offset: vec3<i32>) -> vec4<f32>
textureSampleBias(t: texture_cube<f32>, s: sampler, coords: vec3<f32>, bias: f32) -> vec4<f32>
textureSampleBias(t: texture_cube_array<f32>, s: sampler, coords: vec3<f32>, array_index: i32, bias: f32) -> vec4<f32>
```

**Parameters:**

<table class='data'>
  <tr><td>`t`<td>
  The [texture](#sampled-texture-type) to sample.
  <tr><td>`s`<td>
  The [sampler type](#sampler-type).
  <tr><td>`coords`<td>
  The texture coordinates used for sampling.
  <tr><td>`array_index`<td>
  The 0-based texture array index to sample.
  <tr><td>`bias`<td>
  The bias to apply to the mip level before sampling.
  `bias` must be between `-16.0` and `15.99`.
  <tr><td>`offset`<td>
  The optional texel offset applied to the unnormalized texture coordinate
  before sampling the texture. This offset is applied before applying any
  texture wrapping modes.<br>
  The `offset` expression must be a `const_expression` expression (e.g. `vec2<i32>(1, 2)`).<br>
  Each `offset` component must be at least `-8` and at most `7`. Values outside
  of this range will result in a [=shader-creation error=].
</table>

**Returns:**

The sampled value.


### `textureSampleCompare` ### {#texturesamplecompare}

Samples a depth texture and compares the sampled depth values against a reference value.

Must only be used in a [=fragment=] shader stage.
Must only be invoked in uniform control flow.

```rust
textureSampleCompare(t: texture_depth_2d, s: sampler_comparison, coords: vec2<f32>, depth_ref: f32) -> f32
textureSampleCompare(t: texture_depth_2d, s: sampler_comparison, coords: vec2<f32>, depth_ref: f32, offset: vec2<i32>) -> f32
textureSampleCompare(t: texture_depth_2d_array, s: sampler_comparison, coords: vec2<f32>, array_index: i32, depth_ref: f32) -> f32
textureSampleCompare(t: texture_depth_2d_array, s: sampler_comparison, coords: vec2<f32>, array_index: i32, depth_ref: f32, offset: vec2<i32>) -> f32
textureSampleCompare(t: texture_depth_cube, s: sampler_comparison, coords: vec3<f32>, depth_ref: f32) -> f32
textureSampleCompare(t: texture_depth_cube_array, s: sampler_comparison, coords: vec3<f32>, array_index: i32, depth_ref: f32) -> f32
```

**Parameters:**

<table class='data'>
  <tr><td>`t`<td>
  The [depth](#texture-depth) texture to sample.
  <tr><td>`s`<td>
  The [sampler comparision](#sampler-type) type.
  <tr><td>`coords`<td>
  The texture coordinates used for sampling.
  <tr><td>`array_index`<td>
  The 0-based texture array index to sample.
  <tr><td>`depth_ref`<td>
  The reference value to compare the sampled depth value against.
  <tr><td>`offset`<td>
  The optional texel offset applied to the unnormalized texture coordinate
  before sampling the texture. This offset is applied before applying any
  texture wrapping modes.<br>
  The `offset` expression must be a `const_expression` expression (e.g. `vec2<i32>(1, 2)`).<br>
  Each `offset` component must be at least `-8` and at most `7`. Values outside
  of this range will result in a [=shader-creation error=].
</table>

**Returns:**

A value in the range `[0.0..1.0]`.

Each sampled texel is compared against the reference value using the comparision
operator defined by the `sampler_comparison`, resulting in either a `0` or `1`
value for each texel.

If the sampler uses bilinear filtering then the returned value is
the filtered average of these values, otherwise the comparision result of a
single texel is returned.


### `textureSampleCompareLevel` ### {#texturesamplecomparelevel}

Samples a depth texture and compares the sampled depth values against a reference value.

```rust
textureSampleCompareLevel(t: texture_depth_2d, s: sampler_comparison, coords: vec2<f32>, depth_ref: f32) -> f32
textureSampleCompareLevel(t: texture_depth_2d, s: sampler_comparison, coords: vec2<f32>, depth_ref: f32, offset: vec2<i32>) -> f32
textureSampleCompareLevel(t: texture_depth_2d_array, s: sampler_comparison, coords: vec2<f32>, array_index: i32, depth_ref: f32) -> f32
textureSampleCompareLevel(t: texture_depth_2d_array, s: sampler_comparison, coords: vec2<f32>, array_index: i32, depth_ref: f32, offset: vec2<i32>) -> f32
textureSampleCompareLevel(t: texture_depth_cube, s: sampler_comparison, coords: vec3<f32>, depth_ref: f32) -> f32
textureSampleCompareLevel(t: texture_depth_cube_array, s: sampler_comparison, coords: vec3<f32>, array_index: i32, depth_ref: f32) -> f32
```

The `textureSampleCompareLevel` function is the same as `textureSampleCompare`, except that:

* `textureSampleCompareLevel` always samples texels from mip level 0.
    * The function does not compute derivatives.
    * There is no requirement for `textureSampleCompareLevel` to be invoked in uniform control flow.
* `textureSampleCompareLevel` may be invoked in any shader stage.

### `textureSampleGrad` ### {#texturesamplegrad}

Samples a texture using explicit gradients.

```rust
textureSampleGrad(t: texture_2d<f32>, s: sampler, coords: vec2<f32>, ddx: vec2<f32>, ddy: vec2<f32>) -> vec4<f32>
textureSampleGrad(t: texture_2d<f32>, s: sampler, coords: vec2<f32>, ddx: vec2<f32>, ddy: vec2<f32>, offset: vec2<i32>) -> vec4<f32>
textureSampleGrad(t: texture_2d_array<f32>, s: sampler, coords: vec2<f32>, array_index: i32, ddx: vec2<f32>, ddy: vec2<f32>) -> vec4<f32>
textureSampleGrad(t: texture_2d_array<f32>, s: sampler, coords: vec2<f32>, array_index: i32, ddx: vec2<f32>, ddy: vec2<f32>, offset: vec2<i32>) -> vec4<f32>
textureSampleGrad(t: texture_3d<f32>, s: sampler, coords: vec3<f32>, ddx: vec3<f32>, ddy: vec3<f32>) -> vec4<f32>
textureSampleGrad(t: texture_3d<f32>, s: sampler, coords: vec3<f32>, ddx: vec3<f32>, ddy: vec3<f32>, offset: vec3<i32>) -> vec4<f32>
textureSampleGrad(t: texture_cube<f32>, s: sampler, coords: vec3<f32>, ddx: vec3<f32>, ddy: vec3<f32>) -> vec4<f32>
textureSampleGrad(t: texture_cube_array<f32>, s: sampler, coords: vec3<f32>, array_index: i32, ddx: vec3<f32>, ddy: vec3<f32>) -> vec4<f32>
```

**Parameters:**

<table class='data'>
  <tr><td>`t`<td>
  The [texture](#sampled-texture-type) to sample.
  <tr><td>`s`<td>
  The [sampler type](#sampler-type).
  <tr><td>`coords`<td>
  The texture coordinates used for sampling.
  <tr><td>`array_index`<td>
  The 0-based texture array index to sample.
  <tr><td>`ddx`<td>
  The x direction derivative vector used to compute the sampling locations.
  <tr><td>`ddy`<td>
  The y direction derivative vector used to compute the sampling locations.
  <tr><td>`offset`<td>
  The optional texel offset applied to the unnormalized texture coordinate
  before sampling the texture. This offset is applied before applying any
  texture wrapping modes.<br>
  The `offset` expression must be a `const_expression` expression (e.g. `vec2<i32>(1, 2)`).<br>
  Each `offset` component must be at least `-8` and at most `7`. Values outside
  of this range will result in a [=shader-creation error=].
</table>

**Returns:**

The sampled value.


### `textureSampleLevel` ### {#texturesamplelevel}

Samples a texture using an explicit mip level, or at mip level 0.

```rust
textureSampleLevel(t: texture_2d<f32>, s: sampler, coords: vec2<f32>, level: f32) -> vec4<f32>
textureSampleLevel(t: texture_2d<f32>, s: sampler, coords: vec2<f32>, level: f32, offset: vec2<i32>) -> vec4<f32>
textureSampleLevel(t: texture_2d_array<f32>, s: sampler, coords: vec2<f32>, array_index: i32, level: f32) -> vec4<f32>
textureSampleLevel(t: texture_2d_array<f32>, s: sampler, coords: vec2<f32>, array_index: i32, level: f32, offset: vec2<i32>) -> vec4<f32>
textureSampleLevel(t: texture_3d<f32>, s: sampler, coords: vec3<f32>, level: f32) -> vec4<f32>
textureSampleLevel(t: texture_3d<f32>, s: sampler, coords: vec3<f32>, level: f32, offset: vec3<i32>) -> vec4<f32>
textureSampleLevel(t: texture_cube<f32>, s: sampler, coords: vec3<f32>, level: f32) -> vec4<f32>
textureSampleLevel(t: texture_cube_array<f32>, s: sampler, coords: vec3<f32>, array_index: i32, level: f32) -> vec4<f32>
textureSampleLevel(t: texture_depth_2d, s: sampler, coords: vec2<f32>, level: i32) -> f32
textureSampleLevel(t: texture_depth_2d, s: sampler, coords: vec2<f32>, level: i32, offset: vec2<i32>) -> f32
textureSampleLevel(t: texture_depth_2d_array, s: sampler, coords: vec2<f32>, array_index: i32, level: i32) -> f32
textureSampleLevel(t: texture_depth_2d_array, s: sampler, coords: vec2<f32>, array_index: i32, level: i32, offset: vec2<i32>) -> f32
textureSampleLevel(t: texture_depth_cube, s: sampler, coords: vec3<f32>, level: i32) -> f32
textureSampleLevel(t: texture_depth_cube_array, s: sampler, coords: vec3<f32>, array_index: i32, level: i32) -> f32
textureSampleLevel(t: texture_external, s: sampler, coords: vec2<f32>) -> vec4<f32>
```

**Parameters:**

<table class='data'>
  <tr><td>`t`<td>
  The [sampled](#sampled-texture-type) or [depth](#texture-depth) texture to
  sample.
  <tr><td>`s`<td>
  The [sampler type](#sampler-type).
  <tr><td>`coords`<td>
  The texture coordinates used for sampling.
  <tr><td>`array_index`<td>
  The 0-based texture array index to sample.
  <tr><td>`level`<td>
  The mip level, with level 0 containing a full size version of the texture.
  For the functions where `level` is a `f32`, fractional values may interpolate
  between two levels if the format is filterable according to the
  [Texture Format Capabilities](https://gpuweb.github.io/gpuweb/#texture-format-caps).<br>
  When not specified, mip level 0 is sampled.
  <tr><td>`offset`<td>
  The optional texel offset applied to the unnormalized texture coordinate
  before sampling the texture. This offset is applied before applying any
  texture wrapping modes.<br>
  The `offset` expression must be a `const_expression` expression (e.g. `vec2<i32>(1, 2)`).<br>
  Each `offset` component must be at least `-8` and at most `7`. Values outside
  of this range will result in a [=shader-creation error=].
</table>

**Returns:**

The sampled value.


### `textureStore` ### {#texturestore}

Writes a single texel to a texture.

```rust
textureStore(t: texture_storage_1d<F,write>, coords: i32, value: vec4<T>)
textureStore(t: texture_storage_2d<F,write>, coords: vec2<i32>, value: vec4<T>)
textureStore(t: texture_storage_2d_array<F,write>, coords: vec2<i32>, array_index: i32, value: vec4<T>)
textureStore(t: texture_storage_3d<F,write>, coords: vec3<i32>, value: vec4<T>)
```

The channel format `T` depends on the storage texel format `F`.
[See the texel format table](#storage-texel-formats) for the mapping of texel
format to channel format.

**Parameters:**

<table class='data'>
  <tr><td>`t`<td>
  The [write-only storage texture](#texture-storage).
  <tr><td>`coords`<td>
  The 0-based texel coordinate.<br>
  <tr><td>`array_index`<td>
  The 0-based texture array index.
  <tr><td>`value`<td>
  The new texel value.<br>
</table>

**Note:**

An out-of-bounds access occurs if:
* any element of `coords` is outside the range `[0, textureDimensions(t))`
    for the corresponding element, or
* `array_index` is outside the range of `[0, textureNumLayers(t))`

If an out-of-bounds access occurs, the built-in function may do any of the following:
* not be executed
* store `value` to some in bounds texel

**TODO:**

<pre class='def'>
TODO(dsinclair): Need gather operations
</pre>

## Atomic built-in functions ## {#atomic-builtin-functions}

Atomic built-in functions can be used to read/write/read-modify-write atomic
objects. They are the only operations allowed on [[#atomic-types]].

All atomic built-in functions use a `relaxed` [[#memory-semantics|memory
ordering]] (**0**-value integral constant in SPIR-V for all `Memory Semantics`
operands).  This means synchronization and ordering guarantees only apply among
atomic operations acting on the same [=memory locations=].  No synchronization
or ordering guarantees apply between atomic and non-atomic memory accesses, or
between atomic accesses acting on different memory locations.

Atomic built-in functions `must` not be used in a [=vertex=] shader stage.

The storage class `SC` of the `atomic_ptr` parameter in all atomic built-in
functions `must` be either [=storage classes/storage=] or [=storage
classes/workgroup=].
[=storage classes/workgroup=] atomics have a **Workgroup**
[=memory scope=] in SPIR-V, while [=storage classes/storage=] atomics have a
**QueueFamily** memory scope in SPIR-V.

The access mode `A` in all atomic built-in functions must be [=access/read_write=].

### Atomic Load ### {#atomic-load}

```rust
atomicLoad(atomic_ptr: ptr<SC, atomic<T>, A>) -> T

// Maps to the SPIR-V instruction OpAtomicLoad.
```

Returns the atomically loaded the value pointed to by `atomic_ptr`.
It does not [=atomic modification|modify=] the object.

### Atomic Store ### {#atomic-store}

```rust
atomicStore(atomic_ptr: ptr<SC, atomic<T>, A>, v: T)

// Maps to the SPIR-V instruction OpAtomicStore.
```

Atomically stores the value `v` in the atomic object pointed to by `atomic_ptr`.

### Atomic Read-Modify-Write ### {#atomic-rmw}

```rust
atomicAdd(atomic_ptr: ptr<SC, atomic<T>, A>, v: T) -> T
atomicSub(atomic_ptr: ptr<SC, atomic<T>, A>, v: T) -> T
atomicMax(atomic_ptr: ptr<SC, atomic<T>, A>, v: T) -> T
atomicMin(atomic_ptr: ptr<SC, atomic<T>, A>, v: T) -> T
atomicAnd(atomic_ptr: ptr<SC, atomic<T>, A>, v: T) -> T
atomicOr(atomic_ptr: ptr<SC, atomic<T>, A>, v: T) -> T
atomicXor(atomic_ptr: ptr<SC, atomic<T>, A>, v: T) -> T

// Mappings to SPIR-V instructions:
// atomicAdd -> OpAtomicIAdd
// atomicSub -> OpAtomicISub
// atomicMax -> OpAtomicSMax or OpAtomicUMax (depending on the signedness of T)
// atomicMin -> OpAtomicSMin or OpAtomicUMin (depending on the signedness of T)
// atomicAnd -> OpAtomicAnd
// atomicOr  -> OpAtomicOr
// atomicXor -> OpAtomicXor
```
Each function performs the following steps atomically:

1. Load the original value pointed to by `atomic_ptr`.
2. Obtains a new value by performing the operation (e.g. max) from the function
    name with the value |v|.
3. Store the new value using `atomic_ptr`.

Each function returns the original value stored in the atomic object.

```rust
atomicExchange(atomic_ptr: ptr<SC, atomic<T>, A>, v: T) -> T

// Maps to the SPIR-V instruction OpAtomicExchange.
```

Atomically stores the value `v` in the atomic object pointed to
`atomic_ptr` and returns the original value stored in the atomic object.

```rust
atomicCompareExchangeWeak(atomic_ptr: ptr<SC, atomic<T>, A>, cmp: T, v: T) -> __atomic_compare_exchange_result<T>

struct __atomic_compare_exchange_result<T> {
  old_value : T; // old value stored in the atomic
  exchanged : bool; // true if the exchange was done
};

// Maps to the SPIR-V instruction OpAtomicCompareExchange.
```

Note: A value cannot be explicitly declared with the type
`__atomic_compare_exchange_result`, but a value may infer the type.

Performs the following steps atomically:

1. Load the original value pointed to by `atomic_ptr`.
2. Compare the original value to the value `v` using an equality operation.
3. Store the value `v` `only if` the result of the equality comparison was `true`.

Returns a two member structure, where the first member, `old_value`, is the
original value of the atomic object and the second member, `exchanged`, is
whether or not the comparison succeeded.

Note: the equality comparison may spuriously fail on some implementations. That
is, the second element of the result vector may be `false` even if the first
element of the result vector equals `cmp`.

## Data packing built-in functions ## {#pack-builtin-functions}

Data packing builtin functions can be used to encode values using data formats that
do not correspond directly to types in [SHORTNAME].
This enables a program to write many densely packed values to memory, which can
reduce a shader's memory bandwidth demand.

<table class='data'>
  <thead>
    <tr><td>Overload<td>Description
  </thead>
  <tr algorithm="packing 4x8snorm">
    <td class="nowrap">`pack4x8snorm`(|e|: vec4&lt;f32&gt;) -> u32
    <td>Converts four normalized floating point values to 8-bit signed integers, and then combines them
        into one `u32` value.<br>
        Component |e|[|i|] of the input is converted to an 8-bit twos complement integer value
        &lfloor; 0.5 + 127 &times; min(1, max(-1, |e|[|i|])) &rfloor; which is then placed in bits
        8 &times; |i| through
        8 &times; |i| + 7 of the result.

  <tr algorithm="packing 4x8unorm">
    <td class="nowrap">`pack4x8unorm`(|e|: vec4&lt;f32&gt;) -> u32
    <td>Converts four normalized floating point values to 8-bit unsigned integers, and then combines them
        into one `u32` value.<br>
        Component |e|[|i|] of the input is converted to an 8-bit unsigned integer value
        &lfloor; 0.5 + 255 &times; min(1, max(0, |e|[|i|])) &rfloor; which is then placed in bits
        8 &times; |i| through
        8 &times; |i| + 7 of the result.

  <tr algorithm="packing 2x16snorm">
    <td class="nowrap">`pack2x16snorm`(|e|: vec2&lt;f32&gt;) -> u32
    <td>Converts two normalized floating point values to 16-bit signed integers, and then combines them
        into one `u32` value.<br>
        Component |e|[|i|] of the input is converted to a 16-bit twos complement integer value
        &lfloor; 0.5 + 32767 &times; min(1, max(-1, |e|[|i|])) &rfloor; which is then placed in bits
        16 &times; |i| through
        16 &times; |i| + 15 of the result.

  <tr algorithm="packing 2x16unorm">
    <td class="nowrap">`pack2x16unorm`(|e|: vec2&lt;f32&gt;) -> u32
    <td>Converts two normalized floating point values to 16-bit unsigned integers, and then combines them
        into one `u32` value.<br>
        Component |e|[|i|] of the input is converted to a 16-bit unsigned integer value
        &lfloor; 0.5 + 65535 &times; min(1, max(0, |e|[|i|])) &rfloor; which is then placed in bits
        16 &times; |i| through
        16 &times; |i| + 15 of the result.

  <tr algorithm="packing 2x16float">
    <td class="nowrap">`pack2x16float`(|e|: vec2&lt;f32&gt;) -> u32
    <td>Converts two floating point values to half-precision floating point numbers, and then combines
        them into one `u32` value.<br>
        Component |e|[|i|] of the input is converted to a [[!IEEE-754|IEEE-754]] binary16 value, which is then
        placed in bits
        16 &times; |i| through
        16 &times; |i| + 15 of the result.
        See [[#floating-point-conversion]].
</table>

## Data unpacking built-in functions ## {#unpack-builtin-functions}

Data unpacking builtin functions can be used to decode values in
data formats that do not correspond directly to types in [SHORTNAME].
This enables a program to read many densely packed values from memory, which can
reduce a shader's memory bandwidth demand.

<table class='data'>
  <thead>
    <tr><td>Overload<td>Description
  </thead>
  <tr algorithm="unpacking 4x8snorm">
    <td class="nowrap">`unpack4x8snorm`(|e|: u32) -> vec4&lt;f32&gt;
    <td>Decomposes a 32-bit value into four 8-bit chunks, then reinterprets
        each chunk as a signed normalized floating point value.<br>
        Component |i| of the result is max(|v| &div; 127, -1), where |v| is the interpretation of
        bits 8&times;|i| through 8&times;|i|+7 of |e| as a twos-complement signed integer.

  <tr algorithm="unpacking 4x8unorm">
    <td class="nowrap">`unpack4x8unorm`(|e|: u32) -> vec4&lt;f32&gt;
    <td>Decomposes a 32-bit value into four 8-bit chunks, then reinterprets
        each chunk as an unsigned normalized floating point value.<br>
        Component |i| of the result is |v| &div; 255, where |v| is the interpretation of
        bits 8&times;|i| through 8&times;|i|+7 of |e| as an unsigned integer.

  <tr algorithm="unpacking 2x16snorm">
    <td class="nowrap">`unpack2x16snorm`(|e|: u32) -> vec2&lt;f32&gt;
    <td>Decomposes a 32-bit value into two 16-bit chunks, then reinterprets
        each chunk as a signed normalized floating point value.<br>
        Component |i| of the result is max(|v| &div; 32767, -1), where |v| is the interpretation of
        bits 16&times;|i| through 16&times;|i|+15 of |e| as a twos-complement signed integer.

  <tr algorithm="unpacking 2x16unorm">
    <td class="nowrap">`unpack2x16unorm`(|e|: u32) -> vec2&lt;f32&gt;
    <td>Decomposes a 32-bit value into two 16-bit chunks, then reinterprets
        each chunk as an unsigned normalized floating point value.<br>
        Component |i| of the result is |v| &div; 65535, where |v| is the interpretation of
        bits 16&times;|i| through 16&times;|i|+15 of |e| as an unsigned integer.

  <tr algorithm="unpacking 2x16float">
    <td class="nowrap">`unpack2x16float`(|e|: u32) -> vec2&lt;f32&gt;
    <td>Decomposes a 32-bit value into two 16-bit chunks, and reinterpets each chunk
        as a floating point value.<br>
        Component |i| of the result is the f32 representation of |v|,
        where |v| is the interpretation of bits 16&times;|i| through 16&times;|i|+15 of |e|
        as an [[!IEEE-754|IEEE-754]] binary16 value.
        See [[#floating-point-conversion]].
</table>

## Synchronization built-in functions ## {#sync-builtin-functions}

[SHORTNAME] provides the following synchronization functions:

```rust
storageBarrier()
workgroupBarrier()
```

All synchronization functions execute a [=control barrier=] with
Acquire/Release [[#memory-semantics|memory ordering]].
That is, all synchronization functions, and affected memory and atomic
operations are ordered in [[#program-order|program order]] relative to the
synchronization function.
Additionally, the affected memory and atomic operations program-ordered before
the synchronization function must be visible to all other threads in the
workgroup before any affected memory or atomic operation program-ordered after
the synchronization function is executed by a member of the workgroup.
All synchronization functions use the `Workgroup` [=memory scope=].
All synchronization functions have a `Workgroup` [=execution scope=].
All synchronization functions must only be used in the [=compute=] shader
stage.

storageBarrier affects memory and atomic operations in the [=storage
classes/storage=] storage class.

workgroupBarrier affects memory and atomic operations in the [=storage
classes/workgroup=] storage class.

<div class='example spirv barrier mapping' heading="Mapping workgroupBarrier to SPIR-V">
  <xmp>
    storageBarrier();
    // Maps to:
    // Execution Scope is Workgroup = %uint_2
    // Memory Scope is Workgroup = %uint_2
    // Memory Semantics are AcquireRelease | UniformMemory (0x8 | 0x40) = %uint_72
    // OpControlBarrier %uint_2 %uint_2 %uint_72

    workgroupBarrier();
    // Maps to:
    // Execution and Memory Scope are Workgroup = %uint_2
    // Memory semantics are AcquireRelease | WorkgroupMemory (0x8 | 0x100) = %uint_264
    // OpControlBarrier %uint_2 %uint_2 %uint_264

    workgroupBarrier();
    storageBarrier();
    // Or, equivalently:
    storageBarrier();
    workgroupBarrier();
    // Could be mapped to a single OpControlBarrier:
    // Execution scope is Workgroup = %uint_2
    // Memory Scope is Workgroup = %uint_2
    // Memory semantics are AcquireRelease | UniformMemory | WorkgroupMemory
    //   (0x8 | 0x40 | 0x100) = %uint_328
    // OpControlBarrier %uint_2 %uint_2 %uint_328
  </xmp>
</div>


# MATERIAL TO BE MOVED TO A NEW HOME OR DELETED # {#junkyard}


[SHORTNAME] has operations for:

* creating a new composite value from an old one by replacing one of its components<|MERGE_RESOLUTION|>--- conflicted
+++ resolved
@@ -1226,11 +1226,7 @@
 <div class='syntax' noexport='true'>
   <dfn for=syntax>array_type_decl</dfn> :
 
-<<<<<<< HEAD
-    | [=syntax/attribute=] * [=syntax/array=] [=syntax/less_than=] [=syntax/type_decl=] ( [=syntax/comma=] [=syntax/element_count_expression=] ) ? [=syntax/greater_than=]
-=======
     | [=syntax/array=] [=syntax/less_than=] [=syntax/type_decl=] ( [=syntax/comma=] [=syntax/element_count_expression=] ) ? [=syntax/greater_than=]
->>>>>>> 4349dce5
 </div>
 <div class='syntax' noexport='true'>
   <dfn for=syntax>element_count_expression</dfn> :
@@ -1333,11 +1329,7 @@
   <xmp>
     // TODO: runtime-sized array syntax may have changed
     // Runtime Array
-<<<<<<< HEAD
-    type RTArr = @stride(16) array<vec4<f32>>;
-=======
     type RTArr = array<vec4<f32>>;
->>>>>>> 4349dce5
     struct S {
       a: f32;
       b: f32;
@@ -1774,15 +1766,6 @@
       <td>[=AlignOf=](|E|)
       <td>N<sub>runtime</sub> * [=roundUp=]([=AlignOf=](|E|), [=SizeOf=](|E|))<br><br>
           Where N<sub>runtime</sub> is the runtime-determined number of elements of |T|
-<<<<<<< HEAD
-  <tr><td>@[=attribute/stride=](|Q|)<br> array<|E|, |N|>
-      <td>[=AlignOf=](|E|)
-      <td>|N| * |Q|
-  <tr><td>@[=attribute/stride=](|Q|)<br> array<|E|>
-      <td>[=AlignOf=](|E|)
-      <td>N<sub>runtime</sub> * |Q|
-=======
->>>>>>> 4349dce5
 </table>
 
 
@@ -1884,11 +1867,7 @@
         @align(16) e: A;                        // offset(48)  align(16) size(32)
         f: vec3<f32>;                              // offset(80)  align(16) size(12)
         // -- implicit member alignment padding -- // offset(92)            size(4)
-<<<<<<< HEAD
-        g: @stride(32) array<A, 3>;             // offset(96)  align(8)  size(96)
-=======
         g: array<A, 3>;    // element stride 32       offset(96)  align(8)  size(96)
->>>>>>> 4349dce5
         h: i32;                                    // offset(192) align(4)  size(4)
         // -- implicit struct size padding --      // offset(196)           size(12)
     };
@@ -1918,14 +1897,9 @@
     // Array with an element stride of 4 bytes.
     var small_stride: array<f32, 8>;
 
-<<<<<<< HEAD
-    // Array with an explicit element stride of 32 bytes
-    var explicit_stride: @stride(32) array<vec3<f32>, 8>;
-=======
     // Array with an element stride of 16 bytes, inherited from
     // the alignment of element type vec3<f32>, which is 16 bytes.
     var bigger_stride: array<vec3<f32>, 8>;
->>>>>>> 4349dce5
   </xmp>
 </div>
 
@@ -1941,22 +1915,6 @@
   [=AlignOf=](array<|T|[, N]>) = [=AlignOf=](|T|)
 </p>
 
-<<<<<<< HEAD
-For example, the layout for a `@stride(S) array<T, 3>` type is equivalent to
-the following structure:
-
-<div class='example wgsl global-scope' heading='Structure equivalent of a three element array'>
-  <xmp highlight='rust'>
-    struct Array {
-      @size(S) element_0: T;
-      @size(S) element_1: T;
-      @size(S) element_2: T;
-    };
-  </xmp>
-</div>
-
-=======
->>>>>>> 4349dce5
 #### Internal Layout of Values ####  {#internal-value-layout}
 
 This section describes how the internals of a value are placed in the byte locations
@@ -2108,18 +2066,13 @@
       a: S;
       b: f32; // invalid: offset between a and b is 4 bytes, but must be at least 16
     };
-    [[group(0), binding(0)]] var<uniform> invalid: Invalid;
+    @group(0) @binding(0) var<uniform> invalid: Invalid;
 
     struct Valid {
       a: S;
       @align(16) b: f32; // valid: offset between a and b is 16 bytes
     };
-<<<<<<< HEAD
-    @group(0) @binding(0) var<uniform> invalid: Invalid;
     @group(0) @binding(1) var<uniform> valid: Valid;
-=======
-    [[group(0), binding(1)]] var<uniform> valid: Valid;
->>>>>>> 4349dce5
   </xmp>
 </div>
 
@@ -3090,11 +3043,7 @@
   <xmp>
     type Arr = array<i32, 5>;
 
-<<<<<<< HEAD
-    type RTArr = @stride(16) array<vec4<f32>>;
-=======
     type RTArr = array<vec4<f32>>;
->>>>>>> 4349dce5
 
     type single = f32;     // Declare an alias for f32
     let pi_approx: single = 3.1415;
@@ -3179,14 +3128,6 @@
        %uint_4 = OpConstant %uint 4
             %9 = OpTypeArray %float %uint_4
 
-<<<<<<< HEAD
-    @stride(32) array<f32, 4>
-                 OpDecorate %9 ArrayStride 32
-       %uint_4 = OpConstant %uint 4
-            %9 = OpTypeArray %float %uint_4
-
-=======
->>>>>>> 4349dce5
     array<f32>
        %rtarr = OpTypeRuntimeArray %float
 
