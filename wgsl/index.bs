<pre class='metadata'>
Title: WebGPU Shading Language
Shortname: wgsl
Level: None
Status: w3c/ED
Group: webgpu
ED: https://gpuweb.github.io/gpuweb/wgsl/
TR: https://www.w3.org/TR/webgpu/
Repository: gpuweb/gpuweb
Ignored Vars: i, e, e1, e2, e3, N, M, v, Stride, Offset, Align, Extent, S, T, T1

!Participate: <a href="https://github.com/gpuweb/gpuweb/issues/new?labels=wgsl">File an issue</a> (<a href="https://github.com/gpuweb/gpuweb/issues?q=is%3Aissue+is%3Aopen+label%3Awgsl">open issues</a>)

Editor: David Neto, Google https://www.google.com, dneto@google.com
Editor: Myles C. Maxfield, Apple Inc., mmaxfield@apple.com, w3cid 77180
Former Editor: dan sinclair, Google https://www.google.com, dsinclair@google.com
Abstract: Shading language for WebGPU.
Markup Shorthands: markdown yes
Markup Shorthands: biblio yes
Markup Shorthands: idl no
</pre>

<style>
tr:nth-child(2n) {
  background-color: #b0b0b050;
}
thead {
  background-color: #b0b0b050;
  font-weight: bold;
}
.nowrap {
  white-space:nowrap;
}
.small {
  font-size: smaller;
}
</style>

<pre class=biblio>
{
  "WebGPU": {
    "authors": [
      "Dzmitry Malyshau",
      "Justin Fan",
      "Kai Ninomiya"
    ],
    "href": "https://gpuweb.github.io/gpuweb/",
    "title": "WebGPU",
    "status": "Editor's Draft",
    "publisher": "W3C",
    "deliveredBy": [
      "https://github.com/gpuweb/gpuweb"
    ]
  },
  "SPIR-V": {
    "authors": [
      "John Kessenich",
      "Boaz Ouriel",
      "Raun Krisch"
    ],
    "href": "https://www.khronos.org/registry/spir-v/specs/unified1/SPIRV.html",
    "title": "SPIR-V Specification",
    "publisher": "Khronos Group"
  },
  "VulkanMemoryModel": {
    "authors": [
      "Jeff Bolz",
      "Alan Baker",
      "Tobias Hector",
      "David Neto",
      "Robert Simpson",
      "Brian Sumner"
    ],
    "href": "https://www.khronos.org/registry/vulkan/specs/1.2-extensions/html/vkspec.html#memory-model",
    "title": "Vulkan Memory Model",
    "publisher": "Khronos Group"
  }
}
</pre>

<pre class='anchors'>
spec: SPIR-V; urlPrefix: https://www.khronos.org/registry/spir-v/specs/unified1/SPIRV.html#
    type: dfn
        text: image formats; url: _a_id_image_format_a_image_format
</pre>

# Introduction # {#intro}

WebGPU Shader Language ([SHORTNAME]) is the shader language for [[!WebGPU]].
That is, an application using the WebGPU API uses [SHORTNAME] to express the programs, known as shaders,
that run on the GPU.

<div class='example wgsl global-scope'>
  <xmp highlight='rust'>
    [[stage(fragment)]]
    fn main() -> [[location(0)]] vec4<f32> {
        return vec4<f32>(0.4, 0.4, 0.8, 1.0);
    }
  </xmp>
</div>


## Goals ## {#goals}

 * Trivially convertable to [[!SPIR-V]]
 * Constructs are defined as normative references to their [[!SPIR-V]] counterparts
 * All features in [SHORTNAME] are directly translatable to [[!SPIR-V]]. (No polymorphism, no general pointers, no overloads, etc)
 * Features and semantics are exactly the ones of [[!SPIR-V]]
 * Each item in this spec *must* provide the mapping to [[!SPIR-V]] for the construct

## Technical Overview ## {#technical-overview}

WebGPU issues a unit of work to the GPU in the form of a [[WebGPU#gpu-command|GPU command]].
[SHORTNAME] is concerned with two kinds of GPU commands:
* a <dfn noexport>draw command</dfn> executes a [=GPURenderPipeline|render pipeline=]
    in the context of [=pipeline input|inputs=], [=pipeline output|outputs=], and attached [=resources=].
* a <dfn noexport>dispatch command</dfn> executes a [=GPUComputePipeline|compute pipeline=]
    in the context of [=pipeline input|inputs=] and attached [=resources=].

Both kinds of pipelines use shaders written in [SHORTNAME].

A <dfn noexport>shader</dfn> is the portion of a [SHORTNAME] program that executes a [=shader stage=] in a pipeline.
A shader comprises:
* An [=entry point=] [=function/function=].
* The transitive closure of all called functions, starting with the entry point.
    This set includes both [=user-defined function|user-defined=] and [=built-in function|built-in=] functions.
    (For a more rigorous definition, see "[=functions in a shader stage=]".)
* The set of variables and constants [=statically accessed=] by all those functions.
* The set of types used to define or analyze all those functions, variables, and constants.

When executing a shader stage, the implementation:
* Binds [=resources=] to variables in the shader's [=resource interface of a shader|resource interface=],
    making the contents of those resources available to the shader during execution.
* Allocates storage for other [=module scope|module-scope=] variables,
    and populates that storage with the specified initial values.
* Populates the formal parameters of the entry point, if they exist, with the stage's pipeline inputs.
* Connects the entry point return value, if one exists, to the stage's pipeline outputs.
* Then it invokes the entry point.

A [SHORTNAME] program is organized into:
* Functions, which specify execution behaviour.
* Statements, which are declarations or units of executable behaviour.
* Literals, which are text representations for pure mathematical values.
* Constants, each providing a name for a value computed at a specific time.
* Variables, each providing a name for storage for holding a value.
* Expressions, each of which combines a set of values to produce a result value.
* Types, each of which describes:
    * A set of values.
    * Constraints on supported expressions.
    * The semantics of those expressions.

[SHORTNAME] is an imperative language: behaviour is specified as a sequence of statements to execute.
Statements:
* Declare constants or variables
* Modify the contents of variables
* Modify execution order using structured programming constructs:
    * Selective execution: if/else/elseif, switch
    * Repetition: loop, for
    * Escaping a nested execution construct: break, continue
    * Refactoring: function call and return
    * Discard (fragment shaders only): terminating the invocation and throwing away the output
* Evaluate expressions to compute values as part of the above behaviours.

[SHORTNAME] is statically typed: each value computed by a particular expression is in a specific type,
determined only by examining the program source.

[SHORTNAME] has types to describe booleans, numbers, vectors, matrices, and aggregations
of these in the form of arrays and structures.
Additional types describe memory.

[SHORTNAME] has texture and sampler types.
Together with their associated built-in functions, these support functionality
commonly used for graphics rendering, and commonly provided by GPUs.

The work of a shader stage is partitioned into one or more <dfn noexport>invocations</dfn>,
each of which executes the entry point, but under slightly different conditions.
Invocations in a shader stage share access to certain variables:
* All invocations in the stage share the resources in the shader interface.
* In a [=compute shader stage|compute shader=], invocations in the same
     [=compute shader stage/workgroup=] share
     variables in the [=storage classes/workgroup=] [=storage class=].
     Invocations in different workgroups do not share those variables.

However, the invocations act on different sets of pipeline inputs, including built-in inputs
that provide an identifying value to distinguish an invocation from its peers.
Also, each invocation has its own independent storage space in the form
of variables in the [=storage classes/private=] and [=storage classes/function=] storage classes.

Invocations within a shader stage execute concurrently, and may often execute in parallel.
The shader author is responsible for ensuring the dynamic behaviour of the invocations
in a shader stage:
* Meet the uniformity requirements of certain primitive operations, including texture sampling and control barriers.
* Coordinate potentially conflicting accesses to shared variables, to avoid race conditions.

[SHORTNAME] sometimes permits several possible behaviours for a given feature.
This is a portability hazard, as different implementations may exhibit the different behaviours.
The design of [SHORTNAME] aims to minimize such cases, but is constrained by feasibility,
and goals for achieving high performance across a broad range of devices.

## Notation ## {#notation}

The <dfn noexport>floor expression</dfn> is defined over real numbers |x|:

* &lfloor;|x|&rfloor; = |k|, where |k| is the unique integer such that |k| &le; |x| &lt; |k|+1

The <dfn noexport>ceiling expression</dfn> is defined over real numbers |x|:

* &lceil;|x|&rceil; = |k|, where |k| is the unique integer such that |k|-1 &lt; |x| &le; |k|

The <dfn noexport>roundUp</dfn> function is defined for positive integers |k| and |n| as:

* roundUp(|k|, |n|) = &lceil;|n| &div; |k|&rceil; &times; |k|

The <dfn noexport>transpose</dfn> of an |n|-column |m|-row matrix |A| is the |m|-column |n|-row matrix
|A|<sup>T</sup> formed by copying the rows of |A| as the columns of |A|<sup>T</sup>:

* transpose(|A|) = |A|<sup>T</sup>
* transpose(|A|)<sub>|i|,|j|</sub> = |A|<sub>|j|,|i|</sub>

The transpose of a column vector is defined by interpreting the column vector as a 1-row matrix.
Similarly, the transpose of a row vector is defined by interpreting the row vector as a 1-column matrix.

# Shader Lifecycle # {#program-lifecycle}

There are four key events in the lifecycle of a [SHORTNAME] program and the shaders it may contain.
The first two correspond to the WebGPU API methods used to prepare a [SHORTNAME] program
for execution.
The last two are the start and end of execution of a shader.

The events are:

1. <dfn noexport>Shader module creation</dfn>
    * This occurs when the 
        [[WebGPU#dom-gpudevice-createshadermodule|WebGPU createShaderModule]] method
        is called.
        The source text for a [SHORTNAME] program is provided at this time.
2. <dfn noexport>Pipeline creation</dfn>
    * This occurs when the
        [[WebGPU#dom-gpudevice-createcomputepipeline|WebGPU createComputePipeline]] method
        or the
        [[WebGPU#dom-gpudevice-createrenderpipeline|WebGPU createRenderPipeline]] method
        is invoked.
        These methods use one or more previously created shader modules, together with other
        configuration information.
3. <dfn noexport>Shader execution start</dfn>
    * This occurs when a [=draw command|draw=] or [=dispatch command=] is issued to the GPU,
        begins executing the pipeline,
        and invokes the [=shader stage=] [=entry point=] function.
4. <dfn noexport>Shader execution end</dfn>
    * This occurs when all work in the shader completes:
        * all its [=invocations=] terminate
        * and all accesses to [=resources=] complete
        * outputs, if any, are passed to downstream pipeline stages.

The events are ordered due to:
*  data dependencies: shader execution requires a pipeline, and a pipeline requires a shader module.
*  causality: the shader must start executing before it can finish executing.

## Kinds of errors ## {#kinds-of-errors}

A <dfn export>program error</dfn> is a failure to satisfy the requirements of this specification.

There are three kinds of errors, corresponding to the shader lifecycle:

* A <dfn export>shader-creation error</dfn>
    is an error feasibly detectable at [=shader module creation=] time.
    Detection must rely only on the [SHORTNAME] program source text
    and other information available to the `createShaderModule` API method.

* A <dfn export>pipeline-creation error</dfn>
    is an error feasibly detectable at [=pipeline creation=] time.
    Detection must rely only on the [SHORTNAME] program source text
    and other information available to the particular pipeline creation API method.

* A <dfn export>dynamic error</dfn> is an error occurring during shader execution.
    These errors may or may not be detectable.

Note: For example, a race condition may not be detectable.

Each requirement in this specification corresponds to a single kind of error.
Generally, a requirement corresponds to the earliest error kind at which its violation could be feasibly detected.
When unclear, the corresponding error kind is explicitly specified.

The WebGPU specification describes the consequences of each kind of error.

TODO: Update the WebGPU spec, referring back to the three kinds of errors defined here.

# Textual structure TODO # {#textual-structure}

TODO: This is a stub.

A [SHORTNAME] program is text.
This specification does not prescribe a particular encoding for that text.
However, UTF-8 is always a valid encoding for a [SHORTNAME] program.

Note: The intent of promoting UTF-8 like this is to simplify interchange of [SHORTNAME] programs
and to encourage interoperability among tools.

## Comments ## {#comments}

Comments begin with `//` and continue to the end of the current line. There are no multi-line comments.

TODO: What indicates the end of a line?  (E.g. A line ends at the next linefeed or at the end of the program)

## Tokens TODO ## {#tokens}

## Literals TODO ## {#literals}

<table class='data'>
  <thead>
    <tr><th>Token<th>Definition
  </thead>
  <tr><td>`DECIMAL_FLOAT_LITERAL`<td>`(-?[0-9]*.[0-9]+ | -?[0-9]+.[0-9]*)((e|E)(+|-)?[0-9]+)?`
  <tr><td>`HEX_FLOAT_LITERAL`<td>`-?0x([0-9a-fA-F]*.?[0-9a-fA-F]+ | [0-9a-fA-F]+.[0-9a-fA-F]*)(p|P)(+|-)?[0-9]+`
  <tr><td>`INT_LITERAL`<td>`-?0x[0-9a-fA-F]+ | 0 | -?[1-9][0-9]*`
  <tr><td>`UINT_LITERAL`<td>`0x[0-9a-fA-F]+u | 0u | [1-9][0-9]*u`
</table>

Note: literals are parsed greedily. This means that for statements like `a -5`
      this will *not* parse as `a` `minus` `5` but instead as `a` `-5` which
      may be unexpected. A space must be inserted after the `-` if the first
      expression is desired.

<pre class='def'>
const_literal
  : INT_LITERAL
  | UINT_LITERAL
  | FLOAT_LITERAL
  | TRUE
  | FALSE
</pre>

<pre class='def'>
FLOAT_LITERAL
  : DECIMAL_FLOAT_LITERAL
  | HEX_FLOAT_LITERAL
</pre>


## Keywords TODO ## {#keywords}

TODO: *Stub*

See [[#keyword-summary]] for a list of keywords.

## Identifiers TODO ## {#identifiers}

<table class='data'>
  <thead>
    <tr><th>Token<th>Definition
  </thead>
  <tr><td>`IDENT`<td>`[a-zA-Z][0-9a-zA-Z_]*`
</table>

An identifier must not have the same spelling as a keyword or as a reserved keyword.

## Attributes ## {#attributes}

An <dfn noexport>attribute</dfn> modifies an object or type.
[SHORTNAME] provides a unified syntax for applying attributes.
Attributes are used for a variety of purposes such as specifying the interface with the API.
Generally speaking, from the language's point-of-view, attributes can be
ignored for the purposes of type and semantic checking.

An attribute must not be specified more than once per object or type.

<pre class='def'>
attribute_list
  : ATTR_LEFT (attribute COMMA)* attribute ATTR_RIGHT

attribute
  : IDENT PAREN_LEFT literal_or_ident PAREN_RIGHT
  | IDENT

literal_or_ident
  : FLOAT_LITERAL
  | INT_LITERAL
  | UINT_LITERAL
  | IDENT
</pre>

<table class='data'>
  <caption>Attributes defined in [SHORTNAME]</caption>
  <thead>
    <tr><th>Attribute<th>Valid Values<th>Description
  </thead>

   <tr><td><dfn noexport dfn-for="attribute">`access`</dfn>
    <td>`read`, `write`, or `read_write`
    <td>Must only be applied to a type used as a store type for a variable in
    the [=storage classes/storage=] storage class or a variable of [storage
    texture](#texture-storage) type.

    Specifies the access qualification of a storage [=resource=] variable.

  <tr><td><dfn noexport dfn-for="attribute">`align`</dfn>
    <td>positive i32 literal
    <td>Must only be applied to a member of a [=structure=] type.

    Must be a power of 2.

    See memory layout [alignment and size](#alignment-and-size).

  <tr><td><dfn noexport dfn-for="attribute">`binding`
    <td>non-negative i32 literal
    <td>Must only be applied to a [=resource=] variable.

    Specifies the binding number of the resource in a bind [=attribute/group=].
    See [[#resource-interface]].

  <tr><td><dfn noexport dfn-for="attribute">`block`</dfn>
    <td>*None*
    <td>Must only be applied to a [=structure=] type.

    Indicates this structure type represents the contents of a buffer
    resource occupying a single binding slot in the [=resource interface of a
    shader|shader's resource interface=].

    The `block` attribute must be applied to a structure type used as the
    [=store type=] of a [=uniform buffer=] or [=storage buffer=] variable.

    A structure type with the block attribute must not be:
    * the element type of an [=array=] type
    * the member type in another structure

  <tr><td><dfn noexport dfn-for="attribute">`builtin`
    <td>a builtin variable identifier
    <td>Must only be applied to an entry point function parameter, entry point
    return type, or member of a [=structure=].

    Declares a builtin variable.
    See [[#builtin-variables]].

  <tr><td><dfn noexport dfn-for="attribute">`group`
    <td>non-negative i32 literal
    <td>Must only be applied to a [=resource=] variable.

    Specifies the binding group of the resource.
    See [[#resource-interface]].

  <tr><td><dfn noexport dfn-for="attribute">`interpolate`
    <td>One or two parameters.

    The first parameter must be an [=interpolation type=].
    The second parameter, if present, must specify the [=interpolation sampling=].
    <td>Must only be applied to an entry point function parameter, entry point
    return type, or member of a [=structure=] type.
    Must only be applied to declarations of scalars or vectors of floating-point type.
    Must not be used with the [=compute=] shader stage.
    If the first parameter is `flat`, the second parameter must not be specified.

    Specifies how the user-defined IO must be interpolated.
    The attribute is only significant on user-defined [=vertex=] outputs
    and [=fragment=] inputs.
    See [[#interpolation]].

  <tr><td><dfn noexport dfn-for="attribute">`invariant`
    <td>*None*
    <td>Must only be applied to the `position` built-in variable.

    When applied to the `position` [=built-in output variable=] of a vertex
    shader, the computation of the result is invariant across different
    programs and different invocations of the same entry point.
    That is, if the data and control flow match for two `position` outputs in
    different entry points, then the result values are guaranteed to be the
    same.
    There is no affect on a `position` [=built-in input variable=].

    Note: this attribute maps to the `Invariant` decoration in SPIR-V, the
    `invariant` attribute in Metal shading language, the `precise` qualifier in
    HLSL, the `invariant` qualifier in GLSL.

  <tr><td><dfn noexport dfn-for="attribute">`location`
    <td>non-negative i32 literal
    <td>Must only be applied to an entry point function parameter, entry point
    return type, or member of a [=structure=] type.
    Must only be applied to declarations of [=numeric scalar=] or [=numeric
    vector=] type.
    Must not be used with the [=compute=] shader stage.

    Specifies a part of the user-defined IO of an entry point.
    See [[#input-output-locations]].

  <tr><td><dfn noexport dfn-for="attribute">`override`
    <td>An optional, non-negative i32 literal
    <td>Must only be applied to module scope constant declaration of [=scalar=] type.

    Specifies a [=pipeline-overridable=] constant.
    In the WebGPU API, pipeline overridable constants are specified by the identifier
    of the constant the attribute is applied to.
    If the optional parameter is specified, the pipeline overridable constant
    is referred to by the numeric id specified instead.

  <tr><td><dfn noexport dfn-for="attribute">`size`</dfn>
    <td>positive i32 literal
    <td>Must only be applied to a member of a [=structure=] type.

    The number of bytes reserved in the struct for this member.

  <tr><td><dfn noexport dfn-for="attribute">`stage`</dfn>
    <td>`compute`, `vertex`, or `fragment`
    <td>Must only be applied to a function declaration.

    Declares an entry point by specifying its pipeline stage.

  <tr><td><dfn noexport dfn-for="attribute">`stride`</dfn>
    <td>positive i32 literal
    <td>Must only be applied to an [=array=] type.

    The number of bytes from the start of one element of the array to the
    start of the next element.

  <tr><td><dfn noexport dfn-for="attribute">`workgroup_size`</dfn>
    <td>One, two or three parameters.

    Each parameter is either a positive i32 literal or the name of a
    [=pipeline-overridable=] constant of i32 type.
    <td>Must only be applied to a [=compute shader stage=] function declaration.

    Specifies the x, y, and z dimensions of the [=workgroup grid=] for the compute shader.

    The first parameter specifies the x dimension.
    The second parameter, if provided, specifies the y dimension, otherwise is assumed to be 1.
    The third parameter, if provided, specifies the z dimension, otherwise is assumed to be 1.
    Each dimension must be at least 1 and at most an upper bound specified by the WebGPU API.

</table>


## Directives TODO ## {#directives}

A <dfn noexport>directive</dfn> is a token sequence which modifies how a [SHORTNAME]
program is processed by a WebGPU implementation.
See [[#enable-directive-section]].

## Declaration and scope ## {#declaration-and-scope}

A <dfn noexport>declaration</dfn> associates an identifier with one of
the following kinds of objects:
* a type
* a value
* a variable
* a function
* a formal parameter

In other words, a declaration introduces a <dfn noexport>name</dfn> for an object.

The <dfn noexport>scope</dfn> of a declaration is the set of
program locations where a use of the declared identifier potentially denotes
its associated object.
We say the identifier is <dfn noexport>in scope</dfn>
(of the declaration) at those source locations.

Each kind of declaration has its own rule for determining its scope.
In general the scope is a span of text beginning immediately after the end of the
declaration.

Certain objects are provided by the WebGPU implementation,
and are treated as if they have already been declared at the start of a [SHORTNAME] program.
We say such objects are <dfn noexport>predeclared</dfn>.
Their scope is the entire [SHORTNAME] program.
Examples of predeclared objects are:
* [=built-in functions=], and
* built-in types.

A declaration must not introduce a name when that identifier is
already in scope with the same end scope as another instance of that name.
When an identifier is used in scope of one or more declarations for that name,
the identifier will denote the object of the declaration appearing closest to
that use.
We say the identifier use <dfn noexport>resolves</dfn> to that declaration.

Note: A declaration always precedes its identifier's scope.
Therefore, the nearest in scope declaration of an identifier always precedes the
use of the identifier.

<div class='example' heading='Valid and invalid declarations'>
  <xmp>
    // Invalid, cannot reuse built-in function names.
    var<private> modf : f32 = 0.0;

    // Valid, foo_1 is in scope until the end of the program.
    var<private> foo : f32 = 0.0; // foo_1

    // Valid, bar_1 is in scope until the end of the program.
    var<private> bar : u32 = 0u; // bar_1

    // Valid, my_func_1 is in scope until the end of the program.
    // Valid, foo_2 is in scope until the end of the function.
    fn my_func(foo : f32) { // my_func_1, foo_2
      // Any reference to 'foo' resolves to the function parameter.

      // Invalid, the scope of foo_3 ends at the of the function.
      var foo : f32; // foo_3

      // Valid, bar_2 is in scope until the end of the function.
      var bar : u32; // bar_2
      // References to 'bar' resolve to bar_2
      {
        // Valid, bar_3 is in scope until the end of the compound statement.
        var bar : u32; // bar_3
        // References to 'bar' resolve to bar_3

        // Invalid, bar_4 has the same end scope as bar_3.
        var bar : i32; // bar_4

        // Valid, i_1 is in scope until the end of the for loop
        for (var i : i32 = 0; i < 10; i = i + 1) { // i_1
          // Invalid, i_2 has the same end scope as i_1.
          var i : i32 = 1; // i_2.
        }
      }

      // Invalid, bar_5 has the same end scope as bar_2.
      var bar : u32; // bar_5
    }

    // Invalid, bar_6 has the same end scope as bar_1.
    var<private> bar : u32 = 1u; // bar_6

    // Invalid, my_func_2 has the same end scope as my_func_1.
    fn my_func() { } // my_func_2

    // Valid, my_foo_1 is in scope until the end of the program.
    fn my_foo(
      // Valid, my_foo_2 is in scope until the end of the function.
      my_foo : i32 // my_foo_2
    ) { }
  </xmp>
</div>

There are multiple levels of scoping depending on how and where things are
declared.

When an identifier is used, it must be in scope for some declaration, or as part of a directive.

A declaration is at <dfn noexport>module scope</dfn> if the declaration appears outside
the text of any other declaration.

Note: Only a [=function declaration=] can contain other declarations.

# Types # {#types}

Programs calculate values.

In [SHORTNAME], a <dfn noexport>type</dfn> is set of values, and each value belongs to exactly one type.
A value's type determines the syntax and semantics of operations that can be performed on that value.

For example, the mathematical number 1 corresponds to three distinct values in [SHORTNAME]:
* the 32-bit signed integer value `1`,
* the 32-bit unsigned integer value `1u`, and
* the 32-bit floating point value `1.0`.

[SHORTNAME] treats these as different because their machine representation and operations differ.

A type is either [=predeclared=], or created in WGSL source via a [=declaration=].

We distinguish between the *concept* of a type and the *syntax* in [SHORTNAME] to denote that type.
In many cases the spelling of a type in this specification is the same as its [SHORTNAME] syntax.
For example:
* the set of 32-bit unsigned integer values is spelled `u32` in this specification,
    and also in a [SHORTNAME] program.
* the spelling is different for structure types, or types containing structures.

Some [SHORTNAME] types are only used for analyzing a source program and
for determining the program's runtime behaviour.
This specification will describe such types, but they do not appear in [SHORTNAME] source text.

Note: [SHORTNAME] [=reference types=] are not written in [SHORTNAME] programs. See TODO forward reference to ptr/ref.

## Type Checking ## {#type-checking-section}

A [SHORTNAME] value is computed by evaluating an expression.
An <dfn noexport>expression</dfn> is a segment of source text
parsed as one of the [SHORTNAME] grammar rules whose name ends with "`_expression`".
An expression *E* can contain <dfn noexport>subexpressions</dfn> which are expressions properly contained
in the outer expression *E*.

The particular value produced by an expression evaluation depends on:
* <dfn noexport>static context</dfn>:
    the source text surrounding the expression, and
* <dfn noexport>dynamic context</dfn>:
    the state of the invocation evaluating the expression,
    and the execution context in which the invocation is running.

The values that may result from evaluating a particular expression will always belong to a specific [SHORTNAME] type,
known as the <dfn noexport>static type</dfn> of the expression.
The rules of [SHORTNAME] are designed so that the static type of an expression depends only on the expression's static context.

Statements often use expressions, and may place requirements on the static types of those expressions.
For example:
* The condition expression of an `if` statement must be of type [=bool=].
* In a `let` declaration, the initializer must evaluate to the declared type of the constant.

<dfn noexport>Type checking</dfn> a successfully parsed [SHORTNAME] program is the process of mapping
each expression to its static type,
and determining if the type requirements of each statement are satisfied.

A <dfn noexport>type assertion</dfn> is a mapping from some [SHORTNAME] source expression to a [SHORTNAME] type.
The notation

> *e* : *T*

is a type assertion meaning *T* is the static type of [SHORTNAME] expression *e*.

Note: A type assertion is a statement of fact about the text of a program.
It is not a runtime check.

Finding static types for expressions can be performed by recursively applying type rules.
A <dfn noexport>type rule</dfn> has two parts:
* A conclusion, stated as a type assertion for an expression.
    The expression in the type assertion is specified schematically,
    using *italicized* names to denote subexpressions
    or other syntactically-determined parameters.
* Preconditions, consisting of:
    * Type assertions for subexpressions, when there are subexpressions.
    * Conditions on the other schematic parameters, if any.
    * How the expression is used in a statement.
    * Optionally, other static context.

A <dfn noexport>type rule applies to an expression</dfn> when:
* The rule's conclusion matches a valid parse of the expression, and
* The rule's preconditions are satisfied.

TODO: write an example such as `1+2`, or `3 - a`, where `a` is in-scope of a let declaration with `i32` type.

The type rules are designed so that if parsing succeeds, at most one type rule will apply to each expression.
If a type rule applies to an expression, then the conclusion is asserted, and therefore determines the static type of the expression.

A [SHORTNAME] source program is <dfn noexport>well-typed</dfn> when:
* The static type can be determined for each expression in the program by applying the type rules, and
* The type requirements for each statement are satisfied.

Otherwise there is a <dfn noexport>type error</dfn> and the source program is not a valid [SHORTNAME] program.

[SHORTNAME] is a <dfn noexport>statically typed language</dfn>
because type checking a [SHORTNAME] program will either succeed or
discover a type error, while only having to inspect the program source text.

TODO(dneto): Lazy-decay is a tie-breaking rule. The above description can accomodate it by
using priority-levels on potentially-matching type rules.

### Type rule tables ### {#typing-tables-section}

The [SHORTNAME] [=type rules=] are organized into <dfn noexport>type rule tables</dfn>,
with one row per type rule.

The <dfn noexport>semantics of an expression</dfn> is the effect of evaluating that expression,
and is primarily the production of a result value.
The *Description* column of the type rule that applies to an expression will specify the expression's semantics.
The semantics usually depends on the values of the type rule parameters, including
the assumed values of any subexpressions.
Sometimes the semantics of an expression includes effects other than producing
a result value, such as the non-result-value effects of its subexpressions.

TODO: example: non-result-value effect is any side effect of a function call subexpression.

For convenience, the type tables use the following shorthands:

<table class='data'>
  <tr><td>*Scalar*<td>[=scalar=] types: one of bool, i32, u32, f32
  <tr><td>*Int*<td>i32 or u32
  <tr><td>*Integral*<td>*Int* or [[#vector-types]] with an *Int* component
  <tr><td>*SignedIntegral*<td>i32 or [[#vector-types]] with an i32 component
  <tr><td>*Floating*<td>f32 or [[#vector-types]] with an f32 component
  <tr><td>*Arity(T)*<td>number of components in [[#vector-types]] *T*
</table>

TODO(dneto): Do we still need all these shorthands?

## Plain Types ## {#plain-types-section}

[=Plain types=] are the types for representing boolean values, numbers, vectors,
matrices, or aggregations of such values.

A <dfn>plain type</dfn> is either a [=scalar=] type, an [=atomic type|atomic=] type, or a [=composite=] type.

Note: Plain types in [SHORTNAME] are similar to Plain-Old-Data types in C++, but also include atomic types.

### Boolean Type ### {#bool-type}

The <dfn dfn noexport>bool</dfn> type contains the values `true` and `false`.

### Integer Types ### {#integer-types}

The <dfn dfn noexport>u32</dfn> type is the set of 32-bit unsigned integers.

The <dfn noexport>i32</dfn> type is the set of 32-bit signed integers.
It uses a two's complementation representation, with the sign bit in the most significant bit position.

### Floating Point Type ### {#floating-point-types}

The <dfn noexport>f32</dfn> type is the set of 32-bit floating point values of the IEEE 754 binary32 (single precision) format.
See [[#floating-point-evaluation]] for details.

### Scalar Types ### {#scalar-types}

The <dfn dfn noexport>scalar</dfn> types are [=bool=], [=i32=], [=u32=], and [=f32=].

The <dfn dfn noexport>numeric scalar</dfn> types are [=i32=], [=u32=], and [=f32=].

### Vector Types ### {#vector-types}

A <dfn noexport>vector</dfn> is a grouped sequence of 2, 3, or 4 [=scalar=] components.

<table class='data'>
  <thead>
    <tr><th>Type<th>Description
  </thead>
  <tr><td>vec*N*<*T*><td>Vector of *N* elements of type *T*.
                          *N* must be in {2, 3, 4} and *T*
                          must be one of the [=scalar=] types.
                          We say *T* is the <dfn noexport>component type</dfn> of the vector.
</table>

A vector is a <dfn dfn>numeric vector</dfn> if its component type is a [=numeric scalar=].

Key use cases of a vector include:

* to express both a direction and a magnitude.
* to express a position in space.
* to express a color in some color space.
    For example, the components could be intensities of red, green, and blue,
    while the fourth component could be an alpha (opacity) value.

Many operations on vectors act component-wise, i.e. the result vector is
formed by operating on each component independently.

<div class='example wgsl' heading='Vector'>
  <xmp highlight='rust'>
    vec2<f32>  // is a vector of two f32s.
  </xmp>
</div>

### Matrix Types ### {#matrix-types}

A <dfn noexport>matrix</dfn> is a grouped sequence of 2, 3, or 4 floating point vectors.

<table class='data'>
  <thead>
    <tr><th>Type<th>Description
  </thead>
  <tr algorithm="matrix type">
    <td>mat|N|x|M|&lt;f32&gt;
    <td>Matrix of |N| columns and |M| rows, where |N| and |M| are both in {2, 3, 4}.
        Equivalently, it can be viewed as |N| column vectors of type vec|M|&lt;f32&gt;.
</table>

The key use case for a matrix is to embody a linear transformation.
In this interpretation, the vectors of a matrix are treated as column vectors.

The product operator (`*`) is used to either:

* scale the transformation by a scalar magnitude.
* apply the transformation to a vector.
* combine the transformation with another matrix.

See [[#arithmetic-expr]].

<div class='example wgsl' heading='Matrix'>
  <xmp highlight='rust'>
    mat2x3<f32>  // This is a 2 column, 3 row matrix of 32-bit floats.
                 // Equivalently, it is 2 column vectors of type vec3<f32>.
  </xmp>
</div>

### Atomic Types ### {#atomic-types}

An <dfn noexport>atomic type</dfn> encapsulates a [=scalar=] type such that:
* atomic objects provide certain guarantees to concurrent observers, and
* the only valid operations on atomic objects are the [[#atomic-builtin-functions|atomic builtin functions]].

<table class='data'>
  <thead>
    <tr><th>Type<th>Description
  </thead>
  <tr algorithm="atomic type"><td>atomic&lt;|T|&gt;
    <td>Atomic of type |T|. |T| must be either [=u32=] or [=i32=].
</table>

An expression must not evaluate to an atomic type.

Atomic types may only be instantiated by variables in the [=storage
classes/workgroup=] storage class or `read_write` [=attribute/access=] variables in the
[=storage classes/storage=] storage class.

An <dfn noexport>atomic modification</dfn> is any operation on an atomic object which sets the content of the object.
The operation counts as a modification even if the new value is the same as the object's existing value.

In [SHORTNAME], atomic modifications are mutually ordered, for each object.
That is, during execution of a shader stage, for each atomic object *A*, all
agents observe the same order of modification operations applied to *A*.
The ordering for distinct atomic objects may not be related in any way; no
causality is implied.
Note that variables in [=storage classes/workgroup=] storage are shared within a
[=compute shader stage/workgroup=], but are not shared between different
workgroups.

TODO: Add links the eventual memory model descriptions.

<pre class='example storage atomic' heading='Mapping atomics in a storage variable to SPIR-V'>
  <xmp>
    [[block]] struct S {
      a : atomic<i32>;
      b : atomic<u32>;
    };

    [[group(0), binding(0)]]
    var<storage> x : [[access(read_write)]] S;

    // Maps to the following SPIR-V:
    // - When atomic types are members of a struct, the Volatile decoration
    //   is annotated on the member.
    // OpDecorate %S Block
    // OpMemberDecorate %S 0 Volatile
    // OpMemberDecorate %S 1 Volatile
    // ...
    // %i32 = OpTypeInt 32 1
    // %u32 = OpTypeInt 32 0
    // %S = OpTypeStruct %i32 %u32
    // %ptr_storage_S = OpTypePointer StorageBuffer %S
    // %x = OpVariable %ptr_storage_S StorageBuffer
  </xmp>
</pre>

<pre class='example workgroup atomic' heading='Mapping atomics in a workgroup variable to SPIR-V'>
  <xmp>
    var<workgroup> x : atomic<u32>;

    // Maps to the following SPIR-V:
    // - When atomic types are directly instantiated by a variable,  the Volatile
    //   decoration is annotated on the OpVariable.
    // OpDecorate %x Volatile
    // ...
    // %u32 = OpTypeInt 32 0
    // %ptr_workgroup_u32 = OpTypePointer Workgroup %S
    // %x = OpVariable %ptr_workgroup_u32 Workgroup
  </xmp>
</pre>


### Array Types ### {#array-types}

An <dfn noexport>array</dfn> is an indexable grouping of element values.

<table class='data'>
  <thead>
    <tr><th>Type<th>Description
  </thead>
  <tr><td algorithm="sized array type">array<|E|,|N|><td>An |N|-element array of elements of type |E|.<br>
                    |N| must be 1 or larger.
  <tr><td algorithm="runtime-sized array type">array<|E|><td>A <dfn noexport>runtime-sized</dfn> array of elements of type |E|,
                       also known as a runtime array.
                       These may only appear in specific contexts.<br>
</table>


The first element in an array is at index 0, and each successive element is at the next integer index.
See [[#array-access-expr]].

An array element type must be one of:
* a [=scalar=] type
* a vector type
* a matrix type
* an [=atomic type|atomic=] type
* an array type
* a [=structure=] type

[SHORTNAME] defines the following attributes that can be applied to array types:
* [=attribute/stride=]

Restrictions on runtime-sized arrays:
* The last member of the structure type defining the [=store type=]
    for a variable in the [=storage classes/storage=] storage class may be a runtime-sized array.
* A runtime-sized array must not be used as the store type or contained within
    a store type in any other cases.
* An expression must not evaluate to a runtime-sized array type.

Issue: (dneto): Complete description of `Array<E,N>`

### Structure Types ### {#struct-types}

A <dfn noexport>structure</dfn> is a grouping of named member values.

<table class='data'>
  <thead>
    <tr><th>Type<th>Description
  </thead>
  <tr algorithm="structure type">
      <td>struct&lt;|T|<sub>1</sub>,...,|T|<sub>N</sub>&gt;
      <td>An ordered tuple of *N* members of types
          |T|<sub>n</sub> through |T|<sub>N</sub>, with |N| being an integer greater than 0.
          A structure type declaration specifies an identifier name for each member.
          Two members of the same structure type must not have the same name.
</table>

A structure member type must be one of:
* a [=scalar=] type
* a vector type
* a matrix type
* an [=atomic type|atomic=] type
* an array type
* a [=structure=] type

Note: The structure member type restriction and the array element type restriction are
mutually reinforcing.
Combined, they imply that a pointer may not appear in any level
of nesting within either an array or structure.
Similarly, the same limitations apply to textures and samplers.

<div class='example wgsl global-scope' heading="Structure">
  <xmp highlight='rust'>
    // A structure with two members.
    struct Data {
      a : i32;
      b : vec2<f32>;
    };
  </xmp>
</div>

<pre class='def'>
struct_decl
  : attribute_list* STRUCT IDENT struct_body_decl
</pre>

<pre class='def'>
struct_body_decl
  : BRACE_LEFT struct_member* BRACE_RIGHT

struct_member
  : attribute_list* variable_ident_decl SEMICOLON
</pre>

[SHORTNAME] defines the following attributes that can be applied to structure types:
 * [=attribute/block=]

[SHORTNAME] defines the following attributes that can be applied to structure members:
 * [=attribute/builtin=]
 * [=attribute/location=]
 * [=attribute/stride=]
 * [=attribute/align=]
 * [=attribute/size=]

Note: Layout attributes may be required if the structure type is used
to define a [=uniform buffer=] or a [=storage buffer=]. See [[#memory-layouts]].

<div class='example wgsl global-scope' heading='Structure WGSL'>
  <xmp>
    struct my_struct {
      a : f32;
      b : vec4<f32>;
    };
  </xmp>
</div>

<div class='example spirv' heading='Structure SPIR-V'>
  <xmp>
                  OpName %my_struct "my_struct"
                  OpMemberName %my_struct 0 "a"
                  OpMemberDecorate %my_struct 0 Offset 0
                  OpMemberName %my_struct 1 "b"
                  OpMemberDecorate %my_struct 1 Offset 4
     %my_struct = OpTypeStruct %float %v4float
  </xmp>
</div>

<div class='example wgsl global-scope' heading='Structure WGSL'>
  <xmp>
    // Runtime Array
    type RTArr = [[stride(16)]] array<vec4<f32>>;
    [[block]] struct S {
      a : f32;
      b : f32;
      data : RTArr;
    };
  </xmp>
</div>

<div class='example spirv' heading='Structure SPIR-V'>
  <xmp>
                  OpName %my_struct "my_struct"
                  OpMemberName %my_struct 0 "a"
                  OpMemberDecorate %my_struct 0 Offset 0
                  OpMemberName %my_struct 1 "b"
                  OpMemberDecorate %my_struct 1 Offset 4
                  OpMemberName %my_struct 2 "data"
                  OpMemberDecorate %my_struct 2 Offset 16
                  OpDecorate %rt_arr ArrayStride 16
        %rt_arr = OpTypeRuntimeArray %v4float
     %my_struct = OpTypeStruct %float %v4float %rt_arr
  </xmp>
</div>

### Composite Types ### {#composite-types}

A type is <dfn noexport>composite</dfn> if it has internal structure
expressed as a composition of other types.
The internal parts do not overlap, and are called <dfn noexport>components</dfn>.

The composite types are:

* [=vector=] type
* [=matrix=] type
* [=array=] type
* [=structure=] type

### Atomic-Free Types ### {#atomic-free-types}

A [=plain type=] is <dfn>atomic-free</dfn> if it is one of:
* a [=scalar=] type
* a [=vector=] type
* a [=matrix=] type
* an [=array=] type, if its element type is atomic-free
* a [=structure=] type, if all its members are atomic-free.

## Memory ## {#memory}

In [SHORTNAME], a value of [=storable=] type may be stored in memory, for later retrieval.
This section describes the structure of memory, and how [SHORTNAME] types are used to
describe the contents of memory.

In general [SHORTNAME] follows the [[!VulkanMemoryModel|Vulkan Memory Model]].

### Memory Locations ### {#memory-locations-section}

Memory consists of a set of distinct <dfn noexport>memory locations</dfn>.
Each memory location is 8-bits
in size. An operation affecting memory interacts with a set of one or more
memory locations.

Two sets of memory locations <dfn noexport>overlap</dfn> if the intersection of
their sets of memory locations is non-empty. Each variable declaration has a
set of memory locations that does not overlap with the sets of memory locations of
any other variable declaration. Memory operations on structures and arrays may
access padding between elements, but must not access padding at the end of the
structure or array.

### Storable Types ### {#storable-types}

A type is <dfn dfn noexport>storable</dfn> if it is one of:

* a [=scalar=] type
* a [=vector=] type
* a [=matrix=] type
* an [=atomic type|atomic=] type
* an [=array=] type, if its element type is storable.
* a [=structure=] type, if each of member is storable.
* a [=texture=] type
* a [=sampler=] type

Note: [=Atomic-free=] [=plain types=] are storable.

### IO-shareable Types ### {#io-shareable-types}

The following types are <dfn dfn noexport>IO-shareable</dfn>:

* [=scalar=] types
* [=numeric vector=] types
* [[#matrix-types]]
* [[#array-types]] if its element type is IO-shareable, and the array is not [=runtime-sized=]
* [[#struct-types]] if all its members are IO-shareable

The following kinds of values must be of IO-shareable type:

* Values read from or written to built-in variables.
* Values accepted as inputs from an upstream pipeline stage.
* Values written as output for downstream processing in the pipeline, or to an output attachment.

Note: Only built-in pipeline inputs may have a boolean type.
A user input or output data attribute must not be of [=bool=] type or contain a [=bool=] type.
See [[#pipeline-inputs-outputs]].

### Host-shareable Types ### {#host-shareable-types}

Host-shareable types are used to describe the contents of buffers which are shared between
the host and the GPU, or copied between host and GPU without format translation.
When used for this purpose, the type must be additionally decorated with layout attributes
as described in [[#memory-layouts]].
We will see in [[#module-scope-variables]] that the [=store type=] of [=uniform buffer=] and [=storage buffer=]
variables must be host-shareable.

A type is <dfn dfn noexport>host-shareable</dfn> if it is one of:

* a [=numeric scalar=] type
* a [=numeric vector=] type
* a [=matrix=] type
* an [=atomic type|atomic=] type
* an [=array=] type, if its element type is host-shareable
* a [=structure=] type, if all its members are host-shareable

[SHORTNAME] defines the following attributes that affect memory layouts:
 * [=attribute/stride=]
 * [=attribute/align=]
 * [=attribute/size=]

Note: An [=IO-shareable=] type *T* would also be host-shareable if *T* and its subtypes have
appropriate [=stride=] attributes, and if *T* is not [=bool=] and does not contain a [=bool=].
Additionally, a [=runtime-sized=] array is host-shareable but is not IO-shareable.

Note: Both IO-shareable and host-shareable types have concrete sizes, but counted differently.
IO-shareable types are sized by a location-count metric, see [[#input-output-locations]].
Host-shareable types are sized by a byte-count metric, see [[#memory-layouts]].

### Storage Classes ### {#storage-class}

Memory locations are partitioned into <dfn noexport>storage classes</dfn>.
Each storage class has unique properties determining
mutability, visibility, the values it may contain,
and how to use variables with it.

<table class='data'>
  <caption>Storage Classes</caption>
  <thead>
    <tr><th>Storage class
        <th>Readable by shader?<br>Writable by shader?
        <th>Sharing among invocations
        <th>Variable scope
        <th>Restrictions on stored values
        <th>Notes
  </thead>
  <tr><td><dfn noexport dfn-for="storage classes">function</dfn>
      <td>Read-write
      <td>Same invocation only
      <td>[=Function scope=]
      <td>[=Atomic-free=] [=plain type=]
      <td>
  <tr><td><dfn noexport dfn-for="storage classes">private</dfn>
      <td>Read-write
      <td>Same invocation only
      <td>[=Module scope=]
      <td>[=Atomic-free=] [=plain type=]
      <td>
  <tr><td><dfn noexport dfn-for="storage classes">workgroup</dfn>
      <td>Read-write
      <td>Invocations in the same [=compute shader stage|compute shader=] [=compute shader stage/workgroup=]
      <td>[=Module scope=]
      <td>[=Storable=] types, except for texture and [=sampler=] types
      <td>
  <tr><td><dfn noexport dfn-for="storage classes">uniform</dfn>
      <td>Read-only
      <td>Invocations in the same [=shader stage=]
      <td>[=Module scope=]
      <td>[=Atomic-free=] [=host-shareable=] types
      <td>For [=uniform buffer=] variables
  <tr><td><dfn noexport dfn-for="storage classes">storage</dfn>
      <td>Readable.<br>
          Also writable if the variable is not read-only.
      <td>Invocations in the same [=shader stage=]
      <td>[=Module scope=]
      <td>[=Host-shareable=]
      <td>For [=storage buffer=] variables
  <tr><td><dfn noexport dfn-for="storage classes">handle</dfn>
      <td>Read-only
      <td>Invocations in the same shader stage
      <td>[=Module scope=]
      <td>[=Sampler=] types or [=texture=] types
      <td>Used for sampler and texture variables<br>
          The token `handle` is reserved: it is never used in a [SHORTNAME] program.
</table>

Issue: The note about read-only [=storage classes/storage=] variables may change depending
on the outcome of https://github.com/gpuweb/gpuweb/issues/935

<pre class='def'>
storage_class
  | FUNCTION
  | PRIVATE
  | WORKGROUP
  | UNIFORM
  | STORAGE
</pre>

<table class='data'>
  <thead>
    <tr><th>WGSL storage class<th>SPIR-V storage class
  </thead>
  <tr><td>uniform<td>Uniform
  <tr><td>workgroup<td>Workgroup
  <tr><td>handle<td>UniformConstant
  <tr><td>storage<td>StorageBuffer
  <tr><td>private<td>Private
  <tr><td>function<td>Function
</table>


### Memory Layout ### {#memory-layouts}

[=Uniform buffer=] and [=storage buffer=] variables are used to share
bulk data organized as a sequence of bytes in memory.
Buffers are shared between the CPU and the GPU, or between different shader stages
in a pipeline, or between different pipelines.

Because buffer data are shared without reformatting or translation,
buffer producers and consumers must agree on the <dfn noexport>memory layout</dfn>,
which is the description of how the bytes in a buffer are organized into typed [SHORTNAME] values.

The [=store type=] of a buffer variable must be [=host-shareable=], with fully elaborated memory layout, as described below.

Each buffer variable must be declared in either the [=storage classes/uniform=] or [=storage classes/storage=] storage classes.

The memory layout of a type is significant only when evaluating an expression with:
* a variable in the [=storage classes/uniform=] or [=storage classes/storage=] storage class, or
* a pointer into the [=storage classes/uniform=] or [=storage classes/storage=] storage class.

An 8-bit byte is the most basic unit of [=host-shareable=] memory.
The terms defined in this section express counts of 8-bit bytes.

We will use the following notation:
* <dfn noexport>AlignOf</dfn>(|T|) is the alignment of host-shareable type |T|.
* AlignOf(|S|, |M|) is the alignment of member |M| of the host-shareable structure |S|.
* <dfn noexport>SizeOf</dfn>(|T|) is the size of host-shareable type |T|.
* SizeOf(|S|, |M|) is the size of member |M| of the host-shareable structure |S|.
* <dfn noexport>StrideOf</dfn>(|A|) is the element stride of host-shareable array type |A|.
* <dfn noexport>OffsetOf</dfn>(|S|, |M|) is the offset of member |M| from the start of the host-shareable structure |S|.


#### Alignment and Size ####  {#alignment-and-size}

Each [=host-shareable=] data type has a default alignment and size value.
The alignment and size values for a given structure member can differ from the
defaults if the [=attribute/align=] and / or [=attribute/size=] decorations are used.

Alignment guarantees that a value's address in memory will be a multiple of the
specified value. This can enable more efficient hardware instructions to be used
to access the value or satisfy more restrictive hardware requirements on certain
storage classes (see [storage class constraints](#storage-class-constraints)).

Note: Each alignment value is always a power of two, by construction.

The size of a type or structure member is the number of contiguous bytes
reserved in host-shareable memory for the purpose of storing a value of the type
or structure member.
The size may include non-addressable padding at the end of the type.
Consequently, loads and stores of a value might access fewer memory locations
than the value's size.

Alignment and size for host-shareable types are defined recursively in the
following table:

<table class='data'>
  <caption>
    Default alignment and size for host-shareable types<br>
  </caption>
  <thead>
    <tr><th>Host-shareable type |T|
        <th>[=AlignOf=](|T|)
        <th>[=SizeOf=](|T|)
  </thead>
  <tr><td>[=i32=], [=u32=], or [=f32=]
      <td>4
      <td>4
  <tr><td>vec2&lt;|T|&gt;
      <td>8
      <td>8
  <tr><td>vec3&lt;|T|&gt;
      <td>16
      <td>12
  <tr><td>vec4&lt;|T|&gt;
      <td>16
      <td>16
  <tr><td>mat|N|x|M| (col-major)<br>
      <p class="small">(General form)</p>
      <td>[=AlignOf=](vec|M|)
      <td>[=SizeOf=](array&lt;vec|M|, |N|&gt;)
  <tr><td>mat2x2&lt;f32&gt;
      <td>8
      <td>16
  <tr><td>mat3x2&lt;f32&gt;
      <td>8
      <td>24
  <tr><td>mat4x2&lt;f32&gt;
      <td>8
      <td>32
  <tr><td>mat2x3&lt;f32&gt;
      <td>16
      <td>32
  <tr><td>mat3x3&lt;f32&gt;
      <td>16
      <td>48
  <tr><td>mat4x3&lt;f32&gt;
      <td>16
      <td>64
  <tr><td>mat2x4&lt;f32&gt;
      <td>16
      <td>32
  <tr><td>mat3x4&lt;f32&gt;
      <td>16
      <td>48
  <tr><td>mat4x4&lt;f32&gt;
      <td>16
      <td>64
  <tr><td>struct |S|
      <td>max([=AlignOf=](S, M<sub>1</sub>), ... , [=AlignOf=](S, M<sub>n</sub>))<br>
      <td>[=roundUp=]([=AlignOf=](|S|), [=OffsetOf=](|S|, |L|) + [=SizeOf=](|S|, |L|))<br><br>
          Where |L| is the last member of the structure
  <tr><td>array<|E|, |N|><br>
      <p class="small">(Implicit stride)</p>
      <td>[=AlignOf=](|E|)
      <td>|N| * [=roundUp=]([=AlignOf=](|E|), [=SizeOf=](|E|))
  <tr><td>array<|E|><br>
      <p class="small">(Implicit stride)</p>
      <td>[=AlignOf=](|E|)
      <td>N<sub>runtime</sub> * [=roundUp=]([=AlignOf=](|E|), [=SizeOf=](|E|))<br><br>
          Where N<sub>runtime</sub> is the runtime-determined number of elements of |T|
  <tr><td>[[[=stride=](|Q|)]]<br> array<|E|, |N|>
      <td>[=AlignOf=](|E|)
      <td>|N| * |Q|
  <tr><td>[[[=stride=](|Q|)]]<br> array<|E|>
      <td>[=AlignOf=](|E|)
      <td>N<sub>runtime</sub> * |Q|
  <tr><td>atomic<|T|>
      <td>[=AlignOf=](|T|)
      <td>[=SizeOf=](|T|)
</table>


#### Structure Layout Rules ####  {#structure-layout-rules}

Each structure member has a default size and alignment value. These values are
used to calculate each member's byte offset from the start of the structure.

Structure members will use their type's size and alignment, unless the
structure member is explicitly annotated with [=attribute/size=] and / or
[=attribute/align=].  decorations, in which case those member decorations take
precedence.

The first structure member always has a zero byte offset from the start of the
structure.

Subsequent members have the following byte offset from the start of the structure:
<p algorithm="structure member offset">
  [=OffsetOf=](|S|, M<sub>N</sub>) = [=roundUp=]([=AlignOf=](|S|, M<sub>N</sub>), [=OffsetOf=](|S|, M<sub>N-1</sub>) + [=SizeOf=](|S|, M<sub>N-1</sub>)<br>
  Where M<sub>N</sub> is the current member and M<sub>N-1</sub> is the previous member
</p>

Structure members must not overlap. If a structure member is decorated with the
[=attribute/size=] attribute, the value must be at least as large as the
default size of the member's type.

The alignment of a structure is equal to the largest alignment of all of its
members:
<p algorithm="structure alignment">
  [=AlignOf=](|S|) = max([=AlignOf=](|S|, M<sub>1</sub>), ... , [=AlignOf=](|S|, M<sub>N</sub>))
</p>

The size of a structure is equal to the offset plus the size of its last member,
rounded to the next multiple of the structure's alignment:
<p algorithm="structure size">
  [=SizeOf=](|S|) = [=roundUp=]([=AlignOf=](|S|), [=OffsetOf=](|S|, |L|) + [=SizeOf=](|S|, |L|))<br>
  Where |L| is the last member of the structure
</p>

<div class='example wgsl' heading='Layout of structures using implicit member sizes, alignments and strides'>
  <xmp highlight='rust'>
    struct A {                                     //             align(8)  size(24)
        u : f32;                                   // offset(0)   align(4)  size(4)
        v : f32;                                   // offset(4)   align(4)  size(4)
        w : vec2<f32>;                             // offset(8)   align(8)  size(8)
        x : f32;                                   // offset(16)  align(4)  size(4)
        // -- implicit struct size padding --      // offset(20)            size(4)
    };

    [[block]] struct B {                           //             align(16) size(160)
        a : vec2<f32>;                             // offset(0)   align(8)  size(8)
        // -- implicit member alignment padding -- // offset(8)             size(8)
        b : vec3<f32>;                             // offset(16)  align(16) size(12)
        c : f32;                                   // offset(28)  align(4)  size(4)
        d : f32;                                   // offset(32)  align(4)  size(4)
        // -- implicit member alignment padding -- // offset(36)            size(12)
        e : A;                                     // offset(40)  align(8)  size(24)
        f : vec3<f32>;                             // offset(64)  align(16) size(12)
        // -- implicit member alignment padding -- // offset(76)            size(4)
        g : array<A, 3>;                           // offset(80)  align(8)  size(72) stride(24)
        h : i32;                                   // offset(152) align(4)  size(4)
        // -- implicit struct size padding --      // offset(156)           size(4)
    };

    [[group(0), binding(0)]]
    var<storage> storage_buffer : [[access(read_write)]] B;
  </xmp>
</div>

<div class='example wgsl' heading='Layout of structures with explicit member sizes, alignments and strides'>
  <xmp highlight='rust'>
    struct A {                                     //             align(8)  size(32)
        u : f32;                                   // offset(0)   align(4)  size(4)
        v : f32;                                   // offset(4)   align(4)  size(4)
        w : vec2<f32>;                             // offset(8)   align(8)  size(8)
       [[size(16)]] x: f32;                        // offset(16)  align(4)  size(16)
    };

    [[block]] struct B {                           //             align(16) size(208)
        a : vec2<f32>;                             // offset(0)   align(8)  size(8)
        // -- implicit member alignment padding -- // offset(8)             size(8)
        b : vec3<f32>;                             // offset(16)  align(16) size(12)
        c : f32;                                   // offset(28)  align(4)  size(4)
        d : f32;                                   // offset(32)  align(4)  size(4)
        // -- implicit member alignment padding -- // offset(36)            size(12)
        [[align(16)]] e : A;                       // offset(48)  align(16) size(32)
        f : vec3<f32>;                             // offset(80)  align(16) size(12)
        // -- implicit member alignment padding -- // offset(92)            size(4)
        g : [[stride(32)]] array<A, 3>;            // offset(96)  align(8)  size(96)
        h : i32;                                   // offset(192) align(4)  size(4)
        // -- implicit struct size padding --      // offset(196)           size(12)
    };

    [[group(0), binding(0)]]
    var<uniform> uniform_buffer : B;
  </xmp>
</div>

#### Array Layout Rules ####  {#array-layout-rules}

An array element stride is the number of bytes from the start of one array
element to the start of the next element.

The first array element always has a zero byte offset from the start of the
array.

If the array type is annotated with an explicit [=stride=] decoration then this
will be used as the array stride, otherwise the array uses an implicit stride
equal to the size of the array's element type, rounded up to the alignment of
the element type:

<p algorithm="array implicit element stride">
  [=StrideOf=](array<|T|[, |N|]>) = [=roundUp=]([=AlignOf=](T), [=SizeOf=](T))
</p>

In all cases, the array stride must be a multiple of the element alignment.

<div class='example wgsl' heading='Implicit / explicit array strides'>
  <xmp highlight='rust'>
    // Array with an implicit element stride of 16 bytes
    var implicit_stride : array<vec3<f32>, 8>;

    // Array with an explicit element stride of 32 bytes
    var explicit_stride : [[stride(32)]] array<vec3<f32>, 8>;
  </xmp>
</div>

Arrays decorated with the [=stride=] attribute must have a stride that is at
least the size of the element type, and be a multiple of the element type's
alignment value.

The array size is equal to the element stride multiplied by the number of
elements:
<p algorithm="array stride">
  [=SizeOf=](array<|T|, |N|>) = [=StrideOf=](array<|T|, |N|>) &times; |N|<br>
  [=SizeOf=](array<|T|>) = [=StrideOf=](array<|T|>) &times; N<sub>runtime</sub>
</p>

The array alignment is equal to the element alignment:
<p algorithm="array alignment">
  [=AlignOf=](array<|T|[, N]>) = [=AlignOf=](|T|)
</p>

For example, the layout for a `[[stride(S)]] array<T, 3>` type is equivalent to
the following structure:

<div class='example wgsl global-scope' heading='Structure equivalent of a three element array'>
  <xmp highlight='rust'>
    struct Array {
      [[size(S)]] element_0 : T;
      [[size(S)]] element_1 : T;
      [[size(S)]] element_2 : T;
    };
  </xmp>
</div>

#### Internal Layout of Values ####  {#internal-value-layout}

This section describes how the internals of a value are placed in the byte locations
of a buffer, given an assumed placement of the overall value.
These layouts depend on the value's type, the [=attribute/stride=] attribute on
array types, and the [=attribute/align=] and [=attribute/size=] attributes on
structure type members.

The data will appear identically regardless of storage class.

When a value |V| of type [=u32=] or [=i32=] is placed at byte offset |k| of a
host-shared buffer, then:
   * Byte |k| contains bits 0 through 7 of |V|
   * Byte |k|+1 contains bits 8 through 15 of |V|
   * Byte |k|+2 contains bits 16 through 23 of |V|
   * Byte |k|+3 contains bits 24 through 31 of |V|

Note: Recall that [=i32=] uses twos-complement representation, so the sign bit
is in bit position 31.

A value |V| of type [=f32=] is represented in IEEE 754 binary32 format.
It has one sign bit, 8 exponent bits, and 23 fraction bits.
When |V| is placed at byte offset |k| of host-shared buffer, then:
   * Byte |k| contains bits 0 through 7 of the fraction.
   * Byte |k|+1 contains bits 8 through 15 of the fraction.
   * Bits 0 through 6 of byte |k|+2 contain bits 16 through 23 of the fraction.
   * Bit 7 of byte |k|+2 contains bit 0 bit of the exponent.
   * Bits 0 through 6 of byte |k|+3 contain bits 1 through 7 of the exponent.
   * Bit 7 of byte |k|+3 contains the sign bit.

Note: The above rules imply that numeric values in host-shared buffers
are stored in little-endian format.

When a value |V| of vector type vec|N|&lt;|T|&gt; is placed at
byte offset |k| of a host-shared buffer, then:
   * |V|.x is placed at byte offset |k|
   * |V|.y is placed at byte offset |k|+4
   * If |N| &ge; 3, then |V|.z is placed at byte offset |k|+8
   * If |N| &ge; 4, then |V|.w is placed at byte offset |k|+12

When a matrix value |M| is placed at byte offset |k| of a host-shared memory buffer, then:
   * If |M| has 2 rows, then:
      * Column vector |i| of |M| is placed at byte offset |k| + 8 &times; |i|
   * If |M| has 3 or 4 rows, then:
      * Column vector |i| of |M| is placed at byte offset |k| + 16 &times; |i|

When a value of array type |A| is placed at byte offset |k| of a host-shared memory buffer,
then:
   * Element |i| of the array is placed at byte offset |k| + |i| &times; |Stride|(|A|)

When a value of structure type |S| is placed at byte offset |k| of a host-shared memory buffer,
then:
   * The |i|'<sup>th</sup> member of the structure value is placed at byte offset |k| + [=OffsetOf=](|S|,|i|)


#### Storage Class Constraints ####  {#storage-class-constraints}

The [=storage classes/storage=] and [=storage classes/uniform=] storage classes
have different buffer layout constraints which are described in this section.

All structure and array types directly or indirectly referenced by a variable
must obey the constraints of the variable's storage class.
Violations of a storage class constraint result in a compile-time error.

In this section we define <dfn noexport>RequiredAlignOf</dfn>(|S|, |C|) as the
required alignment of host-shareable type |S| when used by storage class |C|.

<table class='data'>
  <caption>
    Alignment requirements of a host-shareable type for
    [=storage classes/storage=] and [=storage classes/uniform=] storage classes
  </caption>
  <thead>
    <tr><th>Host-shareable type |S|
        <th>[=RequiredAlignOf=](|S|, [=storage classes/storage=])
        <th>[=RequiredAlignOf=](|S|, [=storage classes/uniform=])
  </thead>
  <tr><td>[=i32=], [=u32=], or [=f32=]
      <td>[=AlignOf=](|S|)
      <td>[=AlignOf=](|S|)
  <tr><td>vec|N|&lt;`T`&gt;
      <td>[=AlignOf=](|S|)
      <td>[=AlignOf=](|S|)
  <tr algorithm="alignment of a matrix with N columns and M rows">
      <td>mat|N|x|M|&lt;f32&gt;
      <td>[=AlignOf=](|S|)
      <td>[=AlignOf=](|S|)
  <tr algorithm="alignment of an array">
      <td>array<|T|,|N|>
      <td>[=AlignOf=](|T|)
      <td>[=roundUp=](16, [=AlignOf=](|T|))
  <tr algorithm="alignment of an runtime-sized array">
      <td>array<|T|>
      <td>[=AlignOf=](|T|)
      <td>[=roundUp=](16, [=AlignOf=](|T|))
  <tr algorithm="alignment of a structure">
      <td>struct&lt;T<sub>0</sub>, ..., T<sub>N</sub>&gt;
      <td>max([=AlignOf=](T<sub>0</sub>), ..., [=AlignOf=](T<sub>N</sub>))
      <td>[=roundUp=](16, max([=AlignOf=](T<sub>0</sub>), ..., [=AlignOf=](T<sub>N</sub>)))<br>
  <tr><td>atomic<|T|>
      <td>[=AlignOf=](|T|)
      <td>[=AlignOf=](|T|)
</table>

All structure members of type |T| must have a byte offset from the start of the
structure that is a multiple of the [=RequiredAlignOf=](|T|, |C|) for the storage
class |C|:

<p algorithm="structure member minimum alignment">
    [=OffsetOf=](|S|, |M|) = |k| &times; [=RequiredAlignOf=](|T|, C)<br>
    Where |k| is a non-negative integer and |M| is a member of structure |S| with type |T|
</p>

All arrays of element type |T| must have an element [=stride=] that is a
multiple of [=RequiredAlignOf=](|T|, |C|) for the storage class |C|:

<p algorithm="array element minimum alignment">
    [=StrideOf=](array<|T|[, |N|]>) = |k| &times; [=RequiredAlignOf=](|T|, C)<br>
    Where |k| is a non-negative integer
</p>


The [=storage classes/uniform=] storage class also requires that:

* Array elements are aligned to 16 byte boundaries.

Note: When underlying the target is a Vulkan device, we assume the device does
not support the `scalarBlockLayout` feature.
Therefore, a data value must not be placed in the padding at the end of a structure or matrix,
nor in the padding at the last element of an array.
Counting such padding as part of the size allows [SHORTNAME] to capture this constraint.

## Memory View Types ## {#memory-view-types}

In addition to calculating with [=plain types|plain=] values, a [SHORTNAME] program will
also often read values from memory or write values to memory.
Operations that read or write to memory are called <dfn noexport>memory accesses</dfn>.
Each memory access is performed via a [=memory view=].

A <dfn noexport>memory view</dfn> is a set of [=memory locations=] in a particular [=storage class=],
together with an interpretation of the contents of those locations as a [SHORTNAME] [=type=].


[SHORTNAME] has two kinds of types for representing memory views:
[=reference types=] and [=pointer types=].

<table class='data'>
  <thead>
    <tr><th>Constraint<th>Type<th>Description
  </thead>
  <tr algorithm="memory reference type">
    <td>|SC| is a [=storage class=],<br>|T| is a [=storable=] type
    <td>ref&lt;|SC|,|T|&gt;
    <td>The <dfn noexport>reference type</dfn>
        identified with the set of [=memory views=] for memory locations in |SC| holding values of type |T|.<br>
        In this context |T| is known as the <dfn noexport>store type</dfn>.<br>
        Reference types are not written [SHORTNAME] progam source; instead they are used to analyze a [SHORTNAME] program.
  <tr algorithm="pointer type">
    <td>|SC| is a [=storage class=],<br>|T| is a [=storable=] type
    <td>ptr&lt;|SC|,|T|&gt;
    <td>The <dfn noexport>pointer type</dfn> 
        identified with the set of [=memory views=] for memory locations in |SC| holding values of type |T|.<br>
        In this context |T| is known as the <dfn noexport>pointee type</dfn>.<br>
        Pointer types appear in [SHORTNAME] progam source.
</table>

<div class='example wgsl' heading='Pointer type (program fragment)'>
  <xmp highlight='rust'>
    fn my_function(
      // 'ptr<function,i32>' is the type of a pointer value that references storage
      // for keeping an 'i32' value, using memory locations in the 'function' storage
      // class.  Here 'i32' is the pointee type.
      ptr_int: ptr<function,i32>,

      // 'ptr<private,array<f32,50>>' is the type of a pointer value that refers to
      // storage for keeping an array of 50 elements of type 'f32', using memory
      // locations in the 'private' storage class.
      // Here the pointee type is 'array<f32,50>'.
      ptr_array: ptr<private, array<f32, 50>>
    ) { }
  </xmp>
</div>

Reference types and pointer types are both sets of memory views:
a particular memory view is associated with a unique reference value and also a unique pointer value:

<blockquote algorithm="pointer reference correspondence">
Each pointer value |p| of type ptr&lt;|SC|,|T|&gt; corresponds to a unique reference value |r| of type ref&lt;|SC|,|T|&gt;,
and vice versa,
where |p| and |r| describe the same memory view.
</blockquote>

In [SHORTNAME] a reference value always corresponds to the memory view
for some or all of the memory locations for some variable.
This defines the <dfn noexport>originating variable</dfn> for the reference value.
A pointer value always corresponds to a reference value, and so the originating variable
of a pointer is the same as the originating variable of the corresponding reference.

Note: The originating variable is a dynamic concept.
The originating variable for a formal parameter of a function depends on the
[=call site|call sites=] for the function.
Different call sites may supply pointers into different originating variables.

References and pointers are distinguished by how they are used:

* The type of a [=variable=] is a reference type.
* The [=address-of=] operation (unary `&`) converts a reference value to its corresponding pointer value.
* The [=indirection=] operation (unary `*`) converts a pointer value to its corresponding reference value.
* A const declaration can be of pointer type, but not of reference type.
* A [=formal parameter=] can be of pointer type, but not of reference type.
* An [=assignment statement=] updates the contents of memory via a reference:
    * The left-hand side of the assignment statement must be of reference type.
    * The right-hand side of the assignment statement must evaluate to the store type of the left-hand side.
* The <dfn noexport>Load Rule</dfn>: Inside a function, a reference is automatically dereferenced (read from) to satisfy type rules:
    * In a function, when a reference expression |r| with store type |T| is used in a statement or an expression, where
    * The only potentially matching type rules require |r| to have a value of type |T|, then
    * That type rule requirement is considered to have been met, and
    * The result of evaluating |r| in that context is the value (of type |T|) stored in the memory locations
        referenced by |r| at the time of evaluation.

Defining references in this way enables simple idiomatic use of variables:

<div class='example wgsl' heading='Reference types enable simple use of variables'>
  <xmp highlight='rust'>
    [[stage(compute)]]
    fn main() {
      // 'i' has reference type ref<function,i32>
      // The memory locations for 'i' store the i32 value 0.
      var i: i32 = 0;

      // 'i + 1' can only match a type rule where the 'i' subexpression is of type i32.
      // So the expression 'i + 1' has type i32, and at evaluation, the 'i' subexpression
      // evaluates to the i32 value stored in the memory locations for 'i' at the time
      // of evaluation.
      const one: i32 = i + 1;

      // Update the value in the locations referenced by 'i' so they hold the value 2.
      i = one + 1;

      // Update the value in the locations referenced by 'i' so they hold the value 5.
      // The evaluation of the right-hand-side occurs before the assignment takes effect.
      i = i + 3;
    }
  </xmp>
</div>

<div class='example wgsl' heading='Returning a reference returns the value loaded via the reference'>
  <xmp highlight='rust'>
    var<private> age: i32;
    fn get_age() -> i32 {
      // The type of the expression in the return statement must be 'i32' since it
      // must match the declared return type of the function.
      // The 'age' expression is of type ref<private,i32>.
      // Apply the Load Rule, since the store type of the reference matches the
      // required type of the expression, and no other type rule applies.
      // The evaluation of 'age' in this context is the i32 value loaded from the
      // memory locations referenced by 'age' at the time the return statement is
      // executed.
      return age;
    }

    fn caller() {
      age = 21;
      // The copy_age constant will get the i32 value 21.
      const copy_age: i32 = get_age();
    }
  </xmp>
</div>

Defining pointers in this way enables two key use cases:

* Using a const declaration with pointer type, to form a short name for part of the contents of a variable.
* Using a formal parameter of a function to refer to the storage of a variable that is accessible to the calling function.
    * The call to such a function must supply a pointer value for that operand.
        This often requires using the unary `&` operation to get a pointer to the variable's contents.

Note: The following examples use [SHORTNAME] features explained later in this specification.

<div class='example wgsl' heading='Using a pointer as a short name for part of a variable'>
  <xmp highlight='rust'>
    struct Particle {
      position: vec3<f32>;
      velocity: vec3<f32>;
    };
    [[block]] struct System {
      active_index: i32;
      timestep: f32;
      particles: array<Particle,100>;
    };
    [[group(0), binding(0)]] var<storage> system: [[access(read_write)]] System;

    [[stage(compute)]]
    fn main() {
      // Form a pointer to a specific Particle in storage memory.
      const active_particle: ptr<storage,Particle> =
          &system.particles[system.active_index];

      const delta_position: vec3<f32> = (*active_particle).velocity * system.timestep;
      const current_position: vec3<f32>  = (*active_particle).position;
      (*active_particle).position = delta_position + current_position;
    }
  </xmp>
</div>

<div class='example wgsl' heading='Using a pointer as a formal parameter'>
  <xmp highlight='rust'>
    fn add_one(x: ptr<function,i32>) {
      // Update the locations for 'x' to contain the next higher integer value,
      // (or to wrap around to the largest negative i32 value).
      // On the left-hand side, unary '*' converts the pointer to a reference that
      // can then be assigned to.
      // On the right-hand side:
      //    - Unary '*' converts the pointer to a reference
      //    - The only matching type rule is for addition (+) and requires '*x' to
      //      have type i32, which is the store type for '*x'.  So the Load Rule
      //      applies and '*x' evaluates to the value stored in the memory for '*x'
      //      at the time of evaluation, which is the i32 value for 0.
      //    - Add 1 to 0, to produce a final value of 1 for the right-hand side.
      // Store 1 into the memory for '*x'.
      *x = *x + 1;
    }

    [[stage(compute)]]
    fn main() {
      var i: i32 = 0;

      // Modify the contents of 'i' so it will contain 1.
      // Use unary '&' to get a pointer value for 'i'.
      // This is a clear signal that the called function has access to the storage
      // for 'i', and may modify it.
      add_one(&i);
      const one: i32 = i;  // 'one' has value 1.
    }
  </xmp>
</div>

### Forming reference and pointer values ### {#forming-references-and-pointers}

A reference value is formed in one of the following ways:

* The identifer [=resolves|resolving=] to an [=in scope|in-scope=] variable *v* denotes the reference value for *v*'s storage.
    * The resolved variable is the [=originating variable=] for the reference.
* Use the [=indirection=] (unary `*`) operation on a pointer.
    * The originating variable of the result is defined as the originating variable of the pointer.
* Use a <dfn noexport>composite reference component expression</dfn>.
    In each case the originating variable of the result is defined as the originating variable of the
    original reference.
    * Given a reference with a vector store type, appending a single-letter vector access phrase
        results in a reference to the named component of the vector.
        See [[#component-reference-from-vector-reference]].
    * Given a reference with a vector store type, appending an array index access phrase
        results in a reference to the indexed component of the vector.
        See [[#component-reference-from-vector-reference]].
    * Given a reference with a matrix store type, appending an array index access phrase
        results in a reference to the indexed column vector of the matrix.
        See [[#matrix-access-expr]].
    * Given a reference with an array store type, appending an array index access phrase
        results in a reference to the indexed element of the array.
        See [[#array-access-expr]].
    * Given a reference with a structure store type, appending a member access phrase
        results in a reference to the named member of the structure.
        See [[#struct-access-expr]].

<div class='example wgsl' heading='Component reference from a composite reference'>
  <xmp highlight='rust'>
    struct S {
        age: i32;
        weight: f32;
    };
    var<private> person : S;

    fn f() {
        var uv: vec2<f32>;
        // Evaluate the left-hand side of the assignment:
        //   Evaluate 'uv.x' to yield a reference:
        //   1. First evaluate 'uv', yielding a reference to the storage for
        //      the 'uv' variable. The result has type ref<function,vec2<f32>>.
        //   2. Then apply the '.x' vector access phrase, yielding a reference to
        //      the storage for the first component of the vector pointed at by the
        //      reference value from the previous step.
        //      The result has type ref<function,f32>.
        // Evaluating the right-hand side of the assignment yields the f32 value 1.0.
        // Store the f32 value 1.0 into the storage memory locations referenced by uv.x.
        uv.x = 1.0;

        // Evaluate the left-hand side of the assignment:
        //   Evaluate 'uv[1]' to yield a reference:
        //   1. First evaluate 'uv', yielding a reference to the storage for
        //      the 'uv' variable. The result has type ref<function,vec2<f32>>.
        //   2. Then apply the '[1]' array index phrase, yielding a reference to
        //      the storage for second component of the vector referenced from
        //      the previous step.  The result has type ref<function,f32>.
        // Evaluating the right-hand side of the assignment yields the f32 value 2.0.
        // Store the f32 value 2.0 into the storage memory locations referenced by uv[1].
        uv[1] = 2.0;

        var m: mat3x2<f32>;
        // When evaluating 'm[2]':
        // 1. First evaluate 'm', yielding a reference to the storage for
        //    the 'm' variable. The result has type ref<function,mat3x2<f32>>.
        // 2. Then apply the '[2]' array index phrase, yielding a reference to
        //    the storage for the third column vector pointed at by the reference
        //    value from the previous step.
        //    Therefore the 'm[2]' expression has type ref<function,vec2<f32>>.
        // The 'const' declaration is for type vec2<f32>, so the declaration
        // statement requires the initializer to be of type vec2<f32>.
        // The Load Rule applies (because no other type rule can apply), and
        // the evaluation of the initializer yields the vec2<f32> value loaded
        // from the memory locations referenced by 'm[2]' at the time the declaration
        // is executed.
        const p_m_col2: vec2<f32> = m[2];

        var A: array<i32,5>;
        // When evaluating 'A[4]'
        // 1. First evaluate 'A', yielding a reference to the storage for
        //    the 'A' variable. The result has type ptr<function,array<i32,5>>.
        // 2. Then apply the '[4]' array index phrase, yielding a reference to
        //    the storage for the fifth element of the array referenced by
        //    the reference value from the previous step.
        //    The result value has type ref<function,i32>.
        // The const declaration requires the right-hand-side to be of type i32.
        // The Load Rule applies (because no other type rule can apply), and
        // the evaluation of the initializer yields the i32 value loaded from
        // the memory locations referenced by 'A[5]' at the time the declaration
        // is executed.
        const A_4_value: i32 = A[4];

        // When evaluating 'person.weight'
        // 1. First evaluate 'person', yielding a reference to the storage for
        //    the 'person' variable declared at module scope.
        //    The result has type ref<private,S>.
        // 2. Then apply the '.weight' member access phrase, yielding a reference to
        //    the storage for the second member of the memory referenced by
        //    the reference value from the previous step.
        //    The result has type ref<private,f32>.
        // The const declaration requires the right-hand-side to be of type f32.
        // The Load Rule applies (because no other type rule can apply), and
        // the evaluation of the initializer yields the f32 value loaded from
        // the memory locations referenced by 'person.weight' at the time the
        // declaration is executed.
        const person_weight: f32 = person.weight;
    }
  </xmp>
</div>

A pointer value is formed in one of the following ways:

* Use the [=address-of=] (unary '&') operator on a reference.
    * The originating variable of the result is defined as the originating variable of the reference.
* If a function [=formal parameter=] has pointer type, then when the function is invoked
    at runtime the uses of the formal parameter denote the pointer value
    provided to the corresponding operand at the [=call site=] in the calling function.
    * The originating variable of the formal parameter (at runtime) is defined as
        the originating variable of the pointer operand at the call site.

<div class='example wgsl' heading='Pointer from a variable'>
  <xmp highlight='rust'>
    // Declare a variable in the private storage class, for storing an f32 value.
    var<private> x: f32;

    fn f() {
        // Declare a variable in the function storage class, for storing an i32 value.
        var y: i32;

        // The name 'x' resolves to the module-scope variable 'x',
        // and has reference type ref<private,f32>.
        // Applying the unary '&' operator converts the reference to a pointer.
        const x_ptr: ptr<private,f32> = &x;

        // The name 'y' resolves to the function-scope variable 'y',
        // and has reference type ref<private,i32>.
        // Applying the unary '&' operator converts the reference to a pointer.
        const y_ptr: ptr<function,i32> = &y;

        // A new variable, distinct from the variable declared at module scope.
        var x: u32;

        // Here, the name 'x' resolves to the function-scope variable 'x' declared in
        // the previous statement, and has type ref<function,u32>.
        // Applying the unary '&' operator converts the reference to a pointer.
        const inner_x_ptr: ptr<function,u32> = &x;
    }
  </xmp>
</div>


### Comparison with references and pointers in other languages ### {#pointers-other-languages}

This section is informative, not normative.

References and pointers in [SHORTNAME] are more restricted than in other languages.
In particular:

* In [SHORTNAME] a reference can't directly be declared as an alias to another reference or variable,
    either as a variable or as a formal parameter.
* In [SHORTNAME] pointers and references are not [=storable=].
    That is, the content of a [SHORTNAME] variable may not contain a pointer or a reference.
* In [SHORTNAME] a function must not return a pointer or reference.
* In [SHORTNAME] there is no way to convert between integer values and pointer values.
* In [SHORTNAME] there is no way to forcibly change the type of a pointer value into another pointer type.
    * A composite component reference expression is different:
        it takes a reference to a composite value and yields a reference to
        one of the components or elements inside the composite value.
        These are considered different references in [SHORTNAME], even though they may
        have the same machine address at a lower level of implementation abstraction.
* In [SHORTNAME] there is no way to forcibly change the type of a reference value into another reference type.
* In [SHORTNAME] there is no way to allocate new storage from a "heap".
* In [SHORTNAME] there is no way to explicitly destroy a variable.
    The storage for a [SHORTNAME] variable becomes inaccessible only when the variable goes out of scope.

Note: From the above rules, it is not possible to form a "dangling" pointer,
i.e. a pointer that does not reference the storage for a valid (or "live")
originating variable.

## Texture and Sampler Types ## {#texture-types}

A <dfn noexport>texel</dfn> is a scalar or vector used as the smallest independently accessible element of a [=texture=].
The word *texel* is short for *texture element*.

A <dfn noexport>texture</dfn> is a collection of texels supporting special operations useful for rendering.
In [SHORTNAME], those operations are invoked via texture builtin functions.
See [[#texture-builtin-functions]] for a complete list.

A [SHORTNAME] texture corresponds to a [[WebGPU#gputexture|WebGPU GPUTexture]].

A texture is either arrayed, or non-arrayed:

* A <dfn noexport>non-arrayed texture</dfn> is a grid of texels. Each texel has a unique grid coordinate.
* An <dfn noexport>arrayed texture</dfn> is a homegeneous array of grids of texels.
    In an arrayed texture, each texel is identified with its unique combination of array index and grid coordinate.

A texture has the following features:

: texel format
:: The data in each texel. See [[#texel-formats]]
:  dimensionality
:: The number of dimensions in the grid coordinates, and how the coordinates are interpreted.
    The number of dimensions is 1, 2, or 3.
    In some cases the third coordinate is decomposed so as to specify a cube face and a layer index.
: size
:: The extent of grid coordinates along each dimension
: mipmap levels
:: The mipmap level count is at least 1 for sampled textures, and equal to 1 for storage textures.<br>
    Mip level 0 contains a full size version of the texture.
    Each successive mip level contains a filtered version of the previous mip level
    at half the size (within rounding) of the previous mip level.<br>
    When sampling a texture, an explicit or implicitly-computed level-of-detail is used
    to select the mip levels from which to read texel data.  These are then combined via
    filtering to produce the sampled value.
: arrayed
:: whether the texture is arrayed
: <dfn noexport>array size</dfn>
:: the number of homogeneous grids, if the texture is arrayed

A texture's representation is typically optimized for rendering operations.
To achieve this, many details are hidden from the programmer, including data layouts, data types, and
internal operations that cannot be expressed directly in the shader language.

As a consequence, a shader does not have direct access to the texel storage within a texture variable.
Instead, use texture builtin functions as follows:

* Within the shader:
    * Declare a module-scope variable in the [=storage classes/handle=] storage class,
        where the [=store type=] is one of the texture types described in later sections.
    * Inside a function, call one of the texture builtin functions, and provide
        the texture variable as the first parameter.
* When constructing the WebGPU pipeline, the texture variable's store type and binding
    must be compatible with the corresponding bind group layout entry.

In this way, the set of supported operations for a texture type
is determined by the availability of texture builtin functions accepting that texture type
as the first parameter.

### Texel formats ### {#texel-formats}

In [SHORTNAME], certain texture types are parameterized by texel format.

A <dfn noexport>texel format</dfn> is characterized by:

: <dfn noexport>channels</dfn>
:: Each channel contains a scalar.
    A texel format has up to four channels: `r`, `g`, `b`, and `a`,
    normally corresponding to the concepts of red, green, blue, and alpha channels.
: <dfn noexport>channel format</dfn>
:: The number of bits in the channel, and how those bits are interpreted.

Each texel format in [SHORTNAME] corresponds to a [[WebGPU#enumdef-gputextureformat|WebGPU GPUTextureFormat]]
with the same name.

Only certain texel formats are used in [SHORTNAME] source code.
The channel formats used to define those texel formats are listed in the
<dfn dfn>Channel Formats</dfn> table.
The last column specfies the conversion from the stored channel bits to the value used in the shader.
This is also known as the <dfn noexport>channel transfer function</dfn>, or CTF.

<table class='data'>
  <caption>Channel Formats</caption>
  <thead>
    <tr><th>Channel format
        <th>Number of stored bits
        <th>Interpetation of stored bits
        <th>Shader type<td style="width:25%">Shader value
(Channel Transfer Function)
  </thead>
  <tr><td>8unorm<td>8<td>unsigned integer |v| &isinv; {0,...,255}<td>f32<td> |v| &div; 255
  <tr><td>8snorm<td>8<td>signed integer |v| &isinv; {-128,...,127}<td>f32<td> max(-1, |v| &div; 127)
  <tr><td>8uint<td>8<td>unsigned integer |v| &isinv; {0,...,255}<td>u32<td> |v| &div; 255
  <tr><td>8sint<td>8<td>signed integer |v| &isinv; {-128,...,127}<td>i32<td> max(-1, |v| &div; 127)
  <tr><td>16uint<td>16<td>unsigned integer |v| &isinv; {0,...,65535}<td>u32<td> |v|
  <tr><td>16sint<td>16<td>signed integer |v| &isinv; {-32768,...,32767}<td>i32<td> |v|
  <tr><td>16float<td>16<td>IEEE 754 16-bit floating point value |v|, with 1 sign bit, 5 exponent bits, 10 mantissa bits<td>f32<td>|v|
  <tr><td>32uint<td>32<td>32-bit unsigned integer value |v|<td>u32<td>|v|
  <tr><td>32sint<td>32<td>32-bit signed integer value |v|<td>i32<td>|v|
  <tr><td>32float<td>32<td>IEEE 754 32-bit floating point value |v|<td>f32<td>|v|
</table>

The texel formats listed in the
<dfn dfn lt="storage-texel-formats">Texel Formats for Storage Textures</dfn> table
correspond to the [[WebGPU#plain-color-formats|WebGPU plain color formats]]
which support the [[WebGPU#dom-gputextureusage-storage|WebGPU STORAGE]] usage.
These texel formats are used to parameterize the storage texture types defined
in [[#texture-storage]].

When the texel format does not have all four channels, then:

* When reading the texel:
    * If the texel format has no green channel, then the second component of the shader value is 0.
    * If the texel format has no blue channel, then the third component of the shader value is 0.
    * If the texel format has no alpha channel, then the fourth component of the shader value is 1.
* When writing the texel, shader value components for missing channels are ignored.

The last column in the table below uses the format-specific
[=channel transfer function=] from the [=channel formats=] table.

<table class='data'>
  <caption>Texel Formats for Storage Textures</caption>
  <thead>
    <tr><th>Texel format
        <th>Channel format
        <th>Channels in memory order
        <th style="width:50%">Corresponding shader value
  </thead>
  <tr><td>rgba8unorm<td>8unorm<td>r, g, b, a<td>vec4&lt;f32&gt;(CTF(r), CTF(g), CTF(b), CTF(a))
  <tr><td>rgba8snorm<td>8snorm<td>r, g, b, a<td>vec4&lt;f32&gt;(CTF(r), CTF(g), CTF(b), CTF(a))
  <tr><td>rgba8uint<td>8uint<td>r, g, b, a<td>vec4&lt;u32&gt;(CTF(r), CTF(g), CTF(b), CTF(a))
  <tr><td>rgba8sint<td>8sint<td>r, g, b, a<td>vec4&lt;i32&gt;(CTF(r), CTF(g), CTF(b), CTF(a))
  <tr><td>rgba16uint<td>16uint<td>r, g, b, a<td>vec4&lt;u32&gt;(CTF(r), CTF(g), CTF(b), CTF(a))
  <tr><td>rgba16sint<td>16sint<td>r, g, b, a<td>vec4&lt;i32&gt;(CTF(r), CTF(g), CTF(b), CTF(a))
  <tr><td>rgba16float<td>16float<td>r, g, b, a<td>vec4&lt;f32&gt;(CTF(r), CTF(g), CTF(b), CTF(a))
  <tr><td>r32uint<td>32uint<td>r<td>vec4&lt;u32&gt;(CTF(r), 0u, 0u, 1u)
  <tr><td>r32sint<td>32sint<td>r<td>vec4&lt;i32&gt;(CTF(r), 0, 0, 1)
  <tr><td>r32float<td>32float<td>r<td>vec4&lt;f32&gt;(CTF(r), 0.0, 0.0, 1.0)
  <tr><td>rg32uint<td>32uint<td>r, g<td>vec4&lt;u32&gt;(CTF(r), CTF(g), 0.0, 1.0)
  <tr><td>rg32sint<td>32sint<td>r, g<td>vec4&lt;i32&gt;(CTF(r), CTF(g), 0.0, 1.0)
  <tr><td>rg32float<td>32float<td>r, g<td>vec4&lt;f32&gt;(CTF(r), CTF(g), 0.0, 1.0)
  <tr><td>rgba32uint<td>32uint<td>r, g, b, a<td>vec4&lt;u32&gt;(CTF(r), CTF(g), CTF(b), CTF(a))
  <tr><td>rgba32sint<td>32sint<td>r, g, b, a<td>vec4&lt;i32&gt;(CTF(r), CTF(g), CTF(b), CTF(a))
  <tr><td>rgba32float<td>32float<td>r, g, b, a<td>vec4&lt;f32&gt;(CTF(r), CTF(g), CTF(b), CTF(a))
</table>

The following table lists the correspondence between WGSL texel formats and
SPIR-V [=image formats=].

<table class='data'>
  <caption>Mapping texel formats to SPIR-V</caption>
  <thead>
    <tr><th>Texel format
        <th>SPIR-V Image Format
        <th>SPIR-V Enabling Capability
  </thead>
  <tr><td>rgba8unorm<td>Rgba8<td>Shader
  <tr><td>rgba8snorm<td>Rgba8Snorm<td>Shader
  <tr><td>rgba8uint<td>Rgba8ui<td>Shader
  <tr><td>rgba8sint<td>Rgba8i<td>Shader
  <tr><td>rgba16uint<td>Rgba16ui<td>Shader
  <tr><td>rgba16sint<td>Rgba16i<td>Shader
  <tr><td>rgba16float<td>Rgba16f<td>Shader
  <tr><td>r32uint<td>R32ui<td>Shader
  <tr><td>r32sint<td>R32i<td>Shader
  <tr><td>r32float<td>R32f<td>Shader
  <tr><td>rg32uint<td>Rg32ui<td>StorageImageExtendedFormats
  <tr><td>rg32sint<td>Rg32i<td>StorageImageExtendedFormats
  <tr><td>rg32float<td>Rg32f<td>StorageImageExtendedFormats
  <tr><td>rgba32uint<td>Rgba32ui<td>Shader
  <tr><td>rgba32sint<td>Rgba32i<td>Shader
  <tr><td>rgba32float<td>Rgba32f<td>Shader
</table>

### Sampled Texture Types ### {#sampled-texture-type}

<pre class='def'>
`texture_1d<type>`
  %1 = OpTypeImage %type 1D 0 0 0 1 Unknown

`texture_2d<type>`
  %1 = OpTypeImage %type 2D 0 0 0 1 Unknown

`texture_2d_array<type>`
  %1 = OpTypeImage %type 2D 0 1 0 1 Unknown

`texture_3d<type>`
  %1 = OpTypeImage %type 3D 0 0 0 1 Unknown

`texture_cube<type>`
  %1 = OpTypeImage %type Cube 0 0 0 1 Unknown

`texture_cube_array<type>`
  %1 = OpTypeImage %type Cube 0 1 0 1 Unknown
</pre>
* type must be `f32`, `i32` or `u32`
* The parameterized type for the images is the type after conversion from sampling.
    E.g. you can have an image with texels with 8bit unorm components, but when you sample
    them you get a 32-bit float result (or vec-of-f32).

### Multisampled Texture Types ### {#multisampled-texture-type}

<pre class='def'>
`texture_multisampled_2d<type>`
  %1 = OpTypeImage %type 2D 0 0 1 1 Unknown
</pre>
* type must be `f32`, `i32` or `u32`

### Storage Texture Types ### {#texture-storage}

A <dfn noexport>read-only storage texture</dfn> supports reading a single texel without the use of a sampler,
with automatic conversion of the stored texel value to a usable shader value. A <dfn noexport>write-only storage
texture</dfn> supports writing a single texel, with automatic conversion
of the shader value to a stored texel value.
See [[#texture-builtin-functions]].

A storage texture type must be parameterized by one of the
[=storage-texel-format|texel formats for storage textures=].
The texel format determines the conversion function as specified in [[#texel-formats]].

For a write-only storage texture the *inverse* of the conversion function is used to convert the shader value to
the stored texel.

TODO(dneto): Move description of the conversion to the builtin function that actually does the reading.

<pre class='def'>
`texture_storage_1d<texel_format>`
  // %1 = OpTypeImage sampled_type 1D 0 0 0 2 image_format

`texture_storage_2d<texel_format>`
  // %1 = OpTypeImage sampled_type 2D 0 0 0 2 image_format

`texture_storage_2d_array<texel_format>`
  // %1 = OpTypeImage sampled_type 2D 0 1 0 2 image_format

`texture_storage_3d<texel_format>`
  // %1 = OpTypeImage sampled_type 3D 0 0 0 2 texel_format
</pre>

In the SPIR-V mapping:
* The *Image Format* parameter of the image type declaration is
    as specified by the SPIR-V texel format correspondence table in [[#texel-formats]].
* The *Sampled Type* parameter of the image type declaration is
    the SPIR-V scalar type corresponding to the channel format for the texel format.

When mapping to SPIR-V, a read-only storage texture variable must have a `NonWritable` decoration and
a write-only storage texture variable must have a `NonReadable` decoration.

For example:

<div class='example wgsl global-scope' heading='Mapping a readable texture_storage_1d variable to SPIR-V'>
  <xmp>
      var tbuf : [[access(read)]] texture_storage_1d<rgba8unorm>;

      // Maps to the following SPIR-V:
      //  OpDecorate %tbuf NonWritable
      //  ...
      //  %float = OpTypeFloat 32
      //  %image_type = OpTypeImage %float 1D 0 0 0 2 Rgba8
      //  %image_ptr_type = OpTypePointer UniformConstant %image_type
      //  %tbuf = OpVariable %image_ptr_type UniformConstant
  </xmp>
</div>

<div class='example wgsl global-scope' heading='Mapping a writable texture_storage_1d variable to SPIR-V'>
  <xmp>
      var tbuf : [[access(write)]] texture_storage_1d<rgba8unorm>;

      // Maps to the following SPIR-V:
      //  OpDecorate %tbuf NonReadable
      //  ...
      //  %float = OpTypeFloat 32
      //  %image_type = OpTypeImage %float 1D 0 0 0 2 Rgba8
      //  %image_ptr_type = OpTypePointer UniformConstant %image_type
      //  %tbuf = OpVariable %image_ptr_type UniformConstant
  </xmp>
</div>

### Depth Texture Types ### {#texture-depth}
<pre class='def'>
`texture_depth_2d`
  %1 = OpTypeImage %f32 2D 1 0 0 1 Unknown

`texture_depth_2d_array`
  %1 = OpTypeImage %f32 2D 1 1 0 1 Unknown

`texture_depth_cube`
  %1 = OpTypeImage %f32 Cube 1 0 0 1 Unknown

`texture_depth_cube_array`
  %1 = OpTypeImage %f32 Cube 1 1 0 1 Unknown
</pre>

### Sampler Type ### {#sampler-type}

A <dfn>sampler</dfn> mediates access to a sampled texture or a depth texture, by performing a combination of:
* coordinate transformation.
* optionally modifying mip-level selection.
* for a sampled texture, optionally filtering retrieved texel values.
* for a depth texture, determinining the comparison function applied to the retrieved texel.

<table class='data'>
  <thead>
    <tr><th>Type<th>Description
  </thead>
  <tr algorithmm="sampler type">
    <td>sampler
    <td>Sampler. Mediates access to a sampled texture.</td>
  <tr algorithmm="comparisong sampler type">
    <td>sampler_comparison
    <td>Comparison sampler.
        Mediates access to a depth texture.</td>
</table>

Samplers are parameterized when created in the WebGPU API.
They cannot be modified by a [SHORTNAME] program.

Samplers can only be used by the [[#texture-builtin-functions|texture builtin functions]].

<pre class='def'>
sampler
  OpTypeSampler

sampler_comparison
  OpTypeSampler
</pre>

### Texture Types Grammar ### {#texture-types-grammar}
TODO: Add texture usage validation rules.

<pre class='def'>
texture_sampler_types
  : sampler_type
  | depth_texture_type
  | sampled_texture_type LESS_THAN type_decl GREATER_THAN
  | multisampled_texture_type LESS_THAN type_decl GREATER_THAN
  | storage_texture_type LESS_THAN texel_format GREATER_THAN

sampler_type
  : SAMPLER
  | SAMPLER_COMPARISON

sampled_texture_type
  : TEXTURE_1D
  | TEXTURE_2D
  | TEXTURE_2D_ARRAY
  | TEXTURE_3D
  | TEXTURE_CUBE
  | TEXTURE_CUBE_ARRAY

multisampled_texture_type
  : TEXTURE_MULTISAMPLED_2D

storage_texture_type
  : TEXTURE_STORAGE_1D
  | TEXTURE_STORAGE_2D
  | TEXTURE_STORAGE_2D_ARRAY
  | TEXTURE_STORAGE_3D

depth_texture_type
  : TEXTURE_DEPTH_2D
  | TEXTURE_DEPTH_2D_ARRAY
  | TEXTURE_DEPTH_CUBE
  | TEXTURE_DEPTH_CUBE_ARRAY

texel_format
  : R8UNORM
     R8  -- Capability: StorageImageExtendedFormats
  | R8SNORM
     R8Snorm  -- Capability: StorageImageExtendedFormats
  | R8UINT
     R8ui  -- Capability: StorageImageExtendedFormats
  | R8SINT
     R8i  -- Capability: StorageImageExtendedFormats
  | R16UINT
     R16ui  -- Capability: StorageImageExtendedFormats
  | R16SINT
     R16i  -- Capability: StorageImageExtendedFormats
  | R16FLOAT
     R16f  -- Capability: StorageImageExtendedFormats
  | RG8UNORM
     Rg8  -- Capability: StorageImageExtendedFormats
  | RG8SNORM
     Rg8Snorm  -- Capability: StorageImageExtendedFormats
  | RG8UINT
     Rg8ui  -- Capability: StorageImageExtendedFormats
  | RG8SINT
     Rg8i  -- Capability: StorageImageExtendedFormats
  | R32UINT
     R32ui
  | R32SINT
     R32i
  | R32FLOAT
     R32f
  | RG16UINT
     Rg16ui  -- Capability: StorageImageExtendedFormats
  | RG16SINT
     Rg16i  -- Capability: StorageImageExtendedFormats
  | RG16FLOAT
     Rg16f  -- Capability: StorageImageExtendedFormats
  | RGBA8UNORM
     Rgba8
  | RGBA8UNORM-SRGB
     ???
  | RGBA8SNORM
     Rgba8Snorm
  | RGBA8UINT
     Rgba8ui
  | RGBA8SINT
     Rgba8i
  | BGRA8UNORM
     Rgba8  ???
  | BGRA8UNORM-SRGB
     ???
  | RGB10A2UNORM
     Rgb10A2  -- Capability: StorageImageExtendedFormats
  | RG11B10FLOAT
     R11fG11fB10f  -- Capability: StorageImageExtendedFormats
  | RG32UINT
     Rg32ui  -- Capability: StorageImageExtendedFormats
  | RG32SINT
     Rg32i  -- Capability: StorageImageExtendedFormats
  | RG32FLOAT
     Rg32f  -- Capability: StorageImageExtendedFormats
  | RGBA16UINT
     Rgba16ui
  | RGBA16SINT
     Rgba16i
  | RGBA16FLOAT
     Rgba16f
  | RGBA32UINT
     Rgba32ui
  | RGBA32SINT
     Rgba32i
  | RGBA32FLOAT
     Rgba32f

</pre>

<<<<<<< HEAD
## Atomic Types ## {#atomic-types}

An <dfn noexport>atomic type</dfn> encapsulates a [=scalar=] type such that:
* atomic objects provide certain guarantees to concurrent observers, and
* the only valid operations on atomic objects are the [[#atomic-builtin-functions|atomic builtin functions]].

<table class='data'>
  <thead>
    <tr><th>Type<th>Description
  </thead>
  <tr algorithm="atomic type"><td>atomic&lt;|T|&gt;
    <td>Atomic of type |T|. |T| must be either [=u32=] or [=i32=].
</table>

Atomic types may only be instantiated by variables in the [=storage
classes/workgroup=] storage class or `read_write` [=attribute/access=] variables in the
[=storage classes/storage=] storage class.

An <dfn noexport>atomic modification</dfn> is any operation on an atomic object which sets the content of the object.
The operation counts as a modification even if the new value is the same as the object's existing value.

In [SHORTNAME], atomic modifications are mutually ordered, for each object.
That is, during execution of a shader stage, for each atomic object *A*, all
agents observe the same order of modification operations applied to *A*.
The ordering for distinct atomic objects may not be related in any way; no
causality is implied.
Note that variables in [=storage classes/workgroup=] storage are shared within a
[=compute shader stage/workgroup=], but are not shared between different
workgroups.

TODO: Add links the eventual memory model descriptions.

<div class='example storage atomic' heading='Mapping atomics in a storage variable to SPIR-V'>
  <xmp>
    [[block]] struct S {
      a : atomic<i32>;
      b : atomic<u32>;
    };
    
    [[group(0), binding(0)]]
    var<storage> x : [[access(read_write)]] S;
    
    // Maps to the following SPIR-V:
    // - When atomic types are members of a struct, the Volatile decoration
    //   is annotated on the member.
    // OpDecorate %S Block
    // OpMemberDecorate %S 0 Volatile
    // OpMemberDecorate %S 1 Volatile
    // ...
    // %i32 = OpTypeInt 32 1
    // %u32 = OpTypeInt 32 0
    // %S = OpTypeStruct %i32 %u32
    // %ptr_storage_S = OpTypePointer StorageBuffer %S
    // %x = OpVariable %ptr_storage_S StorageBuffer
  </xmp>
</div>

<div class='example workgroup atomic' heading='Mapping atomics in a workgroup variable to SPIR-V'>
  <xmp>
    var<workgroup> x : atomic<u32>;
    
    // Maps to the following SPIR-V:
    // - When atomic types are directly instantiated by a variable,  the Volatile
    //   decoration is annotated on the OpVariable.
    // OpDecorate %x Volatile
    // ...
    // %u32 = OpTypeInt 32 0
    // %ptr_workgroup_u32 = OpTypePointer Workgroup %S
    // %x = OpVariable %ptr_workgroup_u32 Workgroup
  </xmp>
</div>

=======
>>>>>>> 5b38971b
## Type Aliases TODO ## {#type-aliases}

<pre class='def'>
type_alias
  : TYPE IDENT EQUAL type_decl
</pre>

<div class='example wgsl global-scope' heading='Type Alias'>
  <xmp>
    type Arr = array<i32, 5>;

    type RTArr = [[stride(16)]] array<vec4<f32>>;
  </xmp>
</div>

## Type Declaration Grammar ## {#type-declarations}

<pre class='def'>
type_decl
  : IDENT
  | BOOL
  | FLOAT32
  | INT32
  | UINT32
  | VEC2 LESS_THAN type_decl GREATER_THAN
  | VEC3 LESS_THAN type_decl GREATER_THAN
  | VEC4 LESS_THAN type_decl GREATER_THAN
  | POINTER LESS_THAN storage_class COMMA type_decl GREATER_THAN
  | attribute_list* ARRAY LESS_THAN type_decl (COMMA INT_LITERAL)? GREATER_THAN
  | MAT2x2 LESS_THAN type_decl GREATER_THAN
  | MAT2x3 LESS_THAN type_decl GREATER_THAN
  | MAT2x4 LESS_THAN type_decl GREATER_THAN
  | MAT3x2 LESS_THAN type_decl GREATER_THAN
  | MAT3x3 LESS_THAN type_decl GREATER_THAN
  | MAT3x4 LESS_THAN type_decl GREATER_THAN
  | MAT4x2 LESS_THAN type_decl GREATER_THAN
  | MAT4x3 LESS_THAN type_decl GREATER_THAN
  | MAT4x4 LESS_THAN type_decl GREATER_THAN
  | texture_sampler_types
</pre>

When the type declaration is an identifer, then the expression must be in scope of a
declaration of the identifier as a type alias or structure type.

<div class='example' heading="Type Declarations">
  <xmp>
    identifier
      Allows to specify types created by the type command

    bool
       %1 = OpTypeBool

    f32
       %2 = OpTypeFloat 32

    i32
       %3 = OpTypeInt 32 1

    u32
       %4 = OpTypeInt 32 0

    vec2<f32>
        %7 = OpTypeVector %float 2

    array<f32, 4>
       %uint_4 = OpConstant %uint 4
            %9 = OpTypeArray %float %uint_4

    [[stride(32)]] array<f32, 4>
                 OpDecorate %9 ArrayStride 32
       %uint_4 = OpConstant %uint 4
            %9 = OpTypeArray %float %uint_4

    array<f32>
       %rtarr = OpTypeRuntimeArray %float

    mat2x3<f32>
       %vec = OpTypeVector %float 3
         %6 = OpTypeMatrix %vec 2
  </xmp>
</div>

<div class='example wgsl global-scope' heading='Access qualifier'>
  <xmp>
    // Storage buffers
    [[group(0), binding(0)]]
    var<storage> buf1 : [[access(read)]] Buffer;       // Can read, cannot write.
    [[group(0), binding(1)]
    var<storage> buf2 : [[access(read_write)]] Buffer; // Can both read and write

    // Uniform buffer. Always read-only, and has more restrictive layout rules.
    struct ParamsTable {};
    [[group(0), binding(2)]]
    var<uniform> params : ParamsTable;
  </xmp>
</div>

# `var` and `let` # {#var-and-let}

A <dfn noexport>let declaration</dfn> specifies a name for a value.
Once the value for a let-declaration is computed, it is immutable.
When an identifier use [=resolves=] to a let-declaration, the identifier denotes that value.

When a `let` identifier is declared without an explicitly specified type,
e.g. `let foo = 4`, the type is automatically inferred from the expression to the right of the equals token (`=`).
When the type is specified, e.g `let foo: i32 = 4`, the initializer expression must evaluate to that type.

Some rules about `let`-declarations depend on where the declaration appears.
See [[#module-constants]] and [[#function-scope-variables]].

<div class='example let declaration at module-scope' heading='let-declared constants at module scope'>
  <xmp highlight='rust'>
    // 'blockSize' denotes the i32 value 1024.
    let blockSize: i32 = 1024;

    // 'row_size' denotes the u32 value 16u.  The type is inferred.
    let row_size = 16u;
  </xmp>
</div>

A <dfn dfn noexport>variable</dfn> is a named reference to storage that can contain a value of a
particular [=storable=] type.

Two types are associated with a variable: its [=store type=] (the type of value
that may be placed in the referenced storage) and its [=reference type=] (the type
of the variable itself).
If a variable has store type *T* and [=storage class=] *S*,
then its reference type is ref&lt;*S*,*T*&gt;.

A <dfn dfn noexport>variable declaration</dfn>:

* Determines the variable’s name, storage class, and store type (and hence its [=reference type=]).
* Ensures the execution environment allocates storage for a value of the store type, for the lifetime of the variable.
* Optionally have an *initializer* expression, if the variable is in the [=storage classes/private=] or [=storage classes/function=] storage classes.
    If present, the initializer expression must evaluate to the variable's store type.

When an identifier use [=resolves=] to a variable declaration,
the identifer is an expression denoting the reference [=memory view=] for the variable's storage,
and its type is the variable's reference type.
See [[#var-identifier-expr]].

See [[#module-scope-variables]] and [[#function-scope-variables]] for rules about where
a variable in a particular storage class can be declared,
and when the storage class decoration is required, optional, or forbidden.

<pre class='def'>
variable_statement
  : variable_decl
  | variable_decl EQUAL short_circuit_or_expression
  | LET (IDENT | variable_ident_decl) EQUAL short_circuit_or_expression

variable_decl
  : VAR variable_storage_decoration? variable_ident_decl

variable_ident_decl
  : IDENT COLON attribute_list* type_decl

variable_storage_decoration
  : LESS_THAN storage_class GREATER_THAN

</pre>

Variables in the [=storage classes/storage=] storage class and variables with a
[storage texture](#texture-storage) type must have an [=access=] attribute
applied to the store type.

Two variables with overlapping lifetimes will not have overlapping storage.

When a variable is created, its storage contains an initial value as follows:

* For variables in the [=storage classes/private=] or [=storage classes/function=] storage classes:
    * The zero value for the store type, if the variable declaration has no initializer.
    * Otherwise, it is the result of evaluating the initializer expression at that point in the program execution.
* For variables in other storage classes, the execution environment provides the initial value.

Consider the following snippet of WGSL:
<div class='example wsgl function-scope' heading='Variable initial values'>
  <xmp highlight='rust'>
    var i: i32;         // Initial value is 0.  Not recommended style.
    loop {
      var twice: i32 = 2 * i;   // Re-evaluated each iteration.
      i = i + 1;
      break if (i == 5);
    }
  </xmp>
</div>
The loop body will execute five times.
Variable `i` will take on values 0, 1, 2, 3, 4, 5, and variable `twice` will take on values 0, 2, 4, 6, 8.

Consider the following snippet of WGSL:
<div class='example wsgl function-scope' heading='Reading a variable multiple times'>
  <xmp highlight='rust'>
    var x : f32 = 1.0;
    let y = x * x + x + 1;
  </xmp>
</div>
Because `x` is a variable, all accesses to it turn into load and store operations.
If this snippet was compiled to SPIR-V, it would be represented as
<div class='example spirv' heading='Sample translation for reading a variable multiple times'>
  <xmp highlight='asm'>
    %temp_1 = OpLoad %float %x
    %temp_2 = OpLoad %float %x
    %temp_3 = OpFMul %float %temp_1 %temp_2
    %temp_4 = OpLoad %float %x
    %temp_5 = OpFAdd %float %temp_3 %temp_4
    %y      = OpFAdd %float %temp_5 %one
  </xmp>
</div>
However, it is expected that either the browser or the driver optimizes this intermediate representation
such that the redundant loads are eliminated.

## Module Scope Variables ## {#module-scope-variables}

A variable declared outside all functions is at [=module scope=].
The variable name is available for use immediately after its declaration statement, until the end
of the program.

Variables at [=module scope=] are restricted as follows:

* The variable must not be in the [=storage classes/function=] storage class.
* A variable in the [=storage classes/private=], [=storage classes/workgroup=], [=storage classes/uniform=], or [=storage classes/storage=] storage classes:
    * Must be declared with an explicit storage class decoration.
    * Must use a [=store type=] as described in [[#storage-class]].
* If the [=store type=] is a texture type or a sampler type, then the variable declaration must not
    have a storage class decoration.  The storage class will always be [=storage classes/handle=].

A variable in the [=storage classes/uniform=] storage class is a <dfn noexport>uniform buffer</dfn> variable.
Its [=store type=] must be a [=host-shareable=] structure type with [=attribute/block=] attribute,
satisfying the [storage class constraints](#storage-class-constraints).

A variable in the [=storage classes/storage=] storage class is a <dfn noexport>storage buffer</dfn> variable.
Its [=store type=] must be a [=host-shareable=] structure type with [=attribute/block=] attribute,
satisfying the [storage class constraints](#storage-class-constraints).

As described in [[#resource-interface]],
uniform buffers, storage buffers, textures, and samplers form the
[=resource interface of a shader=].
Such variables are declared with [=attribute/group=] and [=attribute/binding=] decorations.

<div class='example wgsl global-scope' heading="Module scope variable declarations">
  <xmp>
    var<private> decibels: f32;
    var<workgroup> worklist: array<i32,10>;

    [[block]] struct Params {
      specular: f32;
      count: i32;
    };
    [[group(0), binding(2)]]
    var<uniform> param: Params;          // A uniform buffer

    [[block]] struct PositionsBuffer {
      pos: array<vec2<f32>>;
    };
    [[group(0), binding(0)]]
    var<storage> pbuf: [[access(read_write)]] PositionsBuffer;  // A storage buffer

    [[group(0), binding(1)]]
    var filter_params: sampler;   // Textures and samplers are always in "handle" storage.
  </xmp>
</div>

<pre class='def'>
global_variable_decl
  : attribute_list* variable_decl (EQUAL const_expr)?
</pre>

<div class='example' heading="Variable Decorations">
  <xmp>
    [[location(2)]]
       OpDecorate %variable Location 2

    [[group(4), binding(3)]]
       OpDecorate %variable DescriptorSet 4
       OpDecorate %variable Binding 3
  </xmp>
</div>

[SHORTNAME] defines the following attributes that can be applied to global variables:
 * [=attribute/binding=]
 * [=attribute/group=]

## Module Constants ## {#module-constants}

A `let`-declaration appearing outside all functions declares a
[=module scope|module-scope=] constant.
The name is available for use after the end of the declaration,
until the end of the [SHORTNAME] program.

A module-scope let-declared constant must be of [=atomic-free=] [=plain type=].

When the declaration has no attributes, an initializer expression must be present,
and the name denotes the value of that expression.

<div class='example wgsl global-scope' heading='Module constants'>
  <xmp>
    // The golden ratio.
    let golden: f32 = 1.61803398875;

    // The second unit vector for three dimensions, with inferred type.
    let e2 = vec3<i32>(0,1,0);
  </xmp>
</div>

When the declaration uses the [=override=] attribute,
the constant is <dfn noexport>pipeline-overridable</dfn>. In this case:

  * The type must one of the [=scalar=] types.
  * The initializer expression is optional.
  * The attribute's literal operand, if present, is known as the <dfn noexport>pipeline constant ID</dfn>,
    and must be a non-negative integer value representable in 32 bits.
  * Pipeline constant IDs must be unique within the [SHORTNAME] program: Two module constants
    must not use the same pipeline constant ID.
  * The application can specify its own value for the name at pipeline-creation time.
    The pipeline creation API accepts a mapping from overridable constant to a
    value of the constant's type.
    The constant is specified by the pipeline constant ID if it was specified
    or by the constant's identifier otherwise.
    If the mapping has an entry for the constant, the value in the mapping is used.
    Otherwise, the initializer expression must be present, and its value is used.

Issue(dneto): What happens if the application supplies a constant ID that is not in the program?
Proposal: pipeline creation fails with an error.

<div class='example wgsl global-scope' heading='Module constants, pipeline-overrideable'>
  <xmp>
    [[override(0)]]    let has_point_light : bool = true;  // Algorithmic control
    [[override(1200)]] let specular_param : f32 = 2.3;     // Numeric control
    [[override(1300)]] let gain : f32;                     // Must be overridden
    [[override]]       let width : f32 = 0.0;              // Specifed at the API level using
                                                           // the name "width".
    [[override]]       let depth : f32;                    // Specifed at the API level using
                                                           // the name "depth".
                                                           // Must be overridden.
  </xmp>
</div>

When a variable or feature is used within control flow that depends on the
value of a constant, then that variable or feature is considered to be used by the
program.
This is true regardless of the value of the constant, whether that value
is the one from the constant's declaration or from a pipeline override.

<pre class='def'>
global_constant_decl
  : attribute_list* LET variable_ident_decl global_const_initializer?

global_const_initializer
  : EQUAL const_expr

const_expr
  : type_decl PAREN_LEFT ((const_expr COMMA)* const_expr COMMA?)? PAREN_RIGHT
  | const_literal
</pre>

<div class='example' heading='Constants'>
  <xmp>
    -1
       %a = OpConstant %int -1

    2
       %b = OpConstant %uint 2

    3.2
       %c = OpConstant %float 3.2

    true
        %d = OpConstantTrue

    false
        %e = OpConstant False

    vec4<f32>(1.2, 2.3, 3.4, 2.3)
        %f0 = OpConstant %float 1.2
        %f1 = OpConstant %float 2.3
        %f2 = OpConstant %float 3.4
         %f = OpConstantComposite %v4float %f0 %f1 %f2 %f1
  </xmp>
</div>

Issue(dneto): The WebGPU pipeline creation API must specify how API-supplied values are mapped to
shader scalar values.  For booleans, I suggest using a 32-bit integer, where only 0 maps to `false`.
If [SHORTNAME] gains non-32-bit numeric scalars, I recommend overridable constants continue being 32-bit
numeric types.

## Function Scope Variables and Constants ## {#function-scope-variables}

A variable or constant declared in a declaration statement in a function body is in <dfn noexport>function scope</dfn>.
The name is available for use immediately after its declaration statement,
and until the end of the brace-delimited list of statements immediately enclosing the declaration.

A function-scope let-declared constant must be of [=atomic-free=] [=plain type=], or of [=pointer type=].

A variable declared in function scope is always in the [=storage classes/function=] storage class.
The variable storage decoration is optional.
The variable's [=store type=] must be a [=atomic-free=] [=plain type=].

<div class='example wgsl global-scope' heading="Function scope variables and constants">
  <xmp highlight='rust'>
    fn f() {
       var<function> count : u32;  // A variable in function storage class.
       var delta : i32;            // Another variable in the function storage class.
       var sum : f32 = 0.0;        // A function storage class variable with initializer.
       let unit : i32 = 1;       // A constant. Let declarations don't use a storage class.
    }
  </xmp>
</div>

A variable or constant declared in the first clause of a `for` statement is available for use in the second
and third clauses and in the body of the `for` statement.


## Never-alias assumption TODO ## {#never-alias-assumption}

# Expressions TODO # {#expressions}

## Literal Expressions TODO ## {#literal-expressions}

<table class='data'>
  <caption>Scalar literal type rules</caption>
  <thead>
    <tr><th>Precondition<th>Conclusion<th>Notes
  </thead>
  <tr><td><td>`true` : bool<td>OpConstantTrue %bool
  <tr><td><td>`false` : bool<td>OpConstantFalse %bool
  <tr><td><td>*INT_LITERAL* : i32<td>OpConstant %int *literal*
  <tr><td><td>*UINT_LITERAL* : u32<td>OpConstant %uint *literal*
  <tr><td><td>*FLOAT_LITERAL* : f32<td>OpConstant %float *literal*
</table>

## Type Constructor Expressions TODO ## {#type-constructor-expr}

<table class='data'>
  <caption>Scalar constructor type rules</caption>
  <thead>
    <tr><th>Precondition<th>Conclusion<th>Notes
  </thead>
  <tr><td>*e* : bool<td>`bool(e)` : bool<td>Identity.<br>In the SPIR-V translation, the ID of this expression reuses the ID of the operand.
  <tr><td>*e* : i32<td>`i32(e)` : i32<td>Identity.<br>In the SPIR-V translation, the ID of this expression reuses the ID of the operand.
  <tr><td>*e* : u32<td>`u32(e)` : u32<td>Identity.<br>In the SPIR-V translation, the ID of this expression reuses the ID of the operand.
  <tr><td>*e* : f32<td>`f32(e)` : f32<td>Identity.<br>In the SPIR-V translation, the ID of this expression reuses the ID of the operand.
</table>

<table class='data'>
  <caption>Vector constructor type rules, where *T* is a scalar type</caption>
  <thead>
    <tr><th>Precondition<th>Conclusion<th>Notes
  </thead>
  <tr algorithm="construct a vector from copies of a single scalar">
    <td>|e| : |T|
    <td>`vec`|N|`<`|T|`>(`|e|`)` : vec|N|&lt;|T|&gt;
    <td>Evaluates |e| once. Results in the |N|-element vector where each component has the value of |e|.
  <tr>
    <td>*e1* : *T*<br>
        *e2* : *T*
    <td>`vec2<T>(e1,e2)` : vec2<*T*>
    <td>OpCompositeConstruct
  <tr>
    <td>*e* : vec2&lt;T&gt;
    <td>`vec2<T>(e)` : vec2<*T*>
    <td>Identity. The result is |e|.
  <tr>
    <td>*e1* : *T*<br>
        *e2* : *T*<br>
        *e3* : *T*
    <td>`vec3<T>(e1,e2,e3)` : vec3<*T*>
    <td>OpCompositeConstruct
  <tr>
    <td>*e1* : *T*<br>
        *e2* : vec2<*T*>
    <td>`vec3<T>(e1,e2)` : vec3<*T*><br>
        `vec3<T>(e2,e1)` : vec3<*T*>
    <td>OpCompositeConstruct
  <tr>
    <td>*e* : vec3&lt;T&gt;
    <td>`vec3<T>(e)` : vec3<*T*>
    <td>Identity. The result is |e|.
  <tr>
    <td>*e1* : *T*<br>
        *e2* : *T*<br>
        *e3* : *T*<br>
        *e4* : *T*
    <td>`vec4<T>(e1,e2,e3,e4)` : vec4<*T*>
    <td>OpCompositeConstruct
  <tr>
    <td>*e1* : *T*<br>
        *e2* : *T*<br>
        *e3* : vec2<*T*>
    <td>`vec4<T>(e1,e2,e3)` : vec4<*T*><br>
        `vec4<T>(e1,e3,e2)` : vec4<*T*><br>
        `vec4<T>(e3,e1,e2)` : vec4<*T*>
    <td>OpCompositeConstruct
  <tr>
    <td>*e1* : vec2<*T*><br>
        *e2* : vec2<*T*>
    <td>`vec4<T>(e1,e2)` : vec4<*T*>
    <td>OpCompositeConstruct
  <tr>
    <td>*e1* : *T*<br>
        *e2* : vec3<*T*>
    <td>`vec4<T>(e1,e2)` : vec4<*T*><br>
        `vec4<T>(e2,e1)` : vec4<*T*>
    <td>OpCompositeConstruct
  <tr>
    <td>*e* : vec4&lt;T&gt;
    <td>`vec4<T>(e)` : vec4<*T*>
    <td>Identity. The result is |e|.
</table>

<table class='data'>
  <caption>Matrix constructor type rules</caption>
  <thead>
    <tr><th>Precondition<th>Conclusion<th>Notes
  </thead>
  <tr>
    <td>*e1* : vec2&lt;f32&gt;<br>
        *e2* : vec2&lt;f32&gt;<br>
        *e3* : vec2&lt;f32&gt;<br>
        *e4* : vec2&lt;f32&gt;
    <td>`mat2x2<f32>(e1,e2)` : mat2x2&lt;f32&gt;<br>
        `mat3x2<f32>(e1,e2,e3)` : mat3x2&lt;f32&gt;<br>
        `mat4x2<f32>(e1,e2,e3,e4)` : mat4x2&lt;f32&gt;
    <td>Column by column construction.<br>
        OpCompositeConstruct
  <tr>
    <td>*e1* : vec3&lt;f32&gt;<br>
        *e2* : vec3&lt;f32&gt;<br>
        *e3* : vec3&lt;f32&gt;<br>
        *e4* : vec3&lt;f32&gt;
    <td>`mat2x3<f32>(e1,e2)` : mat2x3&lt;f32&gt;<br>
        `mat3x3<f32>(e1,e2,e3)` : mat3x3&lt;f32&gt;<br>
        `mat4x3<f32>(e1,e2,e3,e4)` : mat4x3&lt;f32&gt;
    <td>Column by column construction.<br>
        OpCompositeConstruct
  <tr>
    <td>*e1* : vec4&lt;f32&gt;<br>
        *e2* : vec4&lt;f32&gt;<br>
        *e3* : vec4&lt;f32&gt;<br>
        *e4* : vec4&lt;f32&gt;
    <td>`mat2x4<f32>(e1,e2)` : mat2x4&lt;f32&gt;<br>
        `mat3x4<f32>(e1,e2,e3)` : mat3x4&lt;f32&gt;<br>
        `mat4x4<f32>(e1,e2,e3,e4)` : mat4x4&lt;f32&gt;
    <td>Column by column construction.<br>
        OpCompositeConstruct
</table>

<table class='data'>
  <caption>Array constructor type rules</caption>
  <thead>
    <tr><th>Precondition<th>Conclusion<th>Notes
  </thead>
  <tr>
    <td>*e1* : *T*<br>
        ...<br>
        *eN* : *T*<br>
    <td>`array<`*T*,*N*`>(e1,...,eN)` : array<*T*, *N*>
    <td>Construction of an array from elements
</table>
TODO: Should this only work for storable sized arrays?  https://github.com/gpuweb/gpuweb/issues/982

<table class='data'>
  <caption>Structure constructor type rules</caption>
  <thead>
    <tr><th>Precondition<th>Conclusion<th>Notes
  </thead>
  <tr>
    <td>*e1* : *T1*<br>
        ...<br>
        *eN* : *TN*<br>
        *T1* is storable<br>
        ...<br>
        *TN* is storable<br>
        S is a structure type with members having types *T1* ... *TN*.<br>
        The expression is in the scope of declaration of S.
    <td>`S(e1,...,eN)` : S
    <td>Construction of a structure from members
</table>


## Zero Value Expressions ## {#zero-value-expr}

Each storable type *T* has a unique *zero value*, written in WGSL as the type followed by an empty pair of parentheses: *T* `()`.

Issue: We should exclude being able to write the zero value for an [=runtime-sized=] array. https://github.com/gpuweb/gpuweb/issues/981

The zero values are as follows:

* `bool()` is `false`
* `i32()` is 0
* `u32()` is 0
* `f32()` is 0.0
* The zero value for an *N*-element vector of type *T* is the *N*-element vector of the zero value for *T*.
* The zero value for an *N*-column *M*-row matrix of `f32` is the matrix of those dimensions filled with 0.0 entries.
* The zero value for an *N*-element array with storable element type *E* is an array of *N* elements of the zero value for *E*.
* The zero value for a storable structure type *S* is the structure value *S* with zero-valued members.

<table class='data'>
  <caption>Scalar zero value type rules</caption>
  <thead>
    <tr><th>Precondition<th>Conclusion<th>Notes
  </thead>
  <tr><td><td>`bool()` : bool<td>false<br>Zero value (OpConstantNull for bool)
  <tr><td><td>`i32()` : i32<td>0<br>Zero value (OpConstantNull for i32)
  <tr><td><td>`u32()` : u32<td>0u<br>Zero value (OpConstantNull for u32)
  <tr><td><td>`f32()` : f32<td>0.0<br>Zero value (OpConstantNull for f32)
</table>

<table class='data'>
  <caption>Vector zero type rules, where *T* is a scalar type</caption>
  <thead>
    <tr><th>Precondition<th>Conclusion<th>Notes
  </thead>
  <tr>
    <td>
    <td>`vec2<T>()` : vec2<*T*>
    <td>Zero value (OpConstantNull)
  <tr>
    <td>
    <td>`vec3<T>()` : vec3<*T*>
    <td>Zero value (OpConstantNull)
  <tr>
    <td>
    <td>`vec4<T>()` : vec4<*T*>
    <td>Zero value (OpConstantNull)
</table>


<div class='example' heading="Zero-valued vectors">
  <xmp highlight='rust'>
    vec2<f32>()                 // The zero-valued vector of two f32 elements.
    vec2<f32>(0.0, 0.0)         // The same value, written explicitly.

    vec3<i32>()                 // The zero-valued vector of four i32 elements.
    vec3<i32>(0, 0, 0)          // The same value, written explicitly.
  </xmp>
</div>

<table class='data'>
  <caption>Matrix zero type rules</caption>
  <thead>
    <tr><th>Precondition<th>Conclusion<th>Notes
  </thead>
  <tr>
    <td>
    <td>`mat2x2<f32>()` : mat2x2&lt;f32&gt;<br>
        `mat3x2<f32>()` : mat3x2&lt;f32&gt;<br>
        `mat4x2<f32>()` : mat4x2&lt;f32&gt;
    <td>Zero value (OpConstantNull)
  <tr>
    <td>
    <td>`mat2x3<f32>()` : mat2x3&lt;f32&gt;<br>
        `mat3x3<f32>()` : mat3x3&lt;f32&gt;<br>
        `mat4x3<f32>()` : mat4x3&lt;f32&gt;
    <td>Zero value (OpConstantNull)
  <tr>
    <td>
    <td>`mat2x4<f32>()` : mat2x4&lt;f32&gt;<br>
        `mat3x4<f32>()` : mat3x4&lt;f32&gt;<br>
        `mat4x4<f32>()` : mat4x4&lt;f32&gt;
    <td>Zero value (OpConstantNull)
</table>

<table class='data'>
  <caption>Array zero type rules</caption>
  <thead>
    <tr><th>Precondition<th>Conclusion<th>Notes
  </thead>
  <tr>
    <td>*T* is storable
    <td>`array<`*T*,*N*`>()` : array<*T*, *N*>
    <td>Zero-valued array (OpConstantNull)
</table>

<div class='example' heading="Zero-valued arrays">
  <xmp highlight='rust'>
    array<bool, 2>()               // The zero-valued array of two booleans.
    array<bool, 2>(false, false)   // The same value, written explicitly.
  </xmp>
</div>

<table class='data'>
  <caption>Structure zero type rules</caption>
  <thead>
    <tr><th>Precondition<th>Conclusion<th>Notes
  </thead>
  <tr>
    <td>`S` is a storable structure type.<br>
         The expression is in the scope of declaration of S.
    <td>`S()` : S
    <td>Zero-valued structure: a structure of type S where each member is the zero value for its member type.
<br>
 (OpConstantNull)
</table>

<div class='example wgsl global-scope' heading="Zero-valued structures">
  <xmp highlight='rust'>
    struct Student {
      grade : i32;
      GPA : f32;
      attendance : array<bool,4>;
    };

    fn func() {
      var s : Student;

      // The zero value for Student
      s = Student();

      // The same value, written explicitly.
      s = Student(0, 0.0, array<bool,4>(false, false, false, false));

      // The same value, written with zero-valued members.
      s = Student(i32(), f32(), array<bool,4>());
    }
  </xmp>
</div>


## Conversion Expressions ## {#conversion-expr}

<table class='data'>
  <caption>Scalar conversion type rules</caption>
  <thead>
    <tr><th>Precondition<th>Conclusion<th>Notes
  </thead>
  <tr algorithm="coercion to boolean from unsigned">
      <td>|e| : u32<td>`bool(`|e|`)` : bool
      <td>Coercion to boolean.<br>
          The result is false if |e| is 0, and true otherwise.<br>
          (Use OpINotEqual to compare |e| against 0.)
  <tr algorithm="coercion to boolean from signed">
      <td>|e| : i32<td>`bool(`|e|`)` : bool
      <td>Coercion to boolean.<br>
          The result is false if |e| is 0, and true otherwise.<br>
          (Use OpINotEqual to compare |e| against 0.)
  <tr algorithm="coercion to boolean from floating point">
      <td>|e| : f32<td>`bool(`|e|`)` : bool
      <td>Coercion to boolean.<br>
          The result is false if |e| is 0.0 or -0.0, and true otherwise.
          In particular NaN and infinity values map to true.<br>
          (Use OpFUnordNotEqual to compare |e| against `0.0`.)
  <tr algorithm="scalar reinterpretation from unsigned to signed">
      <td>|e| : u32<td>`i32(`|e|`)` : i32
      <td>Reinterpretation of bits.<br>
          The result is the unique value in [=i32=] that is equal to (|e| mod 2<sup>32</sup>).<br>
          (OpBitcast)
  <tr algorithm="scalar conversion from floating point to signed integer">
      <td>|e| : f32<td>`i32(`|e|`)` : i32<td>Value conversion, including invalid cases. (OpConvertFToS)
  <tr algorithm="scalar conversion from signed integer to unsigned integer">
      <td>|e| : i32<td>`u32(`|e|`)` : u32
      <td>Reinterpretation of bits.<br>
          The result is the unique value in [=u32=] that is equal to (|e| mod 2<sup>32</sup>).<br>
          (OpBitcast)
  <tr algorithm="scalar conversion from floating point to unsigned integer">
      <td>|e| : f32<td>`u32(`|e|`)` : u32
      <td>Value conversion, including invalid cases. (OpConvertFToU)
  <tr algorithm="scalar conversion from signed integer to floating point">
      <td>|e| : i32<td>`f32(`|e|`)` : f32<td>Value conversion, including invalid cases. (OpConvertSToF)
  <tr algorithm="scalar conversion from unsigned integer to floating point">
      <td>|e| : u32<td>`f32(`|e|`)` : f32<td>Value conversion, including invalid cases. (OpConvertUToF)
</table>

Details of conversion to and from floating point are explained in [[#floating-point-conversion]].

<table class='data'>
  <caption>Vector conversion type rules</caption>
  <thead>
    <tr><th>Precondition<th>Conclusion<th>Notes
  </thead>
  <tr algorithm="vector coercion of unsigned integer to boolean">
     <td>|e| : vec|N|&lt;u32&gt;
     <td>`vec`|N|&lt;`bool`&gt;`(`|e|`)` : vec|N|&lt;bool&gt
     <td>Component-wise coercion of a unsigned integer vector to a boolean vector.<br>
         Component |i| of the result is `bool(`|e|`[`|i|`])`<br>
         (OpINotEqual to compare |e| against a zero vector.)

  <tr algorithm="vector coercion of signed integer to boolean">
     <td>|e| : vec|N|&lt;i32&gt;
     <td>`vec`|N|&lt;`bool`&gt;`(`|e|`)` : vec|N|&lt;bool&gt
     <td>Component-wise coercion of a signed integer vector to a boolean vector.<br>
         Component |i| of the result is `bool(`|e|`[`|i|`])`<br>
         (OpINotEqual to compare |e| against a zero vector.)

  <tr algorithm="vector coercion of floating point to boolean">
     <td>|e| : vec|N|&lt;f32&gt;
     <td>`vec`|N|&lt;`bool`&gt;`(`|e|`)` : vec|N|&lt;bool&gt
     <td>Component-wise coercion of a floating point vector to a boolean vector.<br>
         Component |i| of the result is `bool(`|e|`[`|i|`])`<br>
         (OpFUnordNotEqual to compare |e| against a zero vector.)

  <tr algorithm="vector reinterpretation from unsigned to signed">
     <td>|e| : vec|N|&lt;u32&gt;
     <td>`vec`|N|&lt;`i32`&gt;`(`|e|`)` : vec|N|&lt;i32&gt
     <td>Component-wise reinterpretation of bits.<br>
         Component |i| of the result is `i32(`|e|`[`|i|`])`<br>
         (OpBitcast)

  <tr algorithm="vector conversion from floating point to signed integer">
     <td>|e| : vec|N|&lt;f32&gt;
     <td>`vec`|N|&lt;`i32`&gt;`(`|e|`)` : vec|N|&lt;i32&gt;
     <td>Component-wise value conversion to signed integer, including invalid cases.<br>
         Component |i| of the result is `i32(`|e|`[`|i|`])`<br>
        (OpConvertFToS)

  <tr algorithm="vector reinterpretation from signed to unsigned">
     <td>|e| : vec|N|&lt;i32&gt;
     <td>`vec`|N|&lt;`u32`&gt;`(`|e|`)` : vec|N|&lt;u32&gt;
     <td>Component-wise reinterpretation of bits.<br>
         Component |i| of the result is `u32(`|e|`[`|i|`])`<br>
        (OpBitcast)

  <tr algorithm="vector conversion from floating point to unsigned integer">
     <td>|e| : vec|N|&lt;f32&gt;
     <td>`vec`|N|&lt;`u32`&gt;`(`|e|`)` : vec|N|&lt;u32&gt;
     <td>Component-wise value conversion to unsigned integer, including invalid cases.<br>
         Component |i| of the result is `u32(`|e|`[`|i|`])`<br>
        (OpConvertFToU)

  <tr algorithm="vector conversion from signed integer to floating point">
     <td>|e| : vec|N|&lt;i32&gt;
     <td>`vec`|N|&lt;`f32`&gt;`(`|e|`)` : vec|N|&lt;f32&gt;
     <td>Component-wise value conversion to floating point, including invalid cases.<br>
         Component |i| of the result is `f32(`|e|`[`|i|`])`<br>
        (OpConvertSToF)

  <tr algorithm="vector conversion from unsigned integer to floating point">
     <td>|e| : vec|N|&lt;u32&gt;
     <td>`vec`|N|&lt;`f32`&gt;`(`|e|`)` : vec|N|&lt;f32&gt;
     <td>Component-wise value conversion to floating point, including invalid cases.<br>
         Component |i| of the result is `f32(`|e|`[`|i|`])`<br>
        (ConvertUToF)

</table>

## Reinterpretation of Representation Expressions ## {#bitcast-expr}

A `bitcast` expression is used to reinterpet the bit representation of a
value in one type as a value in another type.

<table class='data'>
  <caption>Scalar bitcast type rules</caption>
  <thead>
    <tr><th>Precondition<th>Conclusion<th>Notes
  </thead>
  <tr algorithm="scalar identity reinterpretation">
      <td>|e| : |T|,<br>
          |T| is one of i32, u32, f32
      <td>bitcast&lt;|T|&gt;(|e|) : |T|
      <td>Identity transform.<br>
          The result is |e|.
          <br>In the SPIR-V translation, the ID of this expression reuses the ID of the operand.
  <tr algorithm="scalar reinterpretation as signed integer">
      <td>|e| : |T|,<br>
          |T| is one of u32, f32
      <td>bitcast&lt;i32&gt;(|e|) : i32
      <td>Reinterpretation of bits as a signed integer.<br>
          The result is the reinterpretation of the 32 bits in the representation of |e| as a [=i32=] value.
          (OpBitcast)
  <tr algorithm="scalar reinterpretation as unsigned integer">
      <td>|e| : |T|,<br>
          |T| is one of i32, f32
      <td>bitcast&lt;u32&gt;(|e|) : u32
      <td>Reinterpretation of bits as an unsigned integer.<br>
          The result is the reinterpretation of the 32 bits in the representation of |e| as a [=u32=] value.
          (OpBitcast)
  <tr algorithm="scalar reinterpretation as floating point">
      <td>|e| : |T|,<br>
          |T| is one of i32, u32
      <td>bitcast&lt;f32&gt;(|e|) : f32
      <td>Reinterpretation of bits as a floating point value.<br>
          The result is the reinterpretation of the 32 bits in the representation of |e| as a [=f32=] value.
          (OpBitcast)
</table>

<table class='data'>
  <caption>Vector bitcast type rules</caption>
  <thead>
    <tr><th>Precondition<th>Conclusion<th>Notes
  </thead>
  <tr algorithm="vector identity reinterpretation">
      <td>|e| : vec&lt;|N|&gt;|T|&gt;,<br>
          |T| is one of i32, u32, f32
      <td>bitcast&lt;vec|N|&lt;|T|&gt;&gt;(|e|) : |T|
      <td>Identity transform.<br>
          The result is |e|.
          <br>In the SPIR-V translation, the ID of this expression reuses the ID of the operand.
  <tr algorithm="vector reinterpretation as signed integer">
      <td>|e| : vec&lt;|N|&gt;|T|&gt;,<br>
          |T| is one of u32, f32
      <td>bitcast&lt;vec|N|&lt;i32&gt;&gt;(|e|) : vec|N|&lt;i32&gt;
      <td>Component-wise reinterpretation of bits.<br>
          Component |i| of the result is `bitcast<i32>(`|e|`[`|i|`])`<br>
          (OpBitcast)
  <tr algorithm="vector reinterpretation as unsigned integer">
      <td>|e| : vec&lt;|N|&gt;|T|&gt;,<br>
          |T| is one of i32, f32
      <td>bitcast&lt;vec|N|&lt;u32&gt;&gt;(|e|) : vec|N|&lt;u32&gt;
      <td>Component-wise reinterpretation of bits.<br>
          Component |i| of the result is `bitcast<u32>(`|e|`[`|i|`])`<br>
          (OpBitcast)
  <tr algorithm="vector reinterpretation as floating point">
      <td>|e| : vec&lt;|N|&gt;|T|&gt;,<br>
          |T| is one of i32, u32
      <td>bitcast&lt;vec|N|&lt;f32&gt;&gt;(|e|) : vec|N|&lt;f32&gt;
      <td>Component-wise Reinterpretation of bits.<br>
          Component |i| of the result is `bitcast<f32>(`|e|`[`|i|`])`<br>
          (OpBitcast)

</table>

## Composite Value Decomposition Expressions ## {#composite-value-decomposition-expr}

### Vector Access Expression ### {#vector-access-expr}

Accessing members of a vector can be done either using array subscripting (e.g. `a[2]`) or using a sequence of convenience names, each mapping to an element of the source vector.

<ul>
  <li>The colour set of convenience names: `r`, `g`, `b`, `a` for vector elements 0, 1, 2, and 3 respectively.
  <li>The dimensional set of convenience names: `x`, `y`, `z`, `w` for vector elements 0, 1, 2, and 3, respectively.
</ul>

The convenience names are accessed using the `.` notation. (e.g. `color.bgra`).

NOTE: the convenience letterings can not be mixed. (i.e. you can not use `rybw`).

Using a convenience letter, or array subscript, which accesses an element past the end of the vector is an error.

The convenience letterings can be applied in any order, including duplicating letters as needed. You can provide 1 to 4 letters when extracting components from a vector. Providing more then 4 letters is an error.

The result type depends on the number of letters provided. Assuming a `vec4<f32>`
<table>
  <thead>
    <tr><th>Accessor<th>Result type
  </thead>
  <tr><td>r<td>`f32`
  <tr><td>rg<td>`vec2<f32>`
  <tr><td>rgb<td>`vec3<f32>`
  <tr><td>rgba<td>`vec4<f32>`
</table>

<div class='example wgsl function-scope'>
  <xmp highlight='rust'>
    var a : vec3<f32> = vec3<f32>(1., 2., 3.);
    var b : f32 = a.y;          // b = 2.0
    var c : vec2<f32> = a.bb;   // c = (3.0, 3.0)
    var d : vec3<f32> = a.zyx;  // d = (3.0, 2.0, 1.0)
    var e : f32 = a[1];         // e = 2.0
  </xmp>
</div>

#### Vector single component selection #### {#vector-single-component}

<table class='data'>
  <caption>Vector decomposition: single component selection</caption>
  <thead>
    <tr><th>Precondition<th>Conclusion<th>Description
  </thead>
  <tr algorithm="first vector component selection"><td>|e| : vec|N|&lt;|T|&gt;<br>
       <td class="nowrap">
           |e|`.x` : |T|<br>
           |e|`.r` : |T|
       <td>Select the first component of |e|<br>
           (OpCompositeExtract with selection index 0)
  <tr algorithm="second vector component selection"><td>|e| : vec|N|&lt;|T|&gt;<br>
       <td class="nowrap">
           |e|`.y` : |T|<br>
           |e|`.g` : |T|
       <td>Select the second component of |e|<br>
           (OpCompositeExtract with selection index 1)
  <tr algorithm="third vector component selection"><td>|e| : vec|N|&lt;|T|&gt;<br>
          |N| is 3 or 4
       <td class="nowrap">
           |e|`.z` : |T|<br>
           |e|`.b` : |T|
       <td>Select the third component of |e|<br>
           (OpCompositeExtract with selection index 2)
  <tr algorithm="fourth vector component selection"><td>|e| : vec4&lt;|T|&gt;
       <td class="nowrap">
           |e|`.w` : |T|<br>
           |e|`.a` : |T|
       <td>Select the fourth component of |e|<br>
           (OpCompositeExtract with selection index 3)
  <tr algorithm="vector indexed component selection"><td>|e| : vec|N|&lt;|T|&gt;<br>
          |i| : *Int*
       <td class="nowrap">
           |e|[|i|] : |T|
       <td>Select the |i|'<sup>th</sup> component of vector<br>
           The first component is at index |i|=0.<br>
           If |i| is outside the range [0,|N|-1], then an index in the range [0, |N|-1] is used instead.
           (OpVectorExtractDynamic)
</table>

Issue: Which index is used when it's out of bounds?

#### Vector multiple component selection #### {#vector-multi-component}

<table class='data'>
  <caption>Vector decomposition: multiple component selection
  <thead>
    <tr><th>Precondition<th>Conclusion<th>Description
  </thead>
  <tr algorithm="two component vector selection using .x .y">
       <td class="nowrap">
          |e| : vec|N|&lt;|T|&gt;<br>
          |I| is the letter `x`, `y`, `z`, or `w`<br>
          |J| is the letter `x`, `y`, `z`, or `w`<br>
       <td class="nowrap">
           |e|`.`|I||J| : vec2&lt;|T|&gt;<br>
       <td>Computes the two-element vector with first component |e|.|I|, and second component |e|.|J|.<br>
           Letter `z` is valid only when |N| is 3 or 4.<br>
           Letter `w` is valid only when |N| is 4.<br>
           (OpVectorShuffle)
  <tr algorithm="two component vector selection using .r .g">
       <td class="nowrap">
          |e| : vec|N|&lt;|T|&gt;<br>
          |I| is the letter `r`, `g`, `b`, or `a`<br>
          |J| is the letter `r`, `g`, `b`, or `a`<br>
       <td class="nowrap">
           |e|`.`|I||J| : vec2&lt;|T|&gt;<br>
       <td>Computes the two-element vector with first component |e|.|I|, and second component |e|.|J|.<br>
           Letter `b` is valid only when |N| is 3 or 4.<br>
           Letter `a` is valid only when |N| is 4.<br>
           (OpVectorShuffle)
  <tr algorithm="three component vector selection using .x .y">
       <td class="nowrap">
          |e| : vec|N|&lt;|T|&gt;<br>
          |I| is the letter `x`, `y`, `z`, or `w`<br>
          |J| is the letter `x`, `y`, `z`, or `w`<br>
          |K| is the letter `x`, `y`, `z`, or `w`<br>
       <td class="nowrap">
           |e|`.`|I||J||K| : vec3&lt;|T|&gt;<br>
       <td>Computes the three-element vector with first component |e|.|I|, second component |e|.|J|, and third component |e|.|K|.<br>
           Letter `z` is valid only when |N| is 3 or 4.<br>
           Letter `w` is valid only when |N| is 4.<br>
           (OpVectorShuffle)
  <tr algorithm="three component vector selection using .r .g">
       <td class="nowrap">
          |e| : vec|N|&lt;|T|&gt;<br>
          |I| is the letter `r`, `g`, `b`, or `a`<br>
          |J| is the letter `r`, `g`, `b`, or `a`<br>
          |K| is the letter `r`, `g`, `b`, or `a`<br>
       <td class="nowrap">
           |e|`.`|I||J||K| : vec3&lt;|T|&gt;<br>
       <td>Computes the three-element vector with first component |e|.|I|, second component |e|.|J|, and third component |e|.|K|.<br>
           Letter `b` is only valid when |N| is 3 or 4.<br>
           Letter `a` is only valid when |N| is 4.<br>
           (OpVectorShuffle)
  <tr algorithm="four component vector selection using .x .y">
       <td class="nowrap">
          |e| : vec|N|&lt;|T|&gt;<br>
          |I| is the letter `x`, `y`, `z`, or `w`<br>
          |J| is the letter `x`, `y`, `z`, or `w`<br>
          |K| is the letter `x`, `y`, `z`, or `w`<br>
          |L| is the letter `x`, `y`, `z`, or `w`<br>
       <td class="nowrap">
           |e|`.`|I||J||K||L| : vec4&lt;|T|&gt;<br>
       <td>Computes the four-element vector with first component |e|.|I|, second component |e|.|J|, third component |e|.|K|, and fourth component |e|.|L|.<br>
           Letter `z` is valid only when |N| is 3 or 4.<br>
           Letter `w` is valid only when |N| is 4.<br>
           (OpVectorShuffle)
  <tr algorithm="four component vector selection using .r .g">
       <td class="nowrap">
          |e| : vec|N|&lt;|T|&gt;<br>
          |I| is the letter `r`, `g`, `b`, or `a`<br>
          |J| is the letter `r`, `g`, `b`, or `a`<br>
          |K| is the letter `r`, `g`, `b`, or `a`<br>
          |L| is the letter `r`, `g`, `b`, or `a`<br>
       <td class="nowrap">
           |e|`.`|I||J||K||L| : vec4&lt;|T|&gt;<br>
       <td>Computes the four-element vector with first component |e|.|I|, second component |e|.|J|, third component |e|.|K|, and fourth component |e|.|L|.<br>
           Letter `b` is only valid when |N| is 3 or 4.<br>
           Letter `a` is only valid when |N| is 4.<br>
           (OpVectorShuffle)
</table>

#### Component reference from vector reference #### {#component-reference-from-vector-reference}

<table class='data'>
  <caption>Getting a reference to a component from a reference to a vector</caption>
  <thead>
    <tr><th>Precondition<th>Conclusion<th>Description
  </thead>
  <tr algorithm="first vector component reference selection">
       <td>|r| : ref&lt;|SC|,vec|N|&lt;|T|&gt;&gt;<br>
       <td class="nowrap">
           |r|`.x` : ref&lt;|SC|,|T|&gt;<br>
           |r|`.r` : ref&lt;|SC|,|T|&gt;<br>
       <td>Compute a reference to the first component of the vector referenced by the reference |r|.<br>
           The [=originating variable=] of the resulting reference is
           the same as the originating variable of |r|.<br>
           (OpAccessChain with index value 0)
  <tr algorithm="second vector component reference selection">
       <td>|r| : ref&lt;|SC|,vec|N|&lt;|T|&gt;&gt;<br>
       <td class="nowrap">
           |r|`.y` : ref&lt;|SC|,|T|&gt;<br>
           |r|`.g` : ref&lt;|SC|,|T|&gt;<br>
       <td>Compute a reference to the second component of the vector referenced by the reference |r|.<br>
           The [=originating variable=] of the resulting reference is
           the same as the originating variable of |r|.<br>
           (OpAccessChain with index value 1)
  <tr algorithm="third vector component reference selection">
       <td>|r| : ref&lt;|SC|,vec|N|&lt;|T|&gt;&gt;<br>
           |N| is 3 or 4
       <td class="nowrap">
           |r|`.z` : ref&lt;|SC|,|T|&gt;<br>
           |r|`.b` : ref&lt;|SC|,|T|&gt;<br>
       <td>Compute a reference to the third component of the vector referenced by the reference |r|.<br>
           The [=originating variable=] of the resulting reference is
           the same as the originating variable of |r|.<br>
           (OpAccessChain with index value 2)
  <tr algorithm="fourth vector component reference selection">
       <td>|r| : ref&lt;|SC|,vec4&lt;|T|&gt;&gt;<br>
       <td class="nowrap">
           |r|`.w` : ref&lt;|SC|,|T|&gt;<br>
           |r|`.a` : ref&lt;|SC|,|T|&gt;<br>
       <td>Compute a reference to the fourth component of the vector referenced by the reference |r|.<br>
           The [=originating variable=] of the resulting reference is
           the same as the originating variable of |r|.<br>
           (OpAccessChain with index value 3)
  <tr algorithm="vector indexed component reference selection">
       <td>|r| : ref&lt;|SC|,vec|N|&lt;|T|&gt;&gt;<br>
          |i| : *Int*
       <td class="nowrap">
           |r|[|i|] : ref&lt;|SC|,|T|&gt;
       <td>Compute a reference to the |i|'<sup>th</sup> component of the vector referenced by the reference |r|.<br>
           If |i| is outside the range [0,|N|-1], then an index in the range [0, |N|-1] is used instead.<br>
           The [=originating variable=] of the resulting reference is
           the same as the originating variable of |r|.<br>
           (OpAccessChain)
</table>

### Matrix Access Expression ### {#matrix-access-expr}

<table class='data'>
  <caption>Column vector extraction</caption>
  <thead>
    <tr><th>Precondition<th>Conclusion<th>Description
  </thead>
  <tr algorithm="matrix indexed column vector selection">
       <td class="nowrap">
          |e| : mat|N|x|M|&lt;|T|&gt;<br>
          |i| : *Int*
       <td class="nowrap">
           |e|[|i|] : vec|M|&lt;|T|&gt;
       <td>The result is the |i|'<sup>th</sup> column vector of |e|.<br>
           If |i| is outside the range [0,|N|-1], then an index in the range [0, |N|-1] is used instead.<br>
           (OpCompositeExtract)
</table>

<table class='data'>
  <caption>Getting a reference to a column vector from a reference to a matrix</caption>
  <thead>
    <tr><th>Precondition<th>Conclusion<th>Description
  </thead>
  <tr algorithm="matrix indexed column vector reference selection">
       <td class="nowrap">
          |r| : ref&lt;|SC|,mat|N|x|M|&lt;|T|&gt;&gt;<br>
          |i| : *Int*
       <td class="nowrap">
           |r|[|i|] : ref&lt;vec|M|&lt;|SC|,|T|&gt;&gt;
       <td>Compute a reference to the |i|'<sup>th</sup> column vector of the matrix referenced by the reference |r|.<br>
           If |i| is outside the range [0,|N|-1], then an index in the range [0, |N|-1] is used instead.<br>
           The [=originating variable=] of the resulting reference is
           the same as the originating variable of |r|.<br>
           (OpAccessChain)
</table>

### Array Access Expression ### {#array-access-expr}

<table class='data'>
  <caption>Array element extraction</caption>
  <thead>
    <tr><th>Precondition<th>Conclusion<th>Description
  </thead>
  <tr algorithm="sized array indexed element selection">
       <td class="nowrap">
          |e| : array&lt;|T|,|N|&gt;<br>
          |i| : *Int*
       <td class="nowrap">
           |e|[|i|] : |T|
       <td>The result is the value of the |i|'<sup>th</sup> element of the array value |e|.<br>
           If |i| is outside the range [0,|N|-1], then an index in the range [0, |N|-1] is used instead.<br>
           (OpCompositeExtract)
</table>

<table class='data'>
  <caption>Getting a reference to an array element from a reference to an array</caption>
  <thead>
    <tr><th>Precondition<th>Conclusion<th>Description
  </thead>
  <tr algorithm="sized array indexed reference selection">
       <td class="nowrap">
          |r| : ref&lt;|SC|,array&lt;|T|,|N|&gt;&gt;<br>
          |i| : *Int*
       <td class="nowrap">
           |r|[|i|] : ref&lt;|SC|,|T|&gt;
       <td>Compute a reference to the |i|'<sup>th</sup> element of the array referenced by the reference |r|.<br>
           If |i| is outside the range [0,|N|-1], then an index in the range [0, |N|-1] is used instead.<br>
           The [=originating variable=] of the resulting reference is
           the same as the originating variable of |r|.<br>
           (OpAccessChain)
  <tr algorithm="array indexed reference selection">
       <td>|r| : ref&lt;|SC|,array&lt;|T|&gt;&gt;<br>
          |i| : *Int*
       <td class="nowrap">
           |r|[|i|] : ref&lt;|SC|,|T|&gt;
       <td>Compute a reference to the |i|'<sup>th</sup> element of the runtime-sized array referenced by the reference |r|.<br>
           If at runtime the array has |N| elements, and |i| is outside the range [0,|N|-1], then an index in the
           range [0, |N|-1] is used instead.<br>
           The [=originating variable=] of the resulting reference is
           the same as the originating variable of |r|.<br>
           (OpAccessChain)
</table>

### Structure Access Expression ### {#struct-access-expr}

<table class='data'>
  <caption>Structure member extraction</caption>
  <thead>
    <tr><th>Precondition<th>Conclusion<th>Description
  </thead>
  <tr algorithm="structure member extraction">
       <td class="nowrap">
          |S| is a structure type<br>
          |M| is the identifier name of a member of |S|, having type |T|<br>
          |e| : |S|<br>
       <td class="nowrap">
           |e|.|M| : |T|
       <td>The result is the value of the member with name |M| from the structure value |e|.<br>
           (OpCompositeExtract, using the member index)
</table>

<table class='data'>
  <caption>Getting a reference to a structure member from a reference to a structure</caption>
  <thead>
    <tr><th>Precondition<th>Conclusion<th>Description
  </thead>
  <tr algorithm="structure member reference selection">
       <td class="nowrap">
          |S| is a structure type<br>
          |M| is the name of a member of |S|, having type |T|<br>
          |r| : ref&lt;|SC|,|S|&gt;<br>
       <td class="nowrap">
           |r|.|M| : ref&lt;|SC|,|T|&gt;
       <td>Given a reference to a structure, the result is a reference to the structure member with identifier name |M|.<br>
           The [=originating variable=] of the resulting reference is
           the same as the originating variable of |r|.<br>
           (OpAccessChain, using the index of the structure member)
</table>

## Logical Expressions TODO ## {#logical-expr}
<table class='data'>
  <caption>Unary logical operations</caption>
  <thead>
    <tr><th>Precondition<th>Conclusion<th>Notes
  </thead>
  <tr algorithm="scalar boolean negation"><td>|e| : bool<td>`!`|e| : *bool*
      <td>Logical negation. Yields true when |e| is false, and false when |e| is true.<br>(OpLogicalNot)
  <tr algorithm="vector boolean negation"><td>|e| : vec|N|&lt;bool&gt;<td>`!`|e| : vec|N|&lt;bool&gt;
      <td>Component-wise logical negation. Component |i| of the result is `!(`|e|`[`|i|`])`.<br>(OpLogicalNot)
</table>

<table class='data'>
  <caption>Binary logical expressions</caption>
  <thead>
    <tr><th>Precondition<th>Conclusion<th>Notes
  </thead>
  <tr><td>*e1* : bool<br>*e2* : bool<td>`e1 || e2` : bool<td>
    Short-circuiting "or". Yields `true` if either `e1` or `e2` are true; evaluates `e2` only if `e1` is false.
  <tr><td>*e1* : bool<br>*e2* : bool<td>`e1 && e2` : bool<td>
    Short-circuiting "and". Yields `true` if both `e1` and `e2` are true; evaluates `e2` only if `e1` is true.
  <tr><td>*e1* : bool<br>*e2* : bool<td>`e1 | e2` : bool<td>
    Logical "or". Evaluates both `e1` and `e2`; yields `true` if either are `true`.
  <tr><td>*e1* : bool<br>*e2* : bool<td>`e1 & e2` : bool<td>
    Logical "and". Evaluates both `e1` and `e2`; yields `true` if both are `true`.
  <tr><td>*e1* : *T*<br>*e2* : *T*<br>*T* is *vecN*&lt;bool&gt;
    <td>`e1 | e2` : *T*<td>Component-wise logical "or"
  <tr><td>*e1* : *T*<br>*e2* : *T*<br>*T* is *vecN*&lt;bool&gt;
    <td>`e1 & e2` : *T*<td>Component-wise logical "and"
</table>


## Arithmetic Expressions TODO ## {#arithmetic-expr}

<table class='data'>
  <caption>Unary arithmetic expressions</caption>
  <thead>
    <tr><th>Precondition<th>Conclusion<th>Notes
  </thead>
  <tr><td>*e* : *T*, *T* is *SignedIntegral*<td>`-e` : *T*<td>Signed integer negation. OpSNegate
  <tr><td>*e* : *T*, *T* is *Floating*<td>`-e` : *T*<td>Floating point negation. OpFNegate
</table>

<table class='data'>
  <caption>Binary arithmetic expressions over scalars</caption>
  <thead>
    <tr><th>Precondition<th>Conclusion<th>Notes
  </thead>
  <tr><td>*e1* : u32<br> *e2* : u32<td class="nowrap">`e1 + e2` : u32<td>Integer addition, modulo 2<sup>32</sup> (OpIAdd)
  <tr><td>*e1* : i32<br> *e2* : i32<td>`e1 + e2` : i32<td>Integer addition, modulo 2<sup>32</sup> (OpIAdd)
  <tr><td>*e1* : f32<br> *e2* : f32<td>`e1 + e2` : f32<td>Floating point addition (OpFAdd)
  <tr><td>*e1* : u32<br> *e2* : u32<td>`e1 - e2` : u32<td>Integer subtraction, modulo 2<sup>32</sup> (OpISub)
  <tr><td>*e1* : i32<br> *e2* : i32<td>`e1 - e2` : i32<td>Integer subtraction, modulo 2<sup>32</sup> (OpISub)
  <tr><td>*e1* : f32<br> *e2* : f32<td>`e1 - e2` : f32<td>Floating point subtraction (OpFSub)
  <tr><td>*e1* : u32<br> *e2* : u32<td>`e1 * e2` : u32<td>Integer multiplication, modulo 2<sup>32</sup> (OpIMul)
  <tr><td>*e1* : i32<br> *e2* : i32<td>`e1 * e2` : i32<td>Integer multiplication, modulo 2<sup>32</sup> (OpIMul)
  <tr><td>*e1* : f32<br> *e2* : f32<td>`e1 * e2` : f32<td>Floating point multiplication (OpFMul)
  <tr><td>*e1* : u32<br> *e2* : u32<td>`e1 / e2` : u32<td>Unsigned integer division (OpUDiv)
  <tr><td>*e1* : i32<br> *e2* : i32<td>`e1 / e2` : i32<td>Signed integer division (OpSDiv)
  <tr><td>*e1* : f32<br> *e2* : f32<td>`e1 / e2` : f32<td>Floating point division (OpFDiv)
  <tr><td>*e1* : u32<br> *e2* : u32<td>`e1 % e2` : u32<td>Unsigned integer modulus (OpUMod)
  <tr><td>*e1* : i32<br> *e2* : i32<td>`e1 % e2` : i32<td>Signed integer remainder, where sign of non-zero result matches sign of *e2* (OpSMod)
  <tr><td>*e1* : f32<br> *e2* : f32<td>`e1 % e2` : f32<td>Floating point modulus, where sign of non-zero result matches sign of *e2* (OpFMod)
</table>

<table class='data'>
  <caption>Binary arithmetic expressions over vectors</caption>
  <thead>
    <tr><th>Precondition<th>Conclusion<th>Notes
  </thead>
  <tr><td>*e1* : *T*<br> *e2* : *T*<br> *T* is *vecN*&lt;*Int*&gt;
    <td class="nowrap">`e1 + e2` : *T*<td>Component-wise integer addition (OpIAdd)
  <tr><td>*e1* : *T*<br> *e2* : *T*<br> *T* is *vecN*&lt;f32&gt;
    <td class="nowrap">`e1 + e2` : *T*<td>Component-wise floating point addition (OpIAdd)
  <tr><td>*e1* : *T*<br> *e2* : *T*<br> *T* is *vecN*&lt;*Int*&gt;
    <td class="nowrap">`e1 - e2` : *T*<td>Component-wise integer subtraction (OpISub)
  <tr><td>*e1* : *T*<br> *e2* : *T*<br> *T* is *vecN*&lt;f32&gt;
    <td>`e1 - e2` : *T*<td>Component-wise floating point subtraction (OpISub)
  <tr><td>*e1* : *T*<br> *e2* : *T*<br> *T* is *vecN*&lt;*Int*&gt;
    <td>`e1 * e2` : *T*<td>Component-wise integer multiplication (OpIMul)
  <tr><td>*e1* : *T*<br> *e2* : *T*<br> *T* is *vecN*&lt;f32&gt;
    <td>`e1 * e2` : *T*<td>Component-wise floating point multiplication (OpIMul)
  <tr><td>*e1* : *T*<br> *e2* : *T*<br> *T* is *vecN*&lt;u32&gt;
    <td>`e1 / e2` : *T*<td>Component-wise unsigned integer division (OpUDiv)
  <tr><td>*e1* : *T*<br> *e2* : *T*<br> *T* is *vecN*&lt;i32&gt;
    <td>`e1 / e2` : *T*<td>Component-wise signed integer division (OpSDiv)
  <tr><td>*e1* : *T*<br> *e2* : *T*<br> *T* is *vecN*&lt;f32&gt;
    <td>`e1 / e2` : *T*<td>Component-wise floating point division (OpFDiv)
  <tr><td>*e1* : *T*<br> *e2* : *T*<br> *T* is *vecN*&lt;u32&gt;
    <td>`e1 % e2` : *T*<td>Component-wise unsigned integer modulus (OpUMod)
  <tr><td>*e1* : *T*<br> *e2* : *T*<br> *T* is *vecN*&lt;i32&gt;
    <td>`e1 % e2` : *T*<td>Component-wise signed integer remainder (OpSMod)
  <tr><td>*e1* : *T*<br> *e2* : *T*<br> *T* is *vecN*&lt;f32&gt;
    <td>`e1 % e2` : *T*<td>Component-wise floating point modulus (OpFMod)
</table>


<table class='data'>
  <caption>Binary arithmetic expressions with mixed scalar and vector operands</caption>
  <thead>
    <th>Preconditions<th>Conclusions<th>Semantics
  </thead>
  <tr algorithm="vector-scalar arithmetic, any scalar type">
    <td rowspan="8">|S| is one of f32, i32, u32<br>
        |V| is vec|N|&lt;|S|&gt<br>
        |es|: |S|<br>
        |ev|: |V|
    <td>|ev| `+` |es|: |V|
    <td>|ev| `+` |V|(|es|)
  <tr>
    <td>|es| `+` |ev|: |V|
    <td>|V|(|es|) `+` |ev|
  <tr>
    <td>|ev| `-` |es|: |V|
    <td>|ev| `-` |V|(|es|)
  <tr>
    <td>|es| `-` |ev|: |V|
    <td>|V|(|es|) `-` |ev|
  <tr>
    <td>|ev| `*` |es|: |V|
    <td>|ev| `*` |V|(|es|)
  <tr>
    <td>|es| `*` |ev|: |V|
    <td>|V|(|es|) `*` |ev|
  <tr>
    <td>|ev| `/` |es|: |V|
    <td>|ev| `/` |V|(|es|)
  <tr>
    <td>|es| `/` |ev|: |V|
    <td>|V|(|es|) `/` |ev|
  <tr algorithm="vector-scalar integer arithmetic">
    <td rowspan="2">|S| is one of i32, u32<br>
        |V| is vec|N|&lt;|S|&gt<br>
        |es|: |S|<br>
        |ev|: |V|
    <td>|ev| `%` |es|: |V|
    <td>|ev| `%` |V|(|es|)
  <tr>
    <td>|es| `%` |ev|: |V|
    <td>|V|(|es|) `%` |ev|
</table>

<table class='data'>
  <caption>Matrix arithmetic</caption>
  <thead>
    <th>Preconditions<th>Conclusions<th>Semantics
  </thead>
  <tr algorithm="matrix addition">
    <td rowspan=2>|e1|, |e2|: mat|M|x|N|&lt;f32&gt
    <td>|e1| `+` |e2|: mat|M|x|N|&lt;f32&gt<br>
    <td>Matrix addition: column |i| of the result is |e1|[i] + |e2|[i]
  <tr algorithm="matrix subtraction">
    <td>|e1| `-` |e2|: mat|M|x|N|&lt;f32&gt
    <td>Matrix subtraction: column |i| of the result is |e1|[|i|] - |e2|[|i|]
  <tr algorithm="matrix-scalar multiply">
    <td rowspan=2>|m|: mat|M|x|N|&lt;f32&gt<br>
        |s|: f32
    <td>|m| `*` |s| :  mat|M|x|N|&lt;f32&gt<br>
    <td>Component-wise scaling: (|m| `*` |s|)[i][j] is |m|[i][j] `*` |s|
  <tr algorithm="scalar-matrix multiply">
    <td>|s| `*` |m| :  mat|M|x|N|&lt;f32&gt<br>
    <td>Component-wise scaling: (|s| `*` |m|)[i][j] is |m|[i][j] `*` |s|
  <tr algorithm="matrix-column-vector multiply">
    <td>|m|: mat|M|x|N|&lt;f32&gt<br>
        |v|: vec|M|&lt;f32&gt
    <td>|m| `*` |v| :  vec|N|&lt;f32&gt<br>
    <td>Linear algebra matrix-column-vector product:
        Component |i| of the result is `dot`(|m|[|i|],|v|)
       <br>OpMatrixTimesVector
  <tr algorithm="matrix-row-vector multiply">
    <td>
        |m|: mat|M|x|N|&lt;f32&gt<br>
        |v|: vec|N|&lt;f32&gt
    <td>|v| `*` |m| :  vec|M|&lt;f32&gt<br>
    <td>Linear algebra row-vector-matrix product:<br>
        [=transpose=](transpose(|m|) `*` transpose(|v|))
       <br>OpVectorTimesMatrix
  <tr algorithm="matrix-matrix multiply">
    <td>|e1|: mat|K|x|N|&lt;f32&gt<br>
        |e2|: mat|M|x|K|&lt;f32&gt
    <td>|e1| `*` |e2| :  mat|M|x|N|&lt;f32&gt<br>
    <td>Linear algebra matrix product.<br>OpMatrixTimesMatrix

</table>

## Comparison Expressions TODO ## {#comparison-expr}

<table class='data'>
  <caption>Comparisons over scalars</caption>
  <thead>
    <tr><th>Precondition<th>Conclusion<th>Notes
  </thead>
  <tr><td>*e1* : bool<br>
          *e2* : bool<br>
       <td class="nowrap">`e1 == e2` : bool
       <td>Equality (OpLogicalEqual)
  <tr><td>*e1* : bool<br>
          *e2* : bool<br>
       <td class="nowrap">`e1 != e2` : bool
       <td>Inequality (OpLogicalNotEqual)
  <tr><td>*e1* : i32<br>
          *e2* : i32<br>
       <td class="nowrap">`e1 == e2` : bool
       <td>Equality (OpIEqual)
  <tr><td>*e1* : i32<br>
          *e2* : i32<br>
       <td class="nowrap">`e1 != e2` : bool
       <td>Inequality (OpINotEqual)
  <tr><td>*e1* : i32<br>
          *e2* : i32<br>
       <td class="nowrap">`e1 < e2` : bool
       <td>Less than (OpSLessThan)
  <tr><td>*e1* : i32<br>
          *e2* : i32<br>
       <td class="nowrap">`e1 <= e2` : bool
       <td>Less than or equal (OpSLessThanEqual)
  <tr><td>*e1* : i32<br>
          *e2* : i32<br>
       <td class="nowrap">`e1 >= e2` : bool
       <td>Greater than or equal (OpSGreaterThanEqual)
  <tr><td>*e1* : i32<br>
          *e2* : i32<br>
       <td class="nowrap">`e1 > e2` : bool
       <td>Greater than (OpSGreaterThan)
  <tr><td>*e1* : u32<br>
          *e2* : u32<br>
       <td class="nowrap">`e1 == e2` : bool
       <td>Equality (OpIEqual)
  <tr><td>*e1* : u32<br>
          *e2* : u32<br>
       <td class="nowrap">`e1 != e2` : bool
       <td>Inequality (OpINotEqual)
  <tr><td>*e1* : u32<br>
          *e2* : u32<br>
       <td class="nowrap">`e1 < e2` : bool
       <td>Less than (OpULessThan)
  <tr><td>*e1* : u32<br>
          *e2* : u32<br>
       <td class="nowrap">`e1 <= e2` : bool
       <td>Less than or equal (OpULessThanEqual)
  <tr><td>*e1* : u32<br>
          *e2* : u32<br>
       <td class="nowrap">`e1 >= e2` : bool
       <td>Greater than or equal (OpUGreaterThanEqual)
  <tr><td>*e1* : u32<br>
          *e2* : u32<br>
       <td class="nowrap">`e1 > e2` : bool
       <td>Greater than (OpUGreaterThan)
  <tr><td>*e1* : f32<br>
          *e2* : f32<br>
       <td class="nowrap">`e1 == e2` : bool
       <td>Equality (OpFOrdEqual)
  <tr><td>*e1* : f32<br>
          *e2* : f32<br>
       <td class="nowrap">`e1 != e2` : bool
       <td>Equality (OpFOrdNotEqual)
  <tr><td>*e1* : f32<br>
          *e2* : f32<br>
       <td class="nowrap">`e1 < e2` : bool
       <td>Less than (OpFOrdLessThan)
  <tr><td>*e1* : f32<br>
          *e2* : f32<br>
       <td class="nowrap">`e1 <= e2` : bool
       <td>Less than or equal (OpFOrdLessThanEqual)
  <tr><td>*e1* : f32<br>
          *e2* : f32<br>
       <td class="nowrap">`e1 >= e2` : bool
       <td>Greater than or equal (OpFOrdGreaterThanEqual)
  <tr><td>*e1* : f32<br>
          *e2* : f32<br>
       <td class="nowrap">`e1 > e2` : bool
       <td>Greater than (OpFOrdGreaterThan)
</table>

<table class='data'>
  <caption>Comparisons over vectors</caption>
  <thead>
    <tr><th>Precondition<th>Conclusion<th>Notes
  </thead>
  <tr><td>*e1* : *T*<br>
          *e2* : *T*<br>
          *T* is vec*N*&lt;bool&gt;
       <td class="nowrap">`e1 == e2` : vec*N*&lt;bool&gt;
       <td>Component-wise equality<br>
           Component |i| of the result is `(`|e1|`[`|i|`] == `|e2|`[`|i|`])`<br>
           (OpLogicalEqual)
  <tr><td>*e1* : *T*<br>
          *e2* : *T*<br>
          *T* is vec*N*&lt;bool&gt;
       <td class="nowrap">`e1 != e2` : vec*N*&lt;bool&gt;
       <td>Component-wise inequality<br>
           Component |i| of the result is `(`|e1|`[`|i|`] != `|e2|`[`|i|`])`<br>
           (OpLogicalNotEqual)
  <tr><td>*e1* : *T*<br>
          *e2* : *T*<br>
          *T* is vec*N*&lt;i32&gt;
       <td class="nowrap">`e1 == e2` : vec*N*&lt;bool&gt;
       <td>Component-wise equality (OpIEqual)
  <tr><td>*e1* : *T*<br>
          *e2* : *T*<br>
          *T* is vec*N*&lt;i32&gt;
       <td class="nowrap">`e1 != e2` : vec*N*&lt;bool&gt;
       <td>Component-wise inequality (OpINotEqual)
  <tr><td>*e1* : *T*<br>
          *e2* : *T*<br>
          *T* is vec*N*&lt;i32&gt;
       <td class="nowrap">`e1 < e2` : vec*N*&lt;bool&gt;
       <td>Component-wise less than (OpSLessThan)
  <tr><td>*e1* : *T*<br>
          *e2* : *T*<br>
          *T* is vec*N*&lt;i32&gt;
       <td class="nowrap">`e1 <= e2` : vec*N*&lt;bool&gt;
       <td>Component-wise less than or equal (OpSLessThanEqual)
  <tr><td>*e1* : *T*<br>
          *e2* : *T*<br>
          *T* is vec*N*&lt;i32&gt;
       <td class="nowrap">`e1 >= e2` : vec*N*&lt;bool&gt;
       <td>Component-wise greater than or equal (OpSGreaterThanEqual)
  <tr><td>*e1* : *T*<br>
          *e2* : *T*<br>
          *T* is vec*N*&lt;i32&gt;
       <td class="nowrap">`e1 > e2` : vec*N*&lt;bool&gt;
       <td>Component-wise greater than (OpSGreaterThan)
  <tr><td>*e1* : *T*<br>
          *e2* : *T*<br>
          *T* is vec*N*&lt;u32&gt;
       <td class="nowrap">`e1 == e2` : vec*N*&lt;bool&gt;
       <td>Component-wise equality (OpIEqual)
  <tr><td>*e1* : *T*<br>
          *e2* : *T*<br>
          *T* is vec*N*&lt;u32&gt;
       <td class="nowrap">`e1 != e2` : vec*N*&lt;bool&gt;
       <td>Component-wise inequality (OpINotEqual)
  <tr><td>*e1* : *T*<br>
          *e2* : *T*<br>
          *T* is vec*N*&lt;u32&gt;
       <td class="nowrap">`e1 < e2` : vec*N*&lt;bool&gt;
       <td>Component-wise less than (OpULessThan)
  <tr><td>*e1* : *T*<br>
          *e2* : *T*<br>
          *T* is vec*N*&lt;u32&gt;
       <td class="nowrap">`e1 <= e2` : vec*N*&lt;bool&gt;
       <td>Component-wise less than or equal (OpULessThanEqual)
  <tr><td>*e1* : *T*<br>
          *e2* : *T*<br>
          *T* is vec*N*&lt;u32&gt;
       <td class="nowrap">`e1 >= e2` : vec*N*&lt;bool&gt;
       <td>Component-wise greater than or equal (OpUGreaterThanEqual)
  <tr><td>*e1* : *T*<br>
          *e2* : *T*<br>
          *T* is vec*N*&lt;u32&gt;
       <td class="nowrap">`e1 > e2` : vec*N*&lt;bool&gt;
       <td>Component-wise greater than (OpUGreaterThan)
          *T* is vec*N*&lt;u32&gt;
  <tr><td>*e1* : *T*<br>
          *e2* : *T*<br>
          *T* is vec*N*&lt;f32&gt;
       <td class="nowrap">`e1 == e2` : vec*N*&lt;bool&gt;
       <td>Component-wise equality (OpFOrdEqual)
  <tr><td>*e1* : *T*<br>
          *e2* : *T*<br>
          *T* is vec*N*&lt;f32&gt;
       <td class="nowrap">`e1 != e2` : vec*N*&lt;bool&gt;
       <td>Component-wise inequality (OpFOrdNotEqual)
  <tr><td>*e1* : *T*<br>
          *e2* : *T*<br>
          *T* is vec*N*&lt;f32&gt;
       <td class="nowrap">`e1 < e2` : vec*N*&lt;bool&gt;
       <td>Component-wise less than (OpFOrdLessThan)
  <tr><td>*e1* : *T*<br>
          *e2* : *T*<br>
          *T* is vec*N*&lt;f32&gt;
       <td class="nowrap">`e1 <= e2` : vec*N*&lt;bool&gt;
       <td>Component-wise less than or equal (OpFOrdLessThanEqual)
  <tr><td>*e1* : *T*<br>
          *e2* : *T*<br>
          *T* is vec*N*&lt;f32&gt;
       <td class="nowrap">`e1 >= e2` : vec*N*&lt;bool&gt;
       <td>Component-wise greater than or equal (OpFOrdGreaterThanEqual)
  <tr><td>*e1* : *T*<br>
          *e2* : *T*<br>
          *T* is vec*N*&lt;f32&gt;
       <td class="nowrap">`e1 > e2` : vec*N*&lt;bool&gt;
       <td>Component-wise greater than (OpFOrdGreaterThan)
</table>

## Bit Expressions TODO ## {#bit-expr}

<table class='data'>
  <caption>Unary bitwise operations</caption>
  <thead>
    <tr><th>Precondition<th>Conclusion<th>Notes
  </thead>
  <tr algorithm="scalar unsigned complement">
       <td>|e| : u32<br>
       <td class="nowrap">`~`|e| : u32
       <td>Bitwise complement on unsigned integers. Result is the mathematical value (2<sup>32</sup> - 1  - |e|).
          <br>OpNot
  <tr algorithm="vector unsigned complement">
      <td>|e| : vec|N|&lt;u32&gt;
      <td>`~`|e| : vec|N|&lt;u32&gt;
      <td>Component-wise unsigned complement. Component |i| of the result is `~(`|e|`[`|i|`])`.
          <br>OpNot
  <tr algorithm="scalar signed complement">
       <td>|e| : i32<br>
       <td class="nowrap">`~`|e| : i32
       <td>Bitwise complement on signed integers. Result is i32(~u32(|e|)).
          <br>OpNot
  <tr algorithm="vector signed complement">
      <td>|e| : vec|N|&lt;i32&gt;
      <td>`~`|e| : vec|N|&lt;i32&gt;
      <td>Component-wise signed complement. Component |i| of the result is `~(`|e|`[`|i|`])`.
          <br>OpNot
</table>

<table class='data'>
  <caption>Binary bitwise operations</caption>
  <thead>
    <tr><th>Precondition<th>Conclusion<th>Notes
  </thead>
  <tr><td>*e1* : *T*<br>
          *e2* : *T*<br>
          *T* is *Integral*
       <td class="nowrap">`e1 | e2` : *T*
       <td>Bitwise-or
  <tr><td>*e1* : *T*<br>
          *e2* : *T*<br>
          *T* is *Integral*
       <td class="nowrap">`e1 & e2` : *T*
       <td>Bitwise-and
  <tr><td>*e1* : *T*<br>
          *e2* : *T*<br>
          *T* is *Integral*
       <td class="nowrap">`e1 ^ e2` : *T*
       <td>Bitwise-exclusive-or
</table>


<table class='data'>
  <caption>Bit shift expressions</caption>
  <thead>
    <tr><th>Precondition<th>Conclusion<th>Notes
  </thead>
  <tr algorithm="scalar shift left"><td>|e1| : |T|<br>
          |e2| : u32<br>
          |T| is *Int*
       <td class="nowrap">|e1| `<<` |e2| : |T|
       <td>Shift left:<br>
           Shift |e1| left, inserting zero bits at the least significant positions,
           and discarding the most significant bits.
           The number of bits to shift is the value of |e2| modulo the bit width of |e1|.<br>
           (OpShiftLeftLogical)
  <tr algorithm="vector shift left"><td>|e1| : vec|N|&lt;|T|&gt;<br>
          |e2| : vec|N|&lt;u32&gt;<br>
          |T| is *Int*
       <td class="nowrap">|e1| `<<` |e2| : vec|N|&lt;|T|&gt;
       <td>Component-wise shift left:<br>
           Component |i| of the result is `(`|e1|`[`|i|`] << `|e2|`[`|i|`])`<br>
           (OpShiftLeftLogical)
  <tr algorithm="scalar logical shift right"><td>|e1| : u32<br>
          |e2| : u32<br>
       <td class="nowrap">|e1| `>>` |e2| `: u32`
       <td >Logical shift right:<br>
           Shift |e1| right, inserting zero bits at the most significant positions,
           and discarding the least significant bits.
           The number of bits to shift is the value of |e2| modulo the bit width of |e1|.
           (OpShiftRightLogical)
  <tr algorithm="vector logical shift right"><td>|e1| : vec|N|&lt;u32&gt;<br>
          |e2| : vec|N|&lt;u32&gt;<br>
       <td class="nowrap">|e1| `>>` |e2| : vec|N|&lt;u32&gt;
       <td>Component-wise logical shift right:<br>
           Component |i| of the result is `(`|e1|`[`|i|`] >> `|e2|`[`|i|`])`
           (OpShiftRightLogical)
  <tr algorithm="scalar arithmetic shift right"><td>|e1| : i32<br>
          |e2| : u32<br>
       <td class="nowrap">|e1| `>>` |e2| : i32
       <td>Arithmetic shift right:<br>
           Shift |e1| right, copying the sign bit of |e1| into the most significant positions,
           and discarding the least significant bits.
           The number of bits to shift is the value of |e2| modulo the bit width of |e1|.
           (OpShiftRightArithmetic)
  <tr algorithm="vector arithmetic shift right"><td>|e1| : vec|N|&lt;i32&gt;<br>
          |e2| : vec|N|&lt;u32&gt;<br>
       <td class="nowrap">|e1| `>>` |e2| : vec|N|&lt;i32&gt;
       <td>Component-wise arithmetic shift right:<br>
           Component |i| of the result is `(`|e1|`[`|i|`] >> `|e2|`[`|i|`])`
           (OpShiftRightArithmetic)
</table>

## Function Call Expression ## {#function-call-expr}

A function call expression executes a [=function call=] where the called
function has a [=return type=].
If the called function does not return a value, a function call statement
should be used instead.
See [[#function-call-statement]].

## Variable Identifier Expression ## {#var-identifier-expr}

<table class='data'>
  <caption>Getting a reference from a variable name</caption>
  <thead>
    <tr><th>Precondition<th>Conclusion<th>Description
  </thead>
  <tr algorithm="variable reference">
       <td>
          |v| is an identifier [=resolves|resolving=] to
          an [=in scope|in-scope=] variable declared in [=storage class=] |SC|
          with [=store type=] |T|
       <td class="nowrap">
          |v| : ref&lt;|SC|,|T|&gt;
       <td>Result is a reference to the storage for the named variable |v|.
</table>

## Formal Parameter Expression  ## {#formal-parameter-expr}

<table class='data'>
  <caption>Getting the value of an identifier declared as a formal parameter to a function</caption>
  <thead>
    <tr><th>Precondition<th>Conclusion<th>Description
  </thead>
  <tr algorithm="formal parameter value">
       <td>
          |a| is an identifier [=resolves|resolving=] to
          an [=in scope|in-scope=] formal paramter declaration with type |T|
       <td class="nowrap">
          |a| : |T|
       <td>Result is the value supplied for the corresponding function call operand at the call site
           invoking this instance of the function.
</table>

## Address-Of Expression  ## {#address-of-expr}

The <dfn noexport>address-of</dfn> operator converts a reference to its corresponding pointer.

<table class='data'>
  <caption>Getting a pointer from a reference</caption>
  <thead>
    <tr><th>Precondition<th>Conclusion<th>Description
  </thead>
  <tr algorithm="address-of expression">
       <td>
          |r| : ref&lt;|SC|,|T|&gt;
       <td class="nowrap">
          `&`|r| : ptr&lt;|SC|,|T|&gt;
       <td>Result is the pointer value corresponding to the
           same [=memory view=] as the reference value |r|.
</table>

## Indirection Expression  ## {#indirection-expr}

The <dfn noexport>indirection</dfn> operator converts a pointer to its corresponding reference.

<table class='data'>
  <caption>Getting a reference from a pointer</caption>
  <thead>
    <tr><th>Precondition<th>Conclusion<th>Description
  </thead>
  <tr algorithm="indirection expression">
       <td>
          |p| : ptr&lt;|SC|,|T|&gt;
       <td class="nowrap">
          `*`|p| : ref&lt;|SC|,|T|&gt;
       <td>Result is the reference value corresponding to the
           same [=memory view=] as the pointer value |p|.
</table>

## Constant Identifier Expression  ## {#constant-identifier-expr}

<table class='data'>
  <caption>Getting the value of a `let`-declared identifier</caption>
  <thead>
    <tr><th>Precondition<th>Conclusion<th>Description
  </thead>
  <tr algorithm="pipeline-overridable constant value">
       <td>
          |c| is an identifier [=resolves|resolving=] to
          an [=in scope|in-scope=] [=pipeline-overridable=] `let` declaration with type |T|
       <td class="nowrap">
          |c| : |T|
       <td>If pipeline creation specified a value for the [=pipeline constant ID|constant ID=],
           then the result is that value.
           This value may be different for different pipeline instances.<br>
           Otherwise, the result is the value computed for the initializer expression.
           Pipeline-overridable constants appear at module-scope, so evaluation occurs
           before the shader begins execution.<br>
           Note: Pipeline creation fails if no initial value was specified in the API call
           and the `let`-declaration has no intializer expression.
  <tr algorithm="constant value">
       <td>
          |c| is an identifier [=resolves|resolving=] to
          an [=in scope|in-scope=] `let` declaration with type |T|,
          and is not pipeline-overridable
       <td class="nowrap">
          |c| : |T|
       <td>Result is the value computed for the initializer expression.<br>
           For a `let` declaration at module scope, evaluation occurs before the shader begins execution.<br>
           For a `let` declaration inside a function, evaluation occurs each time control reaches
           the declaration.<br>
</table>


## Expression Grammar Summary ## {#expression-grammar}

<pre class='def'>
primary_expression
  : IDENT argument_expression_list?
  | type_decl argument_expression_list
  | const_literal
  | paren_rhs_statement
  | BITCAST LESS_THAN type_decl GREATER_THAN paren_rhs_statement
      OpBitcast

argument_expression_list
  : PAREN_LEFT ((short_circuit_or_expression COMMA)* short_circuit_or_expression COMMA?)? PAREN_RIGHT

postfix_expression
  :
  | BRACKET_LEFT short_circuit_or_expression BRACKET_RIGHT postfix_expression
  | PERIOD IDENT postfix_expression

unary_expression
  : singular_expression
  | MINUS unary_expression
      OpSNegate
      OpFNegate
  | BANG unary_expression
      OpLogicalNot
  | TILDE unary_expression
      OpNot
  | STAR unary_expression
  | AND unary_expression

singular_expression
  : primary_expression postfix_expression

multiplicative_expression
  : unary_expression
  | multiplicative_expression STAR unary_expression
      OpVectorTimesScalar
      OpMatrixTimesScalar
      OpVectorTimesMatrix
      OpMatrixTimesVector
      OpMatrixTimesMatrix
      OpIMul
      OpFMul
  | multiplicative_expression FORWARD_SLASH unary_expression
      OpUDiv
      OpSDiv
      OpFDiv
  | multiplicative_expression MODULO unary_expression
      OpUMOd
      OpSMod
      OpFMod

additive_expression
  : multiplicative_expression
  | additive_expression PLUS multiplicative_expression
      OpIAdd
      OpFAdd
  | additive_expression MINUS multiplicative_expression
      OpFSub
      OpISub

shift_expression
  : additive_expression
  | shift_expression SHIFT_LEFT additive_expression
        OpShiftLeftLogical
  | shift_expression SHIFT_RIGHT additive_expression
        OpShiftRightLogical or OpShiftRightArithmetic

relational_expression
  : shift_expression
  | relational_expression LESS_THAN shift_expression
        OpULessThan
        OpFOrdLessThan
  | relational_expression GREATER_THAN shift_expression
        OpUGreaterThan
        OpFOrdGreaterThan
  | relational_expression LESS_THAN_EQUAL shift_expression
        OpULessThanEqual
        OpFOrdLessThanEqual
  | relational_expression GREATER_THAN_EQUAL shift_expression
        OpUGreaterThanEqual
        OpFOrdGreaterThanEqual

equality_expression
  : relational_expression
  | relational_expression EQUAL_EQUAL relational_expression
        OpIEqual
        OpFOrdEqual
  | relational_expression NOT_EQUAL relational_expression
        OpINotEqual
        OpFOrdNotEqual

and_expression
  : equality_expression
  | and_expression AND equality_expression

exclusive_or_expression
  : and_expression
  | exclusive_or_expression XOR and_expression

inclusive_or_expression
  : exclusive_or_expression
  | inclusive_or_expression OR exclusive_or_expression

short_circuit_and_expression
  : inclusive_or_expression
  | short_circuit_and_expression AND_AND inclusive_or_expression

short_circuit_or_expression
  : short_circuit_and_expression
  | short_circuit_or_expression OR_OR short_circuit_and_expression
</pre>


# Statements TODO # {#statements}

## Compound Statement ## {#compound-statement}

A compound statement is a brace-enclosed group of zero or more statements.
When a declaration is one of those statements, its identifier is [=in scope=]
from the start of the next statement until the end of the compound statement.

<pre class='def'>
compound_statement
  : BRACE_LEFT statements BRACE_RIGHT
</pre>

## Assignment Statement ## {#assignment}

An <dfn noexport>assignment statement</dfn> replaces the contents of a variable,
or a portion of a variable, with a new value.

The
expression to the left of the equals token is the <dfn noexport>left-hand side</dfn>,
and the
expression to the right of the equals token is the <dfn noexport>right-hand side</dfn>.

<table class='data'>
  <thead>
    <tr><th>Precondition<th>Statement<th>Description
  </thead>
  <tr algorithm="assignment">
    <td>|r| : ref<|SC|,|T|>,<br>
        |e| : |T|,<br>
        |T| is [=storable=],<br>
        |SC| is a writable [=storage class=]
    <td class="nowrap">|r| = |e|;
    <td>Evaluates |e|, evaluates |r|, then writes the value computed for |e| into
        the [=memory locations=] referenced by |r|.<br>
        (OpStore)
</table>

The [=originating variable=] of the left-hand side must not have an `access(read)` access attribute.

In the simplest case, the left hand side of the assignment statement is the
name of a variable.  See [[#forming-references-and-pointers]] for other cases.

    <div class='example wgsl' heading='Assignments'>
      <xmp highlight='rust'>
        struct S {
            age: i32;
            weight: f32;
        };
        var<private> person : S;

        fn f() {
            var a: i32 = 20;
            a = 30;           // Replace the contents of 'a' with 30.

            person.age = 31;  // Write 31 into the age field of the person variable.

            var uv: vec2<f32>;
            uv.y = 1.25;      // Place 1.25 into the second component of uv.

            const uv_x_ptr: ptr<function,f32> = &uv.x;
            *uv_x_ptr = 2.5;   // Place 2.5 into the first component of uv.

            var friend : S;
            // Copy the contents of the 'person' variable into the 'friend' variable.
            friend = person;
        }
      </xmp>
    </div>

<pre class='def'>
assignment_statement
  : singular_expression EQUAL short_circuit_or_expression
      If singular_expression is a variable, this maps to OpStore to the variable.
      Otherwise, singular expression is a pointer expression in an Assigning (L-value) context
      which maps to OpAccessChain followed by OpStore
</pre>

## Control flow TODO ## {#control-flow}

### Sequence TODO ### {#sequence-statement}

### If Statement ### {#if-statement}

<pre class='def'>
if_statement
  : IF paren_rhs_statement compound_statement elseif_statement? else_statement?

elseif_statement
  : ELSE_IF paren_rhs_statement compound_statement elseif_statement?

else_statement
  : ELSE compound_statement
</pre>

An if statement provides provides predicated execution of a compound statement based on
the evaluation of an expression.

If statements in [SHORTNAME] use an if/elseif/else structure, that contains a single required
`if` clause, zero or more `elseif` clauses and a single optional `else` clause.
Each of the expressions for the `if` and `elseif` clause conditions must be a scalar boolean expression.

An if statement is executed as follows:
* The condition associated with the `if` clause is evaluated and, if the result is `true`,
    control transfers to the associated compound statement.
* Otherwise, the condition of the next `elseif` clause in textual order (if one exists) is evaluated
     and, if the result is `true`, control transfers to the associated compound statement.
     * This behavior is repeated for all `elseif` clauses until one of the conditions evaluates to `true`.
* If no condition evaluates to `true`, then control transfers to the compound statement
    associated with the `else` clause (if it exists).

### Switch Statement ### {#switch-statement}

<pre class='def'>
switch_statement
  : SWITCH paren_rhs_statement BRACE_LEFT switch_body+ BRACE_RIGHT

switch_body
  : CASE case_selectors COLON BRACE_LEFT case_body BRACE_RIGHT
  | DEFAULT COLON BRACE_LEFT case_body BRACE_RIGHT

case_selectors
  : const_literal (COMMA const_literal)* COMMA?

case_body
  :
  | statement case_body
  | FALLTHROUGH SEMICOLON
</pre>

A switch statement transfers control to one of a set of case clauses, or to the `default` clause,
depending on the evaluation of a selector expression.

The selector expression must be of a scalar integer type.
If the selector value equals a value in a case selector list, then control is transferred to
the body of that case clause.
If the selector value does not equal any of the case selector values, then control is
transferred to the `default` clause.

Each switch statement must have exactly one default clause.

The case selector values must have the same type as the selector expression.

A literal value must not appear more than once in the case selectors for a switch statement.

Note: The value of the literal is what matters, not the spelling.
For example `0`, `00`, and `0x0000` all denote the zero value.

When control reaches the end of a case body, control normally transfers to the first statement
after the switch statement.
Alternately, executing a `fallthrough` statement transfers control to the body of the next case clause or
default clause, whichever appears next in the switch body.
A `fallthrough` statement must not appear as the last statement in the last clause of a switch.
When a declaration appears in a case body, its identifier is [=in scope=] from
the start of the next statement until the end of the case body.

Note: Identifiers declared in a case body are not [=in scope=] of case bodies
which are reachable via a `fallthrough` statement.


### Loop Statement ### {#loop-statement}

<pre class='def'>
loop_statement
  : LOOP BRACE_LEFT statements continuing_statement? BRACE_RIGHT
</pre>

The <dfn noexport>loop body</dfn> is special form [compound
statement](#compound-statement) that executes repeatedly.
Each execution of the loop body is called an <dfn noexport>iteration</dfn>.

The identifier of a declaration in a loop is [=in scope=] from the start of the
next statement until the end of the loop body.
The declaration is executed each time it is reached, so each new iteration
creates a new instance of the variable or constant, and re-initializes it.

This repetition can be interrupted by a [[#break-statement]], `return`, or
`discard`.

Optionally, the last statement in the loop body may be a
[[#continuing-statement]].

Note: The loop statement is one of the biggest differences from other shader
languages.

This design directly expresses loop idioms commonly found in compiled code.
In particular, placing the loop update statements at the end of the loop body
allows them to naturally use values defined in the loop body.

<div class='example glsl' heading='GLSL Loop'>
  <xmp>
    int a = 2;
    for (int i = 0; i < 4; i++) {
      a *= 2;
    }
  </xmp>
</div>

<div class='example wgsl function-scope' heading="[SHORTNAME] Loop">
  <xmp>
    let a : i32 = 2;
    var i : i32 = 0;      // <1>
    loop {
      if (i >= 4) { break; }

      a = a * 2;

      i = i + 1;
    }
  </xmp>
</div>
* <1> The initialization is listed before the loop.

<div class='example glsl' heading='GLSL Loop with continue'>
  <xmp>
    int a = 2;
    const int step = 1;
    for (int i = 0; i < 4; i += step) {
      if (i % 2 == 0) continue;
      a *= 2;
    }
  </xmp>
</div>

<div class='example wgsl' heading="[SHORTNAME] Loop with continue">
  <xmp>
    var a : i32 = 2;
    var i : i32 = 0;
    loop {
      if (i >= 4) { break; }

      let step : i32 = 1;

      i = i + 1;
      if (i % 2 == 0) { continue; }

      a = a * 2;
    }
  </xmp>
</div>

<div class='example wgsl' heading="[SHORTNAME] Loop with continue and continuing">
  <xmp>
    var a : i32 = 2;
    var i : i32 = 0;
    loop {
      if (i >= 4) { break; }

      let step : i32 = 1;

      if (i % 2 == 0) { continue; }

      a = a * 2;

      continuing {   // <2>
        i = i + step;
      }
    }
  </xmp>
</div>
* <2> The continue construct is placed at the end of the `loop`

### For Statement ### {#for-statement}

<pre class='def'>
for_statement
  : FOR PAREN_LEFT for_header PAREN_RIGHT compound_statement

for_header
  : (variable_statement | assignment_statement | func_call_statement)? SEMICOLON
     short_circuit_or_expression? SEMICOLON
     (assignment_statement | func_call_statement)?
</pre>

The `for(initializer; condition; continuing) { body }` statement is syntactic sugar on top of a [[#loop-statement]] with the same `body`. Additionally:
* If `initializer` is non-empty, it is executed inside an additional scope before the first iteration.
* If `condition` is non-empty, it is checked at the beginning of the loop body and if unsatisfied then a [[#break-statement]] is executed.
* If `continuing` is non-empty, it becomes a [[#continuing-statement]] at the end of the loop body.

The `initializer` of a for loop is executed once prior to executing the loop.
When a declaration appears in the initializer, its identifier is [=in scope=] until the end of the `body`.
Unlike declarations in the `body`, the declaration is not re-initialized each iteration.

The `condition`, `body` and `continuing` execute in that order to form a loop [=iteration=].
The `body` is a special form of [compound statement](#compound-statement).
The identifier of a declaration in the `body` is [=in scope=] from the start of
the next statement until the end of the `body`.
The declaration is executed each time it is reached, so each new iteration
creates a new instance of the variable or constant, and re-intializes it.

<div class='example glsl' heading="For to Loop transformation">
  <xmp>
    for(var i : i32 = 0; i < 4; i = i + 1) {
      if (a == 0) {
        continue;
      }
      a = a + 2;
    }
  </xmp>
</div>

Converts to:

<div class='example wgsl function-scope' heading="For to Loop transformation">
  <xmp>
    { // Introduce new scope for loop variable i
      var i : i32 = 0;
      var a : i32 = 0;
      loop {
        if (!(i < 4)) {
          break;
        }

        if (a == 0) {
          continue;
        }
        a = a + 2;

        continuing {
          i = i + 1;
        }
      }
    }
  </xmp>
</div>


### Break ### {#break-statement}

<pre class='def'>
break_statement
  : BREAK
</pre>

Use a `break` statement to transfer control to the first statement
after the body of the nearest-enclosing [[#loop-statement]]
or [[#switch-statement]].

When a `break` statement is placed such that it would exit from a loop's [[#continuing-statement]],
then:

* The `break` statement must appear as either:
    * The only statement in the `if` clause of an `if` statement that has:
        * no `else` clause or an empty `else` clause
        * no `elseif` clauses
    * The only statement in the `else` clause of an `if` statement that has an empty `if` clause and no `elseif` clauses.
* That `if` statement must appear last in the `continuing` clause.

<div class='example wgsl function-scope' heading="[SHORTNAME] Valid loop if-break from a continuing clause">
  <xmp>
    var a : i32 = 2;
    var i : i32 = 0;
    loop {
      let step : i32 = 1;

      if (i % 2 == 0) { continue; }

      a = a * 2;

      continuing {
        i = i + step;
        if (i >= 4) { break; }
      }
    }
  </xmp>
</div>

<div class='example wgsl function-scope' heading="[SHORTNAME] Valid loop if-else-break from a continuing clause">
  <xmp>
    var a : i32 = 2;
    var i : i32 = 0;
    loop {
      let step : i32 = 1;

      if (i % 2 == 0) { continue; }

      a = a * 2;

      continuing {
        i = i + step;
        if (i < 4) {} else { break; }
      }
    }
  </xmp>
</div>

<div class='example wgsl function-scope expect-error' heading="[SHORTNAME] Invalid breaks from a continuing clause">
  <xmp>
    var a : i32 = 2;
    var i : i32 = 0;

    loop {
      let step : i32 = 1;

      if (i % 2 == 0) { continue; }

      a = a * 2;

      continuing {
        i = i + step;
        break;                                     // Invalid: too early
        if (i < 4) { i = i + 1; } else { break; }  // Invalid: if is too complex, and too early
        if (i >= 4) { break; } else { i = i + 1; } // Invalid: if is too complex
      }
    }
  </xmp>
</div>

### Continue ### {#continue-statement}

<pre class='def'>
continue_statement
  : CONTINUE
</pre>

Use a `continue` statement to transfer control in the nearest-enclosing [[#loop-statement]]:

*  forward to the [[#continuing-statement]] at the end of the body of that loop, if it exists.
*  otherwise backward to the first statement in the loop body, starting the next iteration

A `continue` statement must not be placed such that it would transfer
control to an enclosing [[#continuing-statement]].
(It is a *forward* branch when branching to a `continuing` statement.)

A `continue` statement must not be placed such that it would transfer
control past a declaration used in the targeted continuing construct.

<div class='example wgsl function-scope expect-error' heading="Invalid continue bypasses declaration">
  <xmp>
    var i : i32 = 0;
    loop {
      if (i >= 4) { break; }
      if (i % 2 == 0) { continue; } // <3>

      let step : i32 = 2;

      continuing {
        i = i + step;
      }
    }
  </xmp>
</div>
* <3> The `continue` is invalid because it bypasses the declaration of `step` used in the `continuing` construct

### Continuing Statement ### {#continuing-statement}

<pre class='def'>
continuing_statement
  : CONTINUING compound_statement
</pre>

A *continuing* construct is a block of statements to be executed at the end of a loop iteration.
The construct is optional.

The block of statements must not contain a return or discard statement.

### Return Statement ### {#return-statement}

<pre class='def'>
return_statement
  : RETURN short_circuit_or_expression?
</pre>

A <dfn noexport>return</dfn> statement ends execution of the current function.
If the function is an [=entry point=], then the current shader invocation
is terminated.
Otherwise, evaluation continues with the next expression or statement after
the evaluation of the call site of the current function invocation.

If the function doesn't have a [=return type=], then the return statement is
optional. If the return statement is provided for such a function, it must not
supply a value.
Otherwise the expression must be present, and is called the *return value*.
In this case the call site of this function invocation evaluates to the return value.
The type of the return value must match the return type of the function.


### Discard Statement ### {#discard-statement}

The `discard` statement must only be used in a [=fragment=] shader stage.
Executing a `discard` statement will:

* immediately terminate the current invocation, and
* prevent evaluation and generation of a return value for the [=entry point=], and
* prevent the current fragment from being processed downstream in the [=GPURenderPipeline=].

Only statements
executed prior to the `discard` statement will have observable effects.

Note: A `discard` statement may be executed by any
[=functions in a shader stage|function in a fragment stage=] and the effect is the same:
immediate termination of the invocation.

After a `discard` statement is executed, control flow is non-uniform for the
duration of the entry point.

Issue: [[#uniform-control-flow]] needs to state whether all invocations being discarded maintains uniform control flow.

<div class='example' heading='Using the discard statement to throw away a fragment'>
  <xmp>
  var<private> will_emit_color: bool = false;

  fn discard_if_shallow(pos: vec4<f32>) {
    if (pos.z < 0.001) {
      // If this is executed, then the will_emit_color flag will
      // never be set to true.
      discard;
    }
    will_emit_color = true;
  }

  [[stage(fragment)]]
  fn main([[builtin(position)]] coord_in: vec4<f32>)
    -> [[location(0)]] vec4<f32>
  {
    discard_if_shallow(coord_in);

    // Set the flag and emit red, but only if the helper function
    // did not execute the discard statement.
    will_emit_color = true;
    return vec4<f32>(1.0, 0.0, 0.0, 1.0);
  }
  </xmp>
</div>

## Function Call Statement ## {#function-call-statement}

<pre class='def'>
func_call_statement
  : IDENT argument_expression_list
</pre>

A function call statement executes a [=function call=] where the called
function does not return a value.
If the called function returns a value, that value must be consumed either
through assignment, evaluation in another expression or through use of the
`ignore` built-in function (see [[#value-steering-functions]]).

## Statements Grammar Summary ## {#statements-summary}

<pre class='def'>
compound_statement
  : BRACE_LEFT statements BRACE_RIGHT

paren_rhs_statement
  : PAREN_LEFT short_circuit_or_expression PAREN_RIGHT

statements
  : statement*

statement
  : SEMICOLON
  | return_statement SEMICOLON
  | if_statement
  | switch_statement
  | loop_statement
  | for_statement
  | func_call_statement SEMICOLON
  | variable_statement SEMICOLON
  | break_statement SEMICOLON
  | continue_statement SEMICOLON
  | DISCARD SEMICOLON
  | assignment_statement SEMICOLON
  | compound_statement
</pre>


# Functions # {#functions}

A <dfn dfn-for="function" noexport>function</dfn> performs computational work when invoked.

A function is invoked in one of the following ways:
* By evaluating a function call expression. See [[#function-call-expr]].
* By executing a function call statement. See [[#function-call-statement]].
* An [=entry point=] function is invoked by the WebGPU implementation to perform
    the work of a [=shader stage=] in a [=pipeline=]. See [[#entry-points]]

There are two kinds of functions:
* A [=built-in function=] is provided by the [SHORTNAME] implementation,
    and is always available to a [SHORTNAME] program.
    See [[#builtin-functions]].
* A <dfn noexport>user-defined function</dfn> is declared in a [SHORTNAME] program.

## Declaring a user-defined function ## {#function-declaration-sec}

A <dfn noexport>function declaration</dfn> creates a user-defined function, by specifying:
* An optional set of attributes.
* The name of the function.
* The formal parameter list: an ordered sequence of zero
    or more [=formal parameter=] declarations,
    separated by commas, and
    surrounded by parentheses.
* An optional, possibly decorated, <dfn noexport>return type</dfn>.
* The <dfn noexport>function body</dfn>.

A function declaration must only occur at [=module scope=].
The function name is [=in scope=] from the start of the formal parameter list
until the end of the program.

A <dfn noexport>formal parameter</dfn> declaration specifies an identifier name and a type for a value that must be
provided when invoking the function.
A formal parameter may have attributes.
See [[#function-calls]].
The identifier is [=in scope=] until the end of the function.
Two formal parameters for a given function must not have the same name.

If the return type is specified, then:
* The return type must be an [=atomic-free=] [=plain type=].
* The last statement in the function body must be a [=return=] statement.

<pre class='def'>
function_decl
  : attribute_list* function_header compound_statement

function_header
  : FN IDENT PAREN_LEFT param_list PAREN_RIGHT function_return_type_decl_optional

function_return_type_decl_optional
  :
  | ARROW attribute_list* type_decl

param_list
  :
  | (param COMMA)* param COMMA?

param
  : attribute_list* variable_ident_decl
</pre>

[SHORTNAME] defines the following attributes that can be applied to function declarations:
 * [=attribute/stage=]
 * [=attribute/workgroup_size=]

[SHORTNAME] defines the following attributes that can be applied to function
parameters and return types:
 * [=attribute/builtin=]
 * [=attribute/location=]

<div class='example' heading='Simple functions'>
  <xmp>
    // Declare the add_two function.
    // It has two formal paramters, i and b.
    // It has a return type of i32.
    // It has a body with a return statement.
    fn add_two(i: i32, b: f32) -> i32 {
      return i + 2;  // A formal parameter is available for use in the body.
    }

    // A compute shader entry point function, 'main'.
    // It has no specified return type.
    // It invokes the ordinary_two function, and captures
    // the resulting value in the named value 'two'.
    [[stage(compute)]] fn main() {
       let six: i32 = add_two(4, 5.0);
    }
  </xmp>
</div>

## Function calls ## {#function-calls}

A <dfn noexport>function call</dfn> is a statement or expression which invokes a function.

The function call must supply the same number of argument values as there are
[=formal parameter|formal parameters=] in the called function.
Each argument value must have the same type as the corresponding formal
parameter, by position.

When a function call is executed the following steps occur:
* Execution of the current function is suspended.
    All [=function scope=] variables and constants maintain their current values.
* Storage is allocated for each function scope variable in the called function.
    * Initialization occurs as described in [[#var-and-let]].
* Values for the formal parameters of the called function are determined
    by matching the function call argument values by position the formal
    parameters (e.g. the first argument is matched to the first formal
    parameter).
* Control is transferred to the first statement in the called function.
* The called function is executed.
* When the called function finishes execution by either executing a return statement or reaching
    the end of the called function (if the function does not return a value),
    control is transferred back the calling function and execution is
    unsuspended.
    If the called function returns a value, that value is supplied for the
    value of the function call expression.

The location of a function call is referred to as a <dfn noexport>call site</dfn>.
Call sites are a [=dynamic context=].
As such, the same textual location may represent multiple call sites.

Note: There are no default parameter values in [SHORTNAME].
Built-in functions described this way are really overloaded functions.

Note: The current function will not resume execution if the called function or
any descendent called function executes a `discard` statement.
See [[#discard-statement]].

## Restrictions ## {#function-restriction}

* Recursion is not permitted.
    That is, there must be no cycles in the call graph.
* A [=vertex=] shader must return the `position` [=built-in output variable|built-in variable=].
    See [[#builtin-variables]].
* An entry point must never be the target of a [=function call=].
* If a function has a return type, it must be an [=atomic-free=] [=plain types|plain type=]
* A [=formal parameter|function parameter=] must one the following types:
    * atomic-free plain type
    * a pointer type
    * a texture type
    * a sampler type
* A function parameter of pointer type must be in one of
    the following storage classes:
    * [=storage classes/function=]
    * [=storage classes/private=]
    * [=storage classes/workgroup=]
* Each argument of a function call of pointer type must be one of:
    * An [[#address-of-expr|address-of expression]] of a
        [[#var-identifier-expr|variable identifier expression]]
    * A function parameter
* [SHORTNAME] assumes no aliasing is present between any combination of
    function parameters and variables.
    As such, a function parameter of pointer type must not be used to read or
    write to any [=memory locations=] of its [=originating variable=] that are
    also written via:
    * Another function parameter in the same function
    * A statement or expression in the function using the originating variable directly

Note: the aliasing restriction applies to memory location written by function
calls in the function.

Issue: Revisit aliasing rules for clarity.

# Entry Points TODO # {#entry-points}

## Shader Stages ## {#shader-stages-sec}

WebGPU issues work to the GPU in the form of [=draw command|draw=] or [=dispatch commands=].
These commands execute a pipeline in the context of a set of
[=pipeline input|inputs=], [=pipeline output|outputs=], and attached [=resources=].

A <dfn noexport>pipeline</dfn> describes the behaviour to be performed on the GPU, as a sequence
of stages, some of which are programmable.
In WebGPU, a pipeline is created before scheduling a draw or dispatch command for execution.
There are two kinds of pipelines: GPUComputePipeline, and GPURenderPipeline.

A [=dispatch command=] uses a <dfn noexport>GPUComputePipeline</dfn> to run a
<dfn noexport>compute shader stage</dfn> over a logical
grid of points with a controllable amount of parallelism,
while reading and possibly updating buffer and image resources.

A [=draw command=] uses a <dfn noexport>GPURenderPipeline</dfn> to run a multi-stage process with
two programmable stages among other fixed-function stages:

* A <dfn noexport>vertex shader stage</dfn> maps input attributes for a single vertex into
    output attributes for the vertex.
* Fixed-function stages map vertices into graphic primitives (such as triangles)
    which are then rasterized to produce fragments.
* A <dfn noexport>fragment shader stage</dfn> processes each fragment,
    possibly producing a fragment output.
* Fixed-function stages consume a fragment output, possibly updating external state
    such as color attachments and depth and stencil buffers.

The WebGPU specification describes pipelines in greater detail.

[SHORTNAME] defines three <dfn noexport>shader stages</dfn>, corresponding to the
programmable parts of pipelines:

* <dfn noexport>compute</dfn>
* <dfn noexport>vertex</dfn>
* <dfn noexport>fragment</dfn>

Each shader stage has its own set of features and constraints, described elsewhere.

## Entry point declaration ## {#entry-point-decl}

An <dfn noexport>entry point</dfn> is a [=user-defined function=] that is invoked to perform
the work for a particular [=shader stage=].

Specify a `stage` attribute on a [=function declaration=] to declare that function
as an entry point.

When configuring the stage in the pipeline, the entry point is specified by providing
the [SHORTNAME] module and the entry point's function name.

The parameters of an entry point have to be within [=Entry point IO type=]s.
The return type of an entry point has to be of an [=Entry point IO type=], if specified.

Note: compute entry points never have a return type.

<div class='example wgsl global-scope' heading='Entry Point'>
  <xmp>
    [[stage(vertex)]]
    fn vert_main() -> [[builtin(position)]] vec4<f32> {
      return vec4<f32>(0.0, 0.0, 0.0, 1.0);
    }
       // OpEntryPoint Vertex %vert_main "vert_main" %return_value
       // OpDecorate %return_value BuiltIn Position
       // %float = OpTypeFloat 32
       // %v4float = OpTypeVector %float 4
       // %ptr = OpTypePointer Output %v4float
       // %return_value = OpVariable %ptr Output

    [[stage(fragment)]]
    fn frag_main([[builtin(position)]] coord_in: vec4<f32>) -> [[location(0)]] vec4<f32> {
      return vec4<f32>(coord_in.x, coord_in.y, 0.0, 1.0);
    }
       // OpEntryPoint Fragment %frag_main "frag_main" %return_value %coord_in
       // OpDecorate %return_value Location 0
       // %float = OpTypeFloat 32
       // %v4float = OpTypeVector %float 4
       // %ptr = OpTypePointer Output %v4float
       // %return_value = OpVariable %ptr Output

    [[stage(compute)]]
    fn comp_main() { }
       // OpEntryPoint GLCompute %comp_main "comp_main"
  </xmp>
</div>

The set of <dfn noexport>functions in a shader stage</dfn> is the union of:

* The entry point function for the stage.
* The targets of function calls from within the body of a function
    in the shader stage, whether or not that call is executed.

The union is applied repeatedly until it stabilizes.
It will stabilize in a finite number of steps.

### Function attributes for entry points ### {#entry-point-attributes}

[SHORTNAME] defines the following attributes that can be applied to entry point declarations:
 * [=attribute/stage=]
 * [=attribute/workgroup_size=]

ISSUE: Can we query upper bounds on workgroup size dimensions?  Is it independent of the shader, or
  a property to be queried after creating the shader module?

<div class='example wgsl global-scope' heading='workgroup_size Attribute'>
  <xmp>
    [[ stage(compute), workgroup_size(8,1,1) ]]
    fn sorter() { }
       // OpEntryPoint GLCompute %sorter "sorter"
       // OpExecutionMode %sorter LocalSize 8 1 1

    [[ stage(compute), workgroup_size(8) ]]
    fn reverser() { }
       // OpEntryPoint GLCompute %reverser "reverser"
       // OpExecutionMode %reverser LocalSize 8 1 1

    [[ stage(compute) ]]
    fn do_nothing() { }
       // OpEntryPoint GLCompute %do_nothing "do_nothing"
       // OpExecutionMode %do_nothing LocalSize 1 1 1
  </xmp>
</div>

## Shader Interface ## {#shader-interface}

The shader interface is the set of objects
through which the shader accesses data external to the [=shader stage=],
either for reading or writing.
The interface includes:

* Pipeline inputs and outputs
* Buffer resources
* Texture resources
* Sampler resources

These objects are represented by module-scope variables in certain [=storage classes=].

We say a variable is <dfn noexport>statically accessed</dfn> by a function if any subexpression
in the body of the function uses the variable's identifier,
and that subexpression is [=in scope=] of the variable's declaration.
Static access of a `let`-declared constant is defined similarly.
Note that being statically accessed is independent of whether an execution of the shader
will actually evaluate the subexpression, or even execute the enclosing statement.

More precisely, the <dfn noexport>interface of a shader stage</dfn> consists of:
  - all parameters of the entry point
  - the result value of the entry point
  - all [=module scope=] variables that are [=statically accessed=] by [=functions in a shader stage|functions in the shader stage=],
    and which are in storage classes [=storage classes/uniform=], [=storage classes/storage=], or [=storage classes/handle=].

### Pipeline Input and Output Interface ### {#pipeline-inputs-outputs}

The <dfn dfn>Entry point IO type</dfn>s include the following:
  - Built-in variables. See [[#builtin-inputs-outputs]].
  - User-defined IO. See [[#user-data-attributes]]
  - Structures containing only built-in variables and user-defined IO.
    The structure must not contain a nested structure.

A <dfn noexport>pipeline input</dfn> is data provided to the shader stage from upstream in the pipeline.
A pipeline input is denoted by the arguments of the entry point.

A <dfn noexport>pipeline output</dfn> is data the shader provides for further processing downstream in the pipeline.
A pipeline output is denoted by the return type of the entry point.

Each pipeline input or output is one of:

* A built-in variable. See [[#builtin-inputs-outputs]].
* A user data attribute. See [[#user-data-attributes]].

#### Built-in inputs and outputs #### {#builtin-inputs-outputs}

A <dfn noexport>built-in input variable</dfn> provides access to system-generated control information.
The set of built-in inputs are listed in [[#builtin-variables]].

To declare a variable for accessing a particular input built-in *X* from an entry point:

* Declare a parameter of the entry point function,
    where the [=store type=] is the listed store type for *X*.
* Apply a `builtin(`*X*`)` attribute to the parameter.

A <dfn noexport>built-in output variable</dfn> is used by the shader to convey
control information to later processing steps in the pipeline.
The set of built-in outputs are listed in [[#builtin-variables]].

To declare a variable for accessing a particular output built-in *Y* from an entry point:

* Add a variable to the result of the entry point, where [=store type=] is the listed store type for *Y*:
  * If there is no result type for the entry point, change it to the variable type.
  * Otherwise, make the result type to be a structure, where one of the fields is the new variable.
* Apply a `builtin(`*Y*`)` attribute to the result variable.

The `builtin` attribute must not be applied to a variables in [=module scope=],
or the local variables in the function scope.

A variable must not have more than one `builtin` attribute.

Each built-in variable has an associated shader stage, as described in [[#builtin-variables]].
If a built-in variable has stage *S* and is used by a function *F*, as either an argument or the
result type, then *F* must be a [=functions in a shader stage|function in a shader=] for stage *S*.

Issue: in Vulkan, builtin variables occoupy I/O location slots counting toward limits.

#### User Data Attribute TODO #### {#user-data-attributes}

User-defined data can be passed as input to the start of a pipeline, passed
between stages of a pipeline or output from the end of a pipeline.
User-defined IO must not be passed to [=compute=] shader entry points.
User-defined IO must be [=numeric scalar=] or [=numeric vector=] types .
All user defined IO must be assigned locations (See [[#input-output-locations]]).

#### Interpolation #### {#interpolation}

Authors can control how user-defined IO data is interpolated through the use of
the [=attribute/interpolate=] attribute.
[SHORTNAME] offers two aspects of interpolation to control: the type of
interpolation, and the sampling of the interpolation.

The <dfn noexport>interpolation type</dfn> must be one of:
* `perspective` - Values are interpolated in a perspective correct manner.
* `linear` - Values are interpolated in a linear, non-perspective correct manner.
* `flat` - Values are not interpolated.
    Interpolation sampling is not used with `flat` interpolation.

The <dfn noexport>interpolation sampling</dfn> must be one of:
* `center` - Interpolation is performed at the center of the pixel.
* `centroid` - Interpolation is performed at a point that lies within all the
    samples covered by the fragment within the current primitive.
    This value is the same for all samples in the primitive.
* `sample` - Interpolation is performed per sample.
    The [=fragment=] shader is invoked once per sample when this attribute is
    applied.

The default interpolation of user-defined IO of scalar or vector floating-point
type is `[[interpolate(perspective, center)]]`.
User-defined IO of scalar or vector integer type is always
`[[interpolate(flat)]]` and, therefore, must not be specified in a [SHORTNAME] program.

Interpolation attributes must match between [=vertex=] outputs and [=fragment=]
inputs with the same [=attribute/location=] assignment within the same [=pipeline=].

#### Input-output Locations #### {#input-output-locations}

Each location can store a value up to 16 bytes in size.
The byte size of a type is defined using the *SizeOf* column in [[#alignment-and-size]].
For example, a four-element vector of floating-point values occupies a single location.

Locations are specified via the [=attribute/location=] attribute.

Every user-defined input and output must have a fully specified set of
locations.
Each structure member in the entry point IO must be one of either a builtin variable
(see [[#builtin-inputs-outputs]]), or assigned a location.

For a given entry point, the locations of the return type are distinct from
the locations of the function parameters.
Within each set of locations, there must be no overlap.

Note: the number of available locations for an entry point is defined by the WebGPU API.

<div class='example applying location attribute' heading='Applying location attributes'>
  <xmp>
    struct A {
      [[location(0)]] x : f32;
      // Despite locations being 16-bytes, x and y cannot share a location
      [[location(1)]] y : f32;
    };

    // in1 occupies locations 0 and 1.
    // in2 occupies location 2.
    // The return value occupies location 0.
    [[stage(fragment)]]
    fn fragShader(in1 : A, [[location(2)]] in2 : f32) -> [[location(0)]] vec4<f32> {
     // ...
    }
  </xmp>
</div>

User-defined IO can be mixed with builtin variables in the same structure. For example,

<div class='example mixing builtins and user-defined IO' heading='Mixing builtins and user-defined IO'>
  <xmp>
    // Mixed builtins and user-defined inputs.
    struct MyInputs {
      [[location(0)]] x : vec4<f32>;
      [[builtin(front_facing)]] y : bool;
      [[location(1)]] z : u32;
    };

    struct MyOutputs {
      [[builtin(frag_depth)]] x : f32;
      [[location(0)]] y : vec4<f32>;
    };

    [[stage(fragment)]]
    fn fragShader(in1 : MyInputs) -> MyOutputs {
      // ...
    }
  </xmp>
</div>

<div class='example invalid locations' heading='Invalid location assignments'>
  <xmp>
    struct A {
      [[location(0)]] x : u32;
      // Invalid, x and y cannot share a location.
      [[location(0)]] y : u32;
    };

    struct B {
      [location(0)]] x : f32;
    };

    struct C {
      // Invalid, structures with user-defined IO cannot be nested.
      b : B;
    };

    struct D {
      x : vec4<f32>;
    };

    [[stage(fragment)]]
    // Invalid, location cannot be applied to a structure type.
    fn fragShader1([[location(0)]] in1 : D) {
      // ...
    }

    [[stage(fragment)]]
    // Invalid, in1 and in2 cannot share a location.
    fn fragShader2([location(0)]] in1 : f32, [[location(0)]] in2 : f32) {
      // ...
    }

    [[stage(fragment)]]
    // Invalid, location cannot be applied to a structure.
    fn fragShader3([[location(0)]] in1 : vec4<f32>) -> [[location(0)]] D {
      // ...
    }
  </xmp>
</div>

### Resource interface ### {#resource-interface}

A <dfn noexport>resource</dfn> is an object,
other than a [[#pipeline-inputs-outputs|pipeline input or output]],
which provides access to data external to a [=shader stage=].
Resources are shared by all invocations of the shader.

There are four kinds of resources:

* [=uniform buffers=]
* [=storage buffers=]
* textures
* samplers

The <dfn noexport>resource interface of a shader</dfn> is the set of module-scope
resource variables [=statically accessed=] by
[=functions in a shader stage|functions in the shader stage=].

Each resource variable must be declared with both [=group=] and [=binding=]
attributes.
Together with the shader's stage, these identify the binding address
of the resource on the shader's pipeline.
See [[WebGPU#pipeline-layout|WebGPU &sect; GPUPipelineLayout]].

Bindings must not alias within a shader stage:
two different variables in the resource interface of a given
shader must not have the same group and binding values, when considered as a pair of values.

### Resource layout compatibility ### {#resource-layout-compatibility}

WebGPU requires that a shader's resource interface match the [[WebGPU#pipeline-layout|layout of the pipeline]]
using the shader.

Each [SHORTNAME] variable in a resource interface must be bound to a WebGPU resource with
a compatible
[[WebGPU#enumdef-gpubindingtype|GPUBindingType]],
where compatibility is defined by the following table.
<table class='data'>
  <caption>WebGPU binding type compatibility</caption>
  <thead>
    <tr><th>[SHORTNAME] resource
        <th>WebGPU [[WebGPU#enumdef-gpubindingtype|GPUBindingType]]
  </thead>
  <tr><td>[=uniform buffer=]
      <td>[[WebGPU#dom-gpubindingtype-uniform-buffer|uniform-buffer]]
  <tr><td>read-write [=storage buffer=]
      <td>[[WebGPU#dom-gpubindingtype-storage-buffer|storage-buffer]]
  <tr><td>read-only [=storage buffer=]
      <td>[[WebGPU#dom-gpubindingtype-readonly-storage-buffer|readonly-storage-buffer]]
  <tr><td>sampler
      <td>[[WebGPU#dom-gpubindingtype-sampler|sampler]]
  <tr><td>sampler_comparison
      <td>[[WebGPU#dom-gpubindingtype-comparison-sampler|comparison-sampler]]
  <tr><td>sampled texture
      <td>[[WebGPU#dom-gpubindingtype-sampled-texture|sampled-texture]] or
          [[WebGPU#dom-gpubindingtype-multisampled-texture|multisampled-texture]]
  <tr><td>[=read-only storage texture=]
      <td>[[WebGPU#dom-gpubindingtype-readonly-storage-texture|readonly-storage-texture]]
  <tr><td>[=write-only storage texture=]
      <td>[[WebGPU#dom-gpubindingtype-writeonly-storage-texture|writeonly-storage-texture]]
</table>


TODO: Rewrite the phrases 'read-only storage buffer' and 'read-write storage buffer' after
we settle on how to express those concepts.
See https://github.com/gpuweb/gpuweb/pull/1183

If |B| is a [=uniform buffer=] variable in a resource interface,
and |WB| is the [[WebGPU#buffer-interface|WebGPU GPUBuffer]] bound to |B|, then:
* The size of |WB| must be at least as large as the size of the [=store type=]
    of |B| in the [=storage classes/storage=] storage class.

If |B| is a [=storage buffer=] variable in a resource interface,
and |WB| is the [[WebGPU#buffer-interface|WebGPU GPUBuffer]] bound to |B|, then:
* If the [=store type=] |S| of |B| does not contain a [=runtime-sized=] array, then
    the size of |WB| must be at least as large as the size
    of |S| in the [=storage classes/storage=] storage class.
* If the [=store type=] |S| of |B| contains a [=runtime-sized=] array as its last member,
    then:
    * The runtime-determined array length of that member must be at least 1.
    * The size of |WB| must be at least as large as the size in
        storage class [=storage classes/storage=] of the value stored in |B|.

Note: Recall that a [=runtime-sized=] array may only appear as the last element in the structure
type that is the store type of a storage buffer variable.

TODO: Describe other interface matching requirements, e.g. for images?

## Pipeline compatibility TODO ## {#pipeline-compatibility}

TODO: match flat attribute

TODO: user data inputs of fragment stage must be subset of user data outputs of vertex stage

### Input-output matching rules TODO ### {#input-output-matching}

# Language extensions # {#language-extensions}

The [SHORTNAME] language is expected to evolve over time.

An <dfn noexport>extension</dfn> is a named grouping for a coherent
set of modifications to a particular version of the [SHORTNAME] specification, consisting of any combination of:
* Addition of new concepts and behaviours via new syntax, including:
    * declarations, statements, attributes, and built-in functions.
* Removal of restrictions in the current specification or in previously published extensions.
* Syntax for reducing the set of permissible behaviours.
* Syntax for limiting the features available to a part of the program.
* A description of how the extension interacts with the existing specification, and optionally with other extensions.

Hypothetically, extensions could be used to:
* Add numeric scalar types, such as 16-bit integers.
* Add syntax to constrain floating point rounding mode.
* Add syntax to signal that a shader does not use atomic types.
* Add new kinds of statements.
* Add new built-in functions.
* Add constraints on how shader invocations execute.
* Add new shader stages.

## Enable Directive ## {#enable-directive-section}

An <dfn noexport>enable directive</dfn> indicates that the functionality
described by a particular named
[=extension=] may be used in the source text after the directive itself.
That is, language functionality described by the extension may be used in any
source text after the `enable` directive.

The directive must not appear inside the text of any [=declaration=].
(If it were a declaration, it would be at [=module scope=].)

The directive uses an identifier to name the extension, but does not
create a [=scope=] for the identifier.
Use of the identifier by the directive does not conflict with the
use of that identifier as the name in any [=declaration=].

<pre class='def'>
enable_directive
  : ENABLE IDENT SEMICOLON
</pre>

Note: The grammar rule includes the terminating semicolon token,
ensuring the additional functionality is usable only after that semicolon.
Therefore any [SHORTNAME] implementation can parse the entire `enable` directive.
When an implementation encounters an enable directive for an unsupported extension,
the implementation can issue a clear diagnostic.

<div class='example using extensions' heading="Using hypothetical extensions">
  <xmp>
    // Enable a hypothetical IEEE binary16 floating point extension.
    enable f16;

    // Assuming the f16 extension enables use of the f16 type:
    //    - as function return value
    //    - as the type for let declaration
    //    - as a type constructor, with an i32 argument
    //    - as operands to the division operator: /
    fn halve_it(x: f16) -> f16 {
       let two: f16 = f16(2);
       return x / two;
    };

    enable f16; // A redundant enable directive is ok.
    // Enable a hypothetical extension adding syntax for controlling
    // the rounding mode on f16 arithmetic.
    enable rounding_mode_f16;

    [[round_to_even_f16]] // Attribute enabled by the rounding_mode_f16 extension
    fn triple_it(x: f16) -> f16 {
       return x * f16(3); // Uses round-to-even.
    };
  </xmp>
</div>


# WGSL program TODO # {#wgsl-module}

TODO: *Stub* A WGSL program is a sequence of [=directives=] and [=module scope=] [=declarations=].

<pre class='def'>
translation_unit
  : global_decl_or_directive* EOF
</pre>

<pre class='def'>
global_decl_or_directive
  : SEMICOLON
  | global_variable_decl SEMICOLON
  | global_constant_decl SEMICOLON
  | type_alias SEMICOLON
  | struct_decl SEMICOLON
  | function_decl
  | enable_directive
</pre>

# Execution TODO # {#execution}

## Invocation of an entry point TODO ## {#invocation-of-an-entry-point}

### Before an entry point begins TODO ### {#before-entry-point-begins}

TODO: *Stub*

* Setting values of builtin variables
* External-interface variables have initialized backing storage
* Internal module-scope variables have backing storage
  * Initializers evaluated in textual order
* No two variables have overlapping storage (might already be covered earlier?)

### Program order (within an invocation) TODO ### {#program-order}

#### Function-scope variable lifetime and initialization TODO #### {#function-scope-variable-lifetime}

#### Statement order TODO #### {#statement-order}

#### Intra-statement order (or lack) TODO #### {#intra-statement-order}

TODO: *Stub*: Expression evaluation

## Uniformity TODO ## {#uniformity}

### Uniform control flow TODO ### {#uniform-control-flow}

### Divergence and reconvergence TODO ### {#divergence-reconvergence}

### Uniformity restrictions TODO ### {#uniformity-restrictions}

## Compute Shaders and Workgroups ## {#compute-shader-workgroups}

A <dfn noexport for="compute shader stage">workgroup</dfn> is a set of invocations which
concurrently execute a [=compute shader stage=] [=entry point=],
and share access to shader variables in the [=storage classes/workgroup=] storage class.

The <dfn noexport>workgroup grid</dfn> for a compute shader is the set of points
with integer coordinates *(i,j,k)* with:

*  0 &leq; i &lt; workgroup_size_x
*  0 &leq; j &lt; workgroup_size_y
*  0 &leq; k &lt; workgroup_size_z

where *(workgroup_size_x, workgroup_size_y, workgroup_size_z)* is
the value specified for the [=workgroup_size=] attribute of the
entry point, or (1,1,1) if the entry point has no such attribute.

There is exactly one invocation in a workgroup for each point in the workgroup grid.

An invocation's <dfn noexport>local invocation ID</dfn> is the coordinate
triple for the invocation's corresponding workgroup grid point.

When an invocation has [=local invocation ID=] (i,j,k), then its
<dfn noexport>local invocation index</dfn> is

  i +
  (j * workgroup_size_x) +
  (k * workgroup_size_x * workgroup_size_y)

<p algorithm="local index range">Note that if a workgroup has |W| invocations,
then each invocation |I| the workgroup has a unique local invocation index |L|(|I|)
such that 0 &le; |L|(|I|) &lt; |W|,
and that entire range is covered.</p>

A compute shader begins execution when a WebGPU implementation
removes a dispatch command from a queue and begins the specified work on the GPU.
The dispatch command specifies a <dfn noexport>dispatch size</dfn>,
which is an integer triple *(group_count_x, group_count_y, group_count_z)*
indicating the number of workgroups to be executed, as described in the following.

The <dfn noexport>compute shader grid</dfn> for a particular dispatch
is the set of points with integer coordinates *(CSi,CSj,CSk)* with:

*  0 &leq; CSi &le; workgroup_size_x &times; group_count_x
*  0 &leq; CSj &le; workgroup_size_y &times; group_count_y
*  0 &leq; CSk &le; workgroup_size_z &times; group_count_z

where *workgroup_size_x*,
*workgroup_size_y*, and
*workgroup_size_z* are as above for the compute shader entry point.

The work to be performed by a compute shader dispatch is to execute exactly one
invocation of the entry point for each point in the compute shader grid.

An invocation's <dfn noexport>global invocation ID</dfn> is the coordinate
triple for the invocation's corresponding compute shader grid point.

The invocations are organized into workgroups, so that each invocation
*(CSi, CSj, CSk)* is identified with the workgroup grid point

   ( *CSi* mod workgroup_size_x ,
     *CSj* mod workgroup_size_y ,
     *CSk* mod workgroup_size_z )

in <dfn noexport>workgroup ID</dfn>

   ( &lfloor; *CSi* &div; workgroup_size_x &rfloor;,
     &lfloor; *CSj* &div; workgroup_size_y &rfloor;,
     &lfloor; *CSk* &div; workgroup_size_z &rfloor;).

WebGPU provides no guarantees about:

* Whether invocations from different workgroups execute concurrently.
    That is, you cannot assume more than one workgroup executes at a time.
* Whether, once invocations from a workgroup begin executing, that other workgroups
    are blocked from execution.
    That is, you cannot assume that only one workgroup executes at a time.
    While a workgroup is executing, the implementation may choose to
    concurrently execute other workgroups as well, or other queued but unblocked work.
* Whether invocations from one particular workgroup begin executing before
    the invocations of another workgroup.
    That is, you cannot assume that workgroups are launched in a particular order.

Issue: [WebGPU issue 1045](https://github.com/gpuweb/gpuweb/issues/1045):
Dispatch group counts must be positive.
However, how do we handle an indirect dispatch that specifies a group count of zero.

## Collective operations TODO ## {#collective-operations}

### Barrier TODO ### {#barrier}

### Image Operations Requiring Uniformity TODO ### {#image-operations-requiring-uniformity}

### Derivatives TODO ### {#derivatives}

### Arrayed resource access TODO ### {#arrayed-resource-access}

## Floating Point Evaluation TODO ## {#floating-point-evaluation}

TODO: *Stub*

* Infinities, NaNs, negative zeros
* Denorms, flushing
* fast-math rules: e.g. reassociation, fusing
* Invariance (or is this more general than floating point)
* Rounding
* Error bounds on basic operations

### Floating point conversion ### {#floating-point-conversion}

When converting a floating point scalar value to an integral type:
* If the original value is exactly representable in the destination type, then the result is that value.
* If the original value has a fractional component, then it cannot be represented exactly in the destination type, and the result is TODO
* If the original value is out of range of the destination type, then TODO.

When converting a value to a floating point type:
* If the original value is exactly representable in the destination type, then the result is that value.
    * If the original value is zero and of integral type, then the resulting value has a zero sign bit.
* Otherwise, the original value is not exactly representable.
    * If the original value is different from but lies between two adjacent values representable in the destination type,
         then the result is one of those two values.
         [SHORTNAME] does not specify whether the larger or smaller representable
         value is chosen, and different instances of such a conversion may choose differently.
    * Otherwise, if the original value lies outside the range of the destination type.
         * This does not occur when the original types is one of [=i32=] or [=u32=] and the destination type is [=f32=].
         * This does not occur when the source type is a floating point type with fewer exponent and mantissa bits.
         * If the source type is a floating point type with more mantissa bits than the destination type, then:
             * The extra mantissa bits of the source value may be discarded (treated as if they are 0).
                 * If the resulting value is the maximum normal value of the destination type, then that is the result.
             * Otherwise the result is the infinity value with the same sign as the source value.
    * Otherwise, if the original value is a NaN for the source type, then the result is a NaN in the destination type.

NOTE: An integer value may lie between two adjacent representable floating point values.
In particular, the [=f32=] type uses 23 explicit fractional bits.
Additionally, when the floating point value is in the normal range (the exponent is neither extreme value), then the mantissa is
the set of fractional bits together with an extra 1-bit at the most significant position at bit position 23.
Then, for example, integers 2<sup>28</sup> and 1+2<sup>28</sup> both map to the same floating point value: the difference in the
least significant 1 bit is not representable by the floating point format.
This kind of collision occurs for pairs of adjacent integers with a magnitude of at least 2<sup>25</sup>.

Issue: (dneto) Default rounding mode is an implementation choice.  Is that what we want?

Issue: Check behaviour of the f32 to f16 conversion for numbers just beyond the max normal f16 values.
I've written what an NVIDIA GPU does.  See https://github.com/google/amber/pull/918 for an executable test case.

# Memory Model TODO # {#memory-model}

# Keyword and Token Summary # {#grammar}

## Keyword Summary ## {#keyword-summary}

<table class='data'>
  <caption>Type-defining keywords</caption>
  <thead>
    <tr><th>Token<th>Definition
  </thead>
  <tr><td>`ARRAY`<td>array
  <tr><td>`BOOL`<td>bool
  <tr><td>`FLOAT32`<td>f32
  <tr><td>`INT32`<td>i32
  <tr><td>`MAT2x2`<td>mat2x2  // 2 column x 2 row
  <tr><td>`MAT2x3`<td>mat2x3  // 2 column x 3 row
  <tr><td>`MAT2x4`<td>mat2x4  // 2 column x 4 row
  <tr><td>`MAT3x2`<td>mat3x2  // 3 column x 2 row
  <tr><td>`MAT3x3`<td>mat3x3  // 3 column x 3 row
  <tr><td>`MAT3x4`<td>mat3x4  // 3 column x 4 row
  <tr><td>`MAT4x2`<td>mat4x2  // 4 column x 2 row
  <tr><td>`MAT4x3`<td>mat4x3  // 4 column x 3 row
  <tr><td>`MAT4x4`<td>mat4x4  // 4 column x 4 row
  <tr><td>`POINTER`<td>ptr
  <tr><td>`SAMPLER`<td>sampler
  <tr><td>`SAMPLER_COMPARISON`<td>sampler_comparison
  <tr><td>`STRUCT`<td>struct
  <tr><td>`TEXTURE_1D`<td>texture_1d
  <tr><td>`TEXTURE_2D`<td>texture_2d
  <tr><td>`TEXTURE_2D_ARRAY`<td>texture_2d_array
  <tr><td>`TEXTURE_3D`<td>texture_3d
  <tr><td>`TEXTURE_CUBE`<td>texture_cube
  <tr><td>`TEXTURE_CUBE_ARRAY`<td>texture_cube_array
  <tr><td>`TEXTURE_MULTISAMPLED_2D`<td>texture_multisampled_2d
  <tr><td>`TEXTURE_STORAGE_1D`<td>texture_storage_1d
  <tr><td>`TEXTURE_STORAGE_2D`<td>texture_storage_2d
  <tr><td>`TEXTURE_STORAGE_2D_ARRAY`<td>texture_storage_2d_array
  <tr><td>`TEXTURE_STORAGE_3D`<td>texture_storage_3d
  <tr><td>`TEXTURE_DEPTH_2D`<td>texture_depth_2d
  <tr><td>`TEXTURE_DEPTH_2D_ARRAY`<td>texture_depth_2d_array
  <tr><td>`TEXTURE_DEPTH_CUBE`<td>texture_depth_cube
  <tr><td>`TEXTURE_DEPTH_CUBE_ARRAY`<td>texture_depth_cube_array
  <tr><td>`UINT32`<td>u32
  <tr><td>`VEC2`<td>vec2
  <tr><td>`VEC3`<td>vec3
  <tr><td>`VEC4`<td>vec4
</table>
<table class='data'>
  <caption>Other keywords</caption>
  <thead>
    <tr><td>Token<td>Definition
  </thead>
  <tr><td>`BITCAST`<td>bitcast
  <tr><td>`BLOCK`<td>block
  <tr><td>`BREAK`<td>break
  <tr><td>`CASE`<td>case
  <tr><td>`CONTINUE`<td>continue
  <tr><td>`CONTINUING`<td>continuing
  <tr><td>`DEFAULT`<td>default
  <tr><td>`DISCARD`<td>discard
  <tr><td>`ELSE`<td>else
  <tr><td>`ELSE_IF`<td>elseif
  <tr><td>`ENABLE`<td>enable
  <tr><td>`FALLTHROUGH`<td>fallthrough
  <tr><td>`FALSE`<td>false
  <tr><td>`FN`<td>fn
  <tr><td>`FOR`<td>for
  <tr><td>`FUNCTION`<td>function
  <tr><td>`IF`<td>if
  <tr><td>`LET`<td>let
  <tr><td>`LOOP`<td>loop
  <tr><td>`PRIVATE`<td>private
  <tr><td>`RETURN`<td>return
  <tr><td>`STORAGE`<td>storage
  <tr><td>`SWITCH`<td>switch
  <tr><td>`TRUE`<td>true
  <tr><td>`TYPE`<td>type
  <tr><td>`UNIFORM`<td>uniform
  <tr><td>`VAR`<td>var
  <tr><td>`WORKGROUP`<td>workgroup
</table>
<table class='data'>
  <caption>Image format keywords</caption>
  <thead>
    <tr><td>Token<td>Definition
  </thead>
  <tr><td>`R8UNORM`<td>r8unorm
  <tr><td>`R8SNORM`<td>r8snorm
  <tr><td>`R8UINT`<td>r8uint
  <tr><td>`R8SINT`<td>r8sint
  <tr><td>`R16UINT`<td>r16uint
  <tr><td>`R16SINT`<td>r16sint
  <tr><td>`R16FLOAT`<td>r16float
  <tr><td>`RG8UNORM`<td>rg8unorm
  <tr><td>`RG8SNORM`<td>rg8snorm
  <tr><td>`RG8UINT`<td>rg8uint
  <tr><td>`RG8SINT`<td>rg8sint
  <tr><td>`R32UINT`<td>r32uint
  <tr><td>`R32SINT`<td>r32sint
  <tr><td>`R32FLOAT`<td>r32float
  <tr><td>`RG16UINT`<td>rg16uint
  <tr><td>`RG16SINT`<td>rg16sint
  <tr><td>`RG16FLOAT`<td>rg16float
  <tr><td>`RGBA8UNORM`<td>rgba8unorm
  <tr><td>`RGBA8UNORM-SRGB`<td>rgba8unorm_srgb
  <tr><td>`RGBA8SNORM`<td>rgba8snorm
  <tr><td>`RGBA8UINT`<td>rgba8uint
  <tr><td>`RGBA8SINT`<td>rgba8sint
  <tr><td>`BGRA8UNORM`<td>bgra8unorm
  <tr><td>`BGRA8UNORM-SRGB`<td>bgra8unorm_srgb
  <tr><td>`RGB10A2UNORM`<td>rgb10a2unorm
  <tr><td>`RG11B10FLOAT`<td>rg11b10float
  <tr><td>`RG32UINT`<td>rg32uint
  <tr><td>`RG32SINT`<td>rg32sint
  <tr><td>`RG32FLOAT`<td>rg32float
  <tr><td>`RGBA16UINT`<td>rgba16uint
  <tr><td>`RGBA16SINT`<td>rgba16sint
  <tr><td>`RGBA16FLOAT`<td>rgba16float
  <tr><td>`RGBA32UINT`<td>rgba32uint
  <tr><td>`RGBA32SINT`<td>rgba32sint
  <tr><td>`RGBA32FLOAT`<td>rgba32float
</table>

TODO(dneto): Eliminate the image formats that are not used in storage images.
For example SRGB formats (bgra8unorm_srgb), mixed channel widths (rg11b10float), out-of-order channels (bgra8unorm)

## Reserved Keywords ## {#reserved-keywords}
The following is a list of keywords which are reserved for future expansion.

<table class='data'>
  <tr>
    <td>asm
    <td>bf16
    <td>do
    <td>enum
    <td>f16
  <tr>
    <td>f64
    <td>i8
    <td>i16
    <td>i64
    <td>const
  <tr>
    <td>typedef
    <td>u8
    <td>u16
    <td>u64
    <td>unless
  <tr>
    <td>using
    <td>while
    <td>regardless
    <td>premerge
    <td>handle
</table>

## Syntactic Tokens ## {#syntactic-tokens}
<table class='data'>
  <tr><td>`AND`<td>`&`
  <tr><td>`AND_AND`<td>`&&`
  <tr><td>`ARROW`<td>`->`
  <tr><td>`ATTR_LEFT`<td>`[[`
  <tr><td>`ATTR_RIGHT`<td>`]]`
  <tr><td>`FORWARD_SLASH`<td>`/`
  <tr><td>`BANG`<td>`!`
  <tr><td>`BRACKET_LEFT`<td>`[`
  <tr><td>`BRACKET_RIGHT`<td>`]`
  <tr><td>`BRACE_LEFT`<td>`{`
  <tr><td>`BRACE_RIGHT`<td>`}`
  <tr><td>`COLON`<td>`:`
  <tr><td>`COMMA`<td>`,`
  <tr><td>`EQUAL`<td>`=`
  <tr><td>`EQUAL_EQUAL`<td>`==`
  <tr><td>`NOT_EQUAL`<td>`!=`
  <tr><td>`GREATER_THAN`<td>`>`
  <tr><td>`GREATER_THAN_EQUAL`<td>`>=`
  <tr><td>`SHIFT_RIGHT`<td>`>>`
  <tr><td>`LESS_THAN`<td>`<`
  <tr><td>`LESS_THAN_EQUAL`<td>`<=`
  <tr><td>`SHIFT_LEFT`<td>`<<`
  <tr><td>`MODULO`<td>`%`
  <tr><td>`MINUS`<td>`-`
  <tr><td>`MINUS_MINUS`<td>`--`
  <tr><td>`PERIOD`<td>`.`
  <tr><td>`PLUS`<td>`+`
  <tr><td>`PLUS_PLUS`<td>`++`
  <tr><td>`OR`<td>`|`
  <tr><td>`OR_OR`<td>`||`
  <tr><td>`PAREN_LEFT`<td>`(`
  <tr><td>`PAREN_RIGHT`<td>`)`
  <tr><td>`SEMICOLON`<td>`;`
  <tr><td>`STAR`<td>`*`
  <tr><td>`TILDE`<td>`~`
  <tr><td>`XOR`<td>`^`
</table>

Note: The `MINUS_MINUS` and `PLUS_PLUS` tokens are reserved, i.e. they are not used in any grammar productions.
For example `x--` and `++i` are not syntactically valid expressions in [SHORTNAME].

# Validation # {#validation}

TODO: Move these to the subject-matter sections.

Each validation item will be given a unique ID and a test must be provided
when the validation is added. The tests will reference the validation ID in
the test name.

* v-0001: A declaration must not introduce a name when that name is already in scope at the start
          of the declaration.
* v-0004: Recursion is not allowed.
* v-0007: Structures must be defined before use.
* v-0008: switch statements must have exactly one default clause.
* v-0009: Break is only permitted in loop and switch constructs.
* v-0010: continue is only permitted in loop.
* v-0015: The last member of the structure type defining the "store type" for variable in the
          storage storage class may be a runtime-sized array.
* v-0017: Builtin decorations must have the correct types.
* v-0018: Builtin decorations must be used with the correct shader type and
          storage class.
* v-0020: The pair of `<entry point name, pipeline stage>` must be unique in the
          module.
* v-0021: Cannot re-assign a constant.
* v-0022: Global variables must have a storage class.
* v-0025: Switch statement selector expression must be of a scalar integer type.
* v-0026: The case selector values must have the same type as the selector expression.
* v-0027: A literal value must not appear more than once in the case selectors for a switch statement.
* v-0028: A fallthrough statement must not appear as the last statement in last clause of a switch.
* v-0029: Return must come last in its block.
* v-0030: A runtime-sized array must not be used as the store type or contained within a store type
          except as allowed by v-0015.
* v-0031: The type of an expression must not be a runtime-sized array type.
* v-0032: A runtime-sized array must have a stride attribute.


# Built-in variables # {#builtin-variables}

See [[#builtin-inputs-outputs]] for how to declare a built-in variable.

<table class='data'>
  <thead>
    <tr><th>Built-in<th>Stage<th>Input or Output<th>Store type<th>Description
  </thead>

  <tr><td>`vertex_index`
      <td>vertex
      <td>in
      <td>u32
      <td style="width:50%">Index of the current vertex within the current API-level draw command,
         independent of draw instancing.

         For a non-indexed draw, the first vertex has an index equal to the `firstIndex` argument
         of the draw, whether provided directly or indirectly.
         The index is incremented by one for each additional vertex in the draw instance.

         For an indexed draw, the index is equal to the index buffer entry for
         vertex, plus the `baseVertex` argument of the draw, whether provided directly or indirectly.

  <tr><td>`instance_index`
      <td>vertex
      <td>in
      <td>u32
      <td style="width:50%">Instance index of the current vertex within the current API-level draw command.

         The first instance has an index equal to the `firstInstance` argument of the draw,
         whether provided directly or indirectly.
         The index is incremented by one for each additional instance in the draw.

  <tr><td>`position`
      <td>vertex
      <td>out
      <td>vec4&lt;f32&gt;
      <td style="width:50%">Output position of the current vertex, using homogeneous coordinates.
      After homogeneous normalization (where each of the *x*, *y*, and *z* components
      are divided by the *w* component), the position is in the WebGPU normalized device
      coordinate space.
      See [[WebGPU#coordinate-systems|WebGPU &sect; Coordinate Systems]].

  <tr><td>`position`
      <td>fragment
      <td>in
      <td>vec4&lt;f32&gt;
      <td style="width:50%">Framebuffer position of the current fragment, using normalized homogeneous
      coordinates.
      (The *x*, *y*, and *z* components have already been scaled such that *w* is now 1.)
      See [[WebGPU#coordinate-systems|WebGPU &sect; Coordinate Systems]].

  <tr><td>`front_facing`
      <td>fragment
      <td>in
      <td>bool
      <td style="width:50%">True when the current fragment is on a front-facing primitive.
         False otherwise.
         See [[WebGPU#front-facing|WebGPU &sect; Front-facing]].

  <tr><td>`frag_depth`
      <td>fragment
      <td>out
      <td>f32
      <td style="width:50%">Updated depth of the fragment, in the viewport depth range.
      See [[WebGPU#coordinate-systems|WebGPU &sect; Coordinate Systems]].

  <tr><td>`local_invocation_id`
      <td>compute
      <td>in
      <td>vec3&lt;u32&gt;
      <td style="width:50%">The current invocation's [=local invocation ID=],
            i.e. its position in the [=workgroup grid=].

  <tr><td>`local_invocation_index`
      <td>compute
      <td>in
      <td>u32
      <td style="width:50%">The current invocation's [=local invocation index=], a linearized index of
          the invocation's position within the [=workgroup grid=].

  <tr><td>`global_invocation_id`
      <td>compute
      <td>in
      <td>vec3&lt;u32&gt;
      <td style="width:50%">The current invocation's [=global invocation ID=],
          i.e. its position in the [=compute shader grid=].

  <tr><td>`workgroup_id`
      <td>compute
      <td>in
      <td>vec3&lt;u32&gt;
      <td style="width:50%">The current invocation's [=workgroup ID=],
          i.e. the position of the workgroup in the [=workgroup grid=].

  <tr><td>`num_workgroups`
      <td>compute
      <td>in
      <td>vec3&lt;u32&gt;
      <td style="width:50%">The [=dispatch size=], `vec<u32>(group_count_x,
      group_count_y, group_count_z)`, of the compute shader
      [[WebGPU#dom-gpucomputepassencoder-dispatch|dispatched]] by the API.

  <tr><td>`workgroup_size`
      <td>compute
      <td>in
      <td>vec3&lt;u32&gt;
      <td style="width:50%">The [=workgroup_size=] of the current entry point.

  <tr><td>`sample_index`
      <td>fragment
      <td>in
      <td>u32
      <td style="width:50%">Sample index for the current fragment.
         The value is least 0 and at most `sampleCount`-1, where
         [[WebGPU#dom-gpurenderpipelinedescriptor-samplecount|sampleCount]]
         is the number of MSAA samples specified for the GPU render pipeline.
         <br>See [[WebGPU#render-pipeline|WebGPU &sect; GPURenderPipeline]].

  <tr><td>`sample_mask`
      <td>fragment
      <td>in
      <td>u32
      <td style="width:50%">Sample coverage mask for the current fragment.
         It contains a bitmask indicating which samples in this fragment are covered
         by the primitive being rendered.
         <br>See [[WebGPU#sample-masking|WebGPU &sect; Sample Masking]].

  <tr><td>`sample_mask`
      <td>fragment
      <td>out
      <td>u32
      <td style="width:50%">Sample coverage mask control for the current fragment.
         The last value written to this variable becomes the
         [[WebGPU#shader-output-mask|shader-output mask]].
         Zero bits in the written value will cause corresponding samples in
         the color attachments to be discarded.
         <br>See [[WebGPU#sample-masking|WebGPU &sect; Sample Masking]].
</table>

<div class='example wgsl global-scope' heading="Declaring built-in variables">
  <xmp>
    struct VertexOutput {
      [[builtin(position)]] my_pos: vec4<f32>;
      //   OpDecorate %my_pos BuiltIn Position
      //   %float = OpTypeFloat 32
      //   %v4float = OpTypeVector %float 4
      //   %ptr = OpTypePointer Output %v4float
      //   %my_pos = OpVariable %ptr Output
    };

    [[stage(vertex)]]
    fn vs_main(
      [[builtin(vertex_index)]] my_index: u32,
      //   OpDecorate %my_index BuiltIn VertexIndex
      //   %uint = OpTypeInt 32 0
      //   %ptr = OpTypePointer Input %uint
      //   %my_index = OpVariable %ptr Input
      [[builtin(instance_index)]] my_inst_index : u32,
      //    OpDecorate %my_inst_index BuiltIn InstanceIndex
    ) -> VertexOutput;

    struct FragmentOutput {
      [[builtin(frag_depth)]] depth: f32;
      //     OpDecorate %depth BuiltIn FragDepth
      [[builtin(sample_mask)]] mask_out : u32;
      //      OpDecorate %mask_out BuiltIn SampleMask ; an output variable
    };

    [[stage(fragment)]]
    fn fs_main(
      [[builtin(front_facing)]] is_front : u32,
      //     OpDecorate %is_front BuiltIn FrontFacing
      [[builtin(position)]] coord : vec4<f32>,
      //     OpDecorate %coord BuiltIn FragCoord
      [[builtin(sample_index)]] my_sample_index : u32,
      //      OpDecorate %my_sample_index BuiltIn SampleId
      [[builtin(sample_mask_in)]] mask_in : u32,
      //      OpDecorate %mask_in BuiltIn SampleMask ; an input variable
      //      OpDecorate %mask_in Flat
    ) -> FragmentOutput;

    [[stage(compute)]]
    fn cs_main(
      [[builtin(local_invocation_id)]] local_id : vec3<u32>,
      //     OpDecorate %local_id BuiltIn LocalInvocationId
      [[builtin(local_invocation_index)]] local_index : u32,
      //     OpDecorate %local_index BuiltIn LocalInvocationIndex
      [[builtin(global_invocation_id)]] global_id : vec3<u32>,
      //      OpDecorate %global_id BuiltIn GlobalInvocationId
   );
  </xmp>
</div>

# Built-in functions # {#builtin-functions}

Certain functions are always available in a [SHORTNAME] program,
and are provided by the implementation.
These are called <dfn noexport>built-in functions</dfn>.

Since a built-in function is always in scope, it is an error to attempt to redefine
one or to use the name of a built-in function as an identifier for any other
kind of declaration.

Unlike ordinary functions defined in a [SHORTNAME] program,
a built-in function may use the same function name with different
sets of parameters.
In other words, a built-in function may have more than one *overload*,
but ordinary function definitions in [SHORTNAME] may not.

When calling a built-in function, all arguments to the function are evaluated
before function evaulation begins.

TODO(dneto): Elaborate the descriptions of the built-in functions.  So far I've only reorganized
the contents of the existing table.

TODO: Explain the use of a function prototype in the table: provides name, formal parameter list, and return type.
That's not a full user-defined function declaration.

## Logical built-in functions ## {#logical-builtin-functions}

<table class='data'>
  <thead>
    <tr><th>Precondition<td>Conclusion<td>Notes
  </thead>
  <tr algorithm="vector all">
    <td>|e| : vecN&lt;bool&gt;
    <td>`all(`|e|`)` : bool
    <td>Returns true if each component of |e| is true.
    (OpAll)

  <tr algorithm="vector any">
    <td>|e| : vecN&lt;bool&gt;
    <td>`any(`|e|`)` : bool
    <td>Returns true if any component of |e| is true.
    (OpAny)

  <tr algorithm="scalar select">
    <td>|T| is a scalar or vector
    <td>`select(`|T|`,`|T|`,bool)` : |T|
    <td>`select(a,b,c)` evaluates to `a` when `c` is true, and `b` otherwise.
    (OpSelect)

  <tr algorithm="vector select">
    <td>|T| is a scalar
    <td>`select(vecN<`|T|`>,vecN<`|T|`>,vecN<bool>` : `vecN<`|T|`>`
    <td>Component-wise selection. Result component |i| is evaluated as `select(a[`|i|`],b[`|i|`],c[`|i|`])`.
    (OpSelect)
</table>

## Value-testing built-in functions ## {#value-testing-builtin-functions}
<table class='data'>
  <caption>Unary operators</caption>
  <thead>
    <tr><th>Precondition<th>Conclusion<th>Notes
  </thead>
  <tr algorithm="scalar case, test for NaN">
    <td>|e| : f32<td>`isNan(`|e|`)` : bool
    <td>Returns true if |e| is NaN according to IEEE. (OpIsNan)
  <tr algorithm="vector case, test for NaN">
    <td>|e| : |T|, |T| is *vecN*&lt;f32&gt;
    <td>`isNan(`|e|`)` : vec|N|&lt;bool&gt;, where |N| = *Arity(*|T|*)*<td>Component-wise test for NaN. Component *i* of the result is *isNan(e[i])*. (OpIsNan)
  <tr algorithm="scalar case, test for infinity">
    <td>|e| : f32<td>`isInf(`|e|`)` : bool
    <td>Returns true if |e| is an infinity according to IEEE. (OpIsInf)
  <tr algorithm="vector case, test for infinity">
    <td>|e| : |T|, |T| is *vecN*&lt;f32&gt;
    <td>`isInf(`|e|`)` : vec|N|&lt;bool&gt;, where |N| = *Arity(*|T|*)*<td>Component-wise test for inifinity. Component *i* of the result is *isInf(e[i])*. (OpIsInf)
  <tr algorithm="scalar case, test value is finite">
    <td>|e| : f32<td>`isFinite(`|e|`)` : bool
    <td>Returns true if |e| is finite according to IEEE. (emulated)
  <tr algorithm="vector case, test value is finite">
    <td>|e| : |T|, |T| is *vecN*&lt;f32&gt;
    <td>`isFinite(`|e|`)` : vec|N|&lt;bool&gt;, where |N| = *Arity(*|T|*)*<td>Component-wise finite value test. Component *i* of the result is *isFinite(e[i])*. (emulated)
  <tr algorithm="scalar case, test value is normal">
    <td>|e| : f32<td>`isNormal(`|e|`)` : bool
    <td>Returns true if |e| is a normal number according to IEEE. (emulated)
  <tr algorithm="vector case, test value is normal">
    <td>|e| : |T|, |T| is *vecN*&lt;f32&gt;
    <td>`isNormal(`|e|`)` : vec|N|&lt;bool&gt;, where |N| = *Arity(*|T|*)*<td>Component-wise test for normal number. Component *i* of the result is *isNormal(e[i])*. (emulated)
  <tr algorithm="runtime array length">
    <td>|e| : ptr&lt;storage,array&lt;|T|&gt;&gt;
    <td>`arrayLength(`|e|`)` : u32<td>Returns the number of elements in the runtime array.<br>
        (OpArrayLength, but you have to trace back to get the pointer to the enclosing struct.)
</table>

## Float built-in functions ## {#float-builtin-functions}

<table class='data'>
  <thead>
    <tr><th>Precondition<th>Conclusion<th>Description
  </thead>
  <tr algorithm="scalar case, float abs">
    <td>|T| is f32
    <td class="nowrap">`abs(`|e|`:` |T| `) -> ` |T|
    <td>Returns the absolute value of |e| (e.g. |e| with a positive sign bit).
    (GLSLstd450FAbs)
  <tr algorithm="vector case, float abs">
    <td>|T| is f32
    <td class="nowrap">`abs(`|e|`:` vec|N|<|T|> `) -> ` vec|N|<|T|>
    <td>Component-wise absolute value.
    Component |i| of the result is `abs(`|e|`[i])`.
    (GLSLstd450FAbs)

  <tr algorithm="scalar case, acos">
    <td>|T| is f32
    <td class="nowrap">`acos(`|e|`:` |T| `) -> ` |T|
    <td>Returns the arc cosine of |e|. (GLSLstd450Acos)
  <tr algorithm="vector case, acos">
    <td>|T| is f32
    <td class="nowrap">`acos(`|e|`:` vec|N|<|T|> `) -> ` vec|N|<|T|>
    <td>Component-wise arc cosine.
    Component |i| of the result is `acos(`|e|`[i])`.
    (GLSLstd450Acos)

  <tr algorithm="scalar case, asin">
    <td>|T| is f32
    <td class="nowrap">`asin(`|e|`:` |T| `) -> ` |T|
    <td>Returns the arc sine of |e|. (GLSLstd450Asin)
  <tr algorithm="vector case, asin">
    <td>|T| is f32
    <td class="nowrap">`asin(`|e|`:` vec|N|<|T|> `) -> ` vec|N|<|T|>
    <td>Component-wise arc sine.
    Component |i| of the result is `asin(`|e|`[i])`.
    (GLSLstd450ASin)

  <tr algorithm="scalar case, atan">
    <td>|T| is f32
    <td class="nowrap">`atan(`|e|`:` |T| `) -> ` |T|
    <td>Returns the arc tangent of |e|. (GLSLstd450Atan)
  <tr algorithm="vector case, atan">
    <td>|T| is f32
    <td class="nowrap">`atan(`|e|`:` vec|N|<|T|> `) -> ` vec|N|<|T|>
    <td>Component-wise arc tanget.
    Component |i| of the result is `atan(`|e|`[i])`.
    (GLSLstd450Atan)

  <tr algorithm="scalar case, atan2">
    <td>|T| is f32
    <td class="nowrap">`atan2(`|e1|`:` |T| `, `|e2|`:` |T| `) -> ` |T|
    <td>Returns the arc tangent of |e1| over |e2|. (GLSLstd450Atan2)
  <tr algorithm="vector case, atan2">
    <td>|T| is f32
    <td class="nowrap">`atan2(`|e1|`:` vec|N|<|T|> `, `|e2|`:` vec|N|<|T|> `) -> ` vec|N|<|T|>
    <td>Component-wise arc tangent of two inputs.
    Component |i| of the result is `atan2(`|e|`[i])`.
    (GLSLstd450Atan2)

  <tr algorithm="scalar case, ceil">
    <td>|T| is f32
    <td class="nowrap">`ceil(`|e|`:` |T| `) -> ` |T|
    <td>Returns the [=ceiling expression|ceiling=] of |e|. (GLSLstd450Ceil)
  <tr algorithm="vector case, ceil">
    <td>|T| is f32
    <td class="nowrap">`ceil(`|e|`:` vec|N|<|T|> `) -> ` vec|N|<|T|>
    <td>Component-wise ceiling.
    Component |i| of the result is `ceil(`|e|`[i])`.
    (GLSLstd450Ceil)

  <tr algorithm="scalar case, clamp">
    <td>|T| is f32
    <td class="nowrap">`clamp(`|e1|`:` |T| `, `|e2|`:` |T| `, `|e3|`:` |T|`) -> ` |T|
    <td>Returns `min(max(`|e1|`,`|e2|`),`|e3|`)`. (GLSLstd450NClamp)
  <tr algorithm="vector case, clamp">
    <td>|T| is f32
    <td class="nowrap">`clamp(`|e1|`:` vec|N|<|T|> `, `|e2|`:` vec|N|<|T|>`, `|e3|`:` vec|N|<|T|>`) -> ` vec|N|<|T|>
    <td>Component-wise clamp.
    Component |i| of the result is `clamp(`|e1|`[i], `|e2|`[i], `|e3|`[i])`.
    (GLSLstd450NClamp)

  <tr algorithm="scalar case, cos">
    <td>|T| is f32
    <td class="nowrap">`cos(`|e|`:` |T| `) -> ` |T|
    <td>Returns the cosine of |e|. (GLSLstd450Cos)
  <tr algorithm="vector case, cos">
    <td>|T| is f32
    <td class="nowrap">`cos(`|e|`:` vec|N|<|T|> `) -> ` vec|N|<|T|>
    <td>Component-wise cosine.
    Component |i| of the result is `cos(`|e|`)`.
    (GLSLstd450Cos)

  <tr algorithm="scalar case, cosh">
    <td>|T| is f32
    <td class="nowrap">`cosh(`|e|`:` |T| `) -> ` |T|
    <td>Returns the hyperbolic cosine of |e|. (GLSLstd450Cosh)
  <tr algorithm="vector case, cosh">
    <td>|T| is f32
    <td class="nowrap">`cosh(`|e|`:` vec|N|<|T|> `) -> ` vec|N|<|T|>
    <td>Component-wise hyperbolic cosine.
    Component |i| of the result is `cosh(`|e|`[i])`.
    (GLSLstd450Cosh)

  <tr algorithm="vector case, cross">
    <td>|T| is f32
    <td class="nowrap">`cross(`|e1|`:` vec3<|T|> `, `|e2|`:` vec3<|T|>`) -> ` vec3<|T|>
    <td>Returns the cross product of |e1| and |e2|. (GLSLstd450Cross)

  <tr algorithm="scalar case, distance">
    <td>|T| is f32
    <td class="nowrap">`distance(`|e1|`:` |T| `, `|e2|`:` |T| `) -> ` |T|
    <td>Returns the distance between |e1| and |e2| (e.g. `length(`|e1|` - `|e2|`)`). (GLSLstd450Distance)
  <tr algorithm="vector case, distance">
    <td>|T| is f32
    <td class="nowrap">`distance(`|e1|`:` vec|N|<|T|> `, `|e2|`:` vec|N|<|T|>`) -> ` |T|
    <td>Component-wise distance.
    Component |i| of the result is `distance(`|e1|`[i], `|e2|`[i])`.
    (GLSLstd450Distance)

  <tr algorithm="scalar case, exp">
    <td>|T| is f32
    <td class="nowrap">`exp(`|e1|`:` |T| `) -> ` |T|
    <td>Returns the natural exponentiation of |e1| (e.g. `e`<sup>|e1|</sup>). (GLSLstd450Exp)
  <tr algorithm="vector case, exp">
    <td>|T| is f32
    <td class="nowrap">`exp(`|e1|`:` vec|N|<|T|> `) -> ` vec|N|<|T|>
    <td>Component-wise natural exponentiation.
    Component |i| of the result is `exp(`|e1|`[i])`.
    (GLSLstd450Exp)

  <tr algorithm="scalar case, exp2">
    <td>|T| is f32
    <td class="nowrap">`exp2(`|e|`:` |T| `) -> ` |T|
    <td>Returns 2 raised to the power |e| (e.g. `2`<sup>|e|</sup>). (GLSLstd450Exp2)
  <tr algorithm="vector case, exp2">
    <td>|T| is f32
    <td class="nowrap">`exp2(`|e|`:` vec|N|<|T|> `) -> ` vec|N|<|T|>
    <td>Component-wise base-2 exponentiation.
    Component |i| of the result is `exp2(`|e|`[i])`.
    (GLSLstd450Exp2)

  <tr algorithm="scalar case, faceForward">
    <td>|T| is f32
    <td class="nowrap">`faceForward(`|e1|`:` |T| `, `|e2|`:` |T| `, `|e3|`:` |T| `) -> ` |T|
    <td>Returns |e1| if `dot(`|e2|`,`|e3|`)` is negative, and `-`|e1| otherwise. (GLSLstd450FaceForward)
  <tr algorithm="vector case, faceForward">
    <td>|T| is f32
    <td class="nowrap">`faceForward(`|e1|`:` vec|N|<|T|> `, `|e2|`:` vec|N|<|T|>`, `|e3|`:` vec|N|<|T|>`) -> ` vec|N|<|T|>
    <td>Component-wise face forward.
    Component |i| of the result is `faceForward(`|e1|`[i], `|e2|`[i], `|e3|`[i])`.
    (GLSLstd450FaceForward)

  <tr algorithm="scalar case, floor">
    <td>|T| is f32
    <td class="nowrap">`floor(`|e|`:` |T| `) -> ` |T|
    <td>Returns the [=floor expression|floor=] of |e|. (GLSLstd450Floor)
  <tr algorithm="vector case, floor">
    <td>|T| is f32
    <td class="nowrap">`floor(`|e|`:` vec|N|<|T|> `) -> ` vec|N|<|T|>
    <td>Component-wise floor.
    Component |i| of the result is `floor(`|e|`[i])`.
    (GLSLstd450Floor)

  <tr algorithm="scalar case, fma">
    <td>|T| is f32
    <td class="nowrap">`fma(`|e1|`:` |T| `, `|e2|`:` |T| `, `|e3|`:` |T| `) -> ` |T|
    <td>Returns |e1| `*` |e2| `+` |e3|. (GLSLstd450Fma)
  <tr algorithm="vector case, fma">
    <td>|T| is f32
    <td class="nowrap">`fma(`|e1|`:` vec|N|<|T|> `, `|e2|`:` vec|N|<|T|>`, `|e3|`:` vec|N|<|T|>`) -> ` vec|N|<|T|>
    <td>Component-wise fast multiple add.
    Component |i| of the result is `fma(`|e1|`[i], `|e2|`[i], `|e3|`[i])`.
    (GLSLstd450Fma)

  <tr algorithm="scalar case, fract">
    <td>|T| is f32
    <td class="nowrap">`fract(`|e|`:` |T| `) -> ` |T|
    <td>Returns the fractional bits of |e| (e.g. |e| `- floor(`|e|`)`). (GLSLstd450Fract)
  <tr algorithm="vector case, fract">
    <td>|T| is f32
    <td class="nowrap">`fract(`|e|`:` vec|N|<|T|> `) -> ` vec|N|<|T|>
    <td>Component-wise fractional.
    Component |i| of the result is `fract(`|e|`[i])`.
    (GLSLstd450Fract)

  <tr algorithm="scalar case, frexp">
    <td>|T| is f32<br>
        |I| is i32 or u32
    <td class="nowrap">`frexp(`|e1|`:` |T| `, `|e2|`:` ptr<|I|> `) -> ` |T|
    <td>Splits |e1| into a signficand and exponent of the form `significand * 2`<sup>`exponent`</sup> and returns the significand.
    The magnitude of the signficand is in the range of [0.5, 1.0) or 0.
    The exponent is stored through the pointer |e2|. (GLSLstd450Frexp)
  <tr algorithm="vector case, frexp">
    <td>|T| is f32<br>
        |I| is i32 or u32
    <td class="nowrap">`frexp(`|e1|`:` vec|N|<|T|> `, `|e2|`:` ptr&lt;vec|N|&lt;|I|&gt;&gt;`) -> ` vec|N|<|T|>
    <td>Component-wise fraction and exponent.
    Component |i| of the result is `frexp(`|e1|`[i], &(*`|e2|`).[i])`.
    (GLSLstd450Frexp)

  <tr algorithm="scalar case, inverseSqrt">
    <td>|T| is f32
    <td class="nowrap">`inverseSqrt(`|e|`:` |T| `) -> ` |T|
    <td>Returns the reciprocal of `sqrt(`|e|`)`. (GLSLstd450InverseSqrt)
  <tr algorithm="vector case, inverseSqrt">
    <td>|T| is f32
    <td class="nowrap">`inverseSqrt(`|e|`:` vec|N|<|T|> `) -> ` vec|N|<|T|>
    <td>Component-wise reciprocal square root.
    Component |i| of the result is `inverseSqrt(`|e1|`[i])`.
    (GLSLstd450InverseSqrt)

  <tr algorithm="scalar case, ldexp">
    <td>|T| is f32<br>
        |I| is i32 or u32
    <td class="nowrap">`ldexp(`|e1|`:` |T| `, `|e2|`:` |I| `) -> ` |T|
    <td>Returns |e1| `* 2`<sup>|e2|</sup>. (GLSLstd450Ldexp)
  <tr algorithm="vector case, ldexp">
    <td>|T| is f32<br>
        |I| is i32 or u32
    <td class="nowrap">`ldexp(`|e1|`:` vec|N|<|T|> `, `|e2|`:` vec|N|&lt;|I|&gt;`) -> ` vec|N|<|T|>
    <td>Component-wise floating-point number composition.
    Component |i| of the result is `ldexp(`|e1|`[i], `|e2|`[i])`.
    (GLSLstd450Ldexp)

  <tr algorithm="scalar case, length">
    <td>|T| is f32
    <td class="nowrap">`length(`|e|`:` |T| `) -> ` |T|
    <td>Returns `abs(`|e|`)`.
    (GLSLstd450Length)
  <tr algorithm="vector case, length">
    <td>|T| is f32
    <td class="nowrap">`length(`|e|`:` vec|N|<|T|> `) -> ` |T|
    <td>Returns the length |e| (e.g. `sqrt(`|e|`[0]`<sup>`2`</sup> `+` |e|`[1]`<sup>`2`</sup> `+ ...)`).
    (GLSLstd450Length)

  <tr algorithm="scalar case, log">
    <td>|T| is f32
    <td class="nowrap">`log(`|e|`:` |T| `) -> ` |T|
    <td>Returns the natural logaritm of |e|. (GLSLstd450Log)
  <tr algorithm="vector case, log">
    <td>|T| is f32
    <td class="nowrap">`log(`|e|`:` vec|N|<|T|> `) -> ` vec|N|<|T|>
    <td>Component-wise natural logarithm.
    Component |i| of the result is `log(`|e|`[i])`.
    (GLSLstd450Log)

  <tr algorithm="scalar case, log2">
    <td>|T| is f32
    <td class="nowrap">`log2(`|e|`:` |T| `) -> ` |T|
    <td>Returns the base-2 logarithm of |e|. (GLSLstd450Log2)
  <tr algorithm="vector case, log2">
    <td>|T| is f32
    <td class="nowrap">`log2(`|e|`:` vec|N|<|T|> `) -> ` vec|N|<|T|>
    <td>Component-wise base-2 logarithm.
    Component |i| of the result is `log2(`|e|`[i])`.
    (GLSLstd450Log2)

  <tr algorithm="scalar case, max">
    <td>|T| is f32
    <td class="nowrap">`max(`|e1|`:` |T| `, `|e2|`:` |T| `) -> ` |T|
    <td>Returns |e2| if |e1| is less than |e2|, and |e1| otherwise. (GLSLstd450NMax)
  <tr algorithm="vector case, max">
    <td>|T| is f32
    <td class="nowrap">`max(`|e1|`:` vec|N|<|T|> `, `|e2|`:` vec|N|<|T|>`) -> ` vec|N|<|T|>
    <td>Component-wise maximum.
    Component |i| of the result is `max(`|e1|`[i], `|e2|`[i])`.
    (GLSLstd450NMax)

  <tr algorithm="scalar case, min">
    <td>|T| is f32
    <td class="nowrap">`min(`|e1|`:` |T| `, `|e2|`:` |T| `) -> ` |T|
    <td>Returns |e2| if |e2| is less than |e1|, and |e1| otherwise. (GLSLstd450NMin)
  <tr algorithm="vector case, min">
    <td>|T| is f32
    <td class="nowrap">`min(`|e1|`:` vec|N|<|T|> `, `|e2|`:` vec|N|<|T|>`) -> ` vec|N|<|T|>
    <td>Component-wise minimum.
    Component |i| of the result is `min(`|e1|`[i], `|e2|`[i])`.
    (GLSLstd450NMin)

  <tr algorithm="scalar case, mix">
    <td>|T| is f32
    <td class="nowrap">`mix(`|e1|`:` |T| `, `|e2|`:` |T| `, `|e3|`:` |T|`) -> ` |T|
    <td>Returns the linear blend of |e1| and |e2| (e.g. |e1|`*(1-`|e3|`)+`|e2|`*`|e3|).
    (GLSLstd450FMix)
  <tr algorithm="vector case, mix">
    <td>|T| is f32
    <td class="nowrap">`mix(`|e1|`:` vec|N|<|T|> `, `|e2|`:` vec|N|<|T|>`, `|e3|`:` vec|N|<|T|>`) -> ` vec|N|<|T|>
    <td>Component-wise mix.
    Component |i| of the result is `mix(`|e1|`[i], `|e2|`[i], `|e3|`[i])`.
    (GLSLstd450FMix)

  <tr algorithm="scalar case, modf">
    <td>|T| is f32<br>
    <td class="nowrap">`modf(`|e1|`:` |T| `, `|e2|`:` ptr<|T|> `) -> ` |T|
    <td>Splits |e1| into fractional and whole number parts.
    Returns the fractional part and stores the whole number through the pointer |e2|.
    (GLSLstd450Modf)
  <tr algorithm="vector case, modf">
    <td>|T| is f32
    <td class="nowrap">`modf(`|e1|`:` vec|N|<|T|> `, `|e2|`:` ptr&lt;vec|N|&lt;|T|&gt;&gt;`) -> ` vec|N|<|T|>
    <td>Component-wise fractional and whole number splitting.
    Component |i| of the result is `modf(`|e1|`[i], &(*`|e2|`).[i])`.
    (GLSLstd450Modf)

  <tr algorithm="vector case, normalize">
    <td>|T| is f32
    <td class="nowrap">`normalize(`|e|`:` vec|N|<|T|> `) -> ` vec|N|<|T|>
    <td>Returns a unit vector in the same direction as |e|.
    (GLSLstd450Normalize)

  <tr algorithm="scalar case, pow">
    <td>|T| is f32
    <td class="nowrap">`pow(`|e1|`:` |T| `, `|e2|`:` |T| `) -> ` |T|
    <td>Returns |e1| raised to the power |e2|.
    (GLSLstd450Pow)
  <tr algorithm="vector case, pow">
    <td>|T| is f32
    <td class="nowrap">`pow(`|e1|`:` vec|N|<|T|> `, `|e2|`:` vec|N|<|T|> `) -> ` vec|N|<|T|>
    <td>Component-wise power.
    Component |i| of the result is `pow(`|e1|`[i],`|e2|`[i])`.
    (GLSLstd450Pow)

  <tr algorithm="scalar case, reflect">
    <td>|T| is f32
    <td class="nowrap">`reflect(`|e1|`:` |T| `, `|e2|`:` |T| `) -> ` |T|
    <td>For the incident vector |e1| and surface orientation |e2|, returns the reflection direction
    |e1|`-2*dot(`|e2|`,`|e1|`)*|e2|`.
    (GLSLstd450Reflect)
  <tr algorithm="vector case, reflect">
    <td>|T| is f32
    <td class="nowrap">`reflect(`|e1|`:` vec|N|<|T|> `, `|e2|`:` vec|N|<|T|>`) -> ` vec|N|<|T|>
    <td>Component-wise reflection direction.
    Component |i| of the result is `reflect(`|e1|`[i],`|e2|`[i])`.
    (GLSLstd450Reflect)

  <tr algorithm="scalar case, round">
    <td>|T| is f32
    <td class="nowrap">`round(`|e|`:` |T| `) -> ` |T|
    <td>Result is the integer |k| nearest to |e|, as a floating point value.<br>
        When |e| lies halfway between integers |k| and |k|+1,
        the result is |k| when |k| is even, and |k|+1 when |k| is odd.<br>
        (GLSLstd450RoundEven)
  <tr algorithm="vector case, round">
    <td>|T| is f32
    <td class="nowrap">`round(`|e|`:` vec|N|<|T|> `) -> ` vec|N|<|T|>
    <td>Component-wise rounding.<br>
         Component |i| of the result is `round`(|e|[|i|])<br>
        (GLSLstd450RoundEven)

  <tr algorithm="scalar case, float sign">
    <td>|T| is f32
    <td class="nowrap">`sign(`|e|`:` |T| `) -> ` |T|
    <td>Returns the sign of |e|.
    (GLSLstd450FSign)
  <tr algorithm="vector case, float sign">
    <td>|T| is f32
    <td class="nowrap">`sign(`|e|`:` vec|N|<|T|> `) -> ` vec|N|<|T|>
    <td>Component-wise sign.
    Component |i| of the result is `sign(`|e|`[i])`.
    (GLSLstd450FSign)

  <tr algorithm="scalar case, sin">
    <td>|T| is f32
    <td class="nowrap">`sin(`|e|`:` |T| `) -> ` |T|
    <td>Returns the sine of |e|.
    (GLSLstd450Sin)
  <tr algorithm="vector case, sin">
    <td>|T| is f32
    <td class="nowrap">`sin(`|e|`:` vec|N|<|T|> `) -> ` vec|N|<|T|>
    <td>Component-wise sine.
    Component |i| of the result is `sin(`|e|`[i])`.
    (GLSLstd450Sin)

  <tr algorithm="scalar case, sinh">
    <td>|T| is f32
    <td class="nowrap">`sinh(`|e|`:` |T| `) -> ` |T|
    <td>Returns the hyperbolic sine of |e|.
    (GLSLstd450Sinh)
  <tr algorithm="vector case, sinh">
    <td>|T| is f32
    <td class="nowrap">`sinh(`|e|`:` vec|N|<|T|> `) -> ` vec|N|<|T|>
    <td>Component-wise hyperbolic sine.
    Component |i| of the result is `sinh(`|e|`[i])`.
    (GLSLstd450Sinh)

  <tr algorithm="scalar case, smoothStep">
    <td>|T| is f32
    <td class="nowrap">`smoothStep(`|e1|`:` |T| `, `|e2|`:` |T| `, `|e3|`:` |T| `) -> ` |T|
    <td>Returns the smooth Hermite interpolation between 0 and 1.
    (GLSLstd450SmoothStep)
  <tr algorithm="vector case, smoothStep">
    <td>|T| is f32
    <td class="nowrap">`smoothStep(`|e1|`:` vec|N|<|T|> `, `|e2|`:` vec|N|<|T|>`, `|e3|`:` vec|N|<|T|>`) -> ` vec|N|<|T|>
    <td>Component-wise smooth Hermite interpolation.
    Component |i| of the result is `smoothStep(`|e1|`[i],`|e2|`[i],`|e3|`[i])`.
    (GLSLstd450SmoothStep)

  <tr algorithm="scalar case, sqrt">
    <td>|T| is f32
    <td class="nowrap">`sqrt(`|e|`:` |T| `) -> ` |T|
    <td>Returns the square root of |e|.
    (GLSLstd450Sqrt)
  <tr algorithm="vector case, sqrt">
    <td>|T| is f32
    <td class="nowrap">`sqrt(`|e|`:` vec|N|<|T|> `) -> ` vec|N|<|T|>
    <td>Component-wise square root.
    Component |i| of the result is `sqrt(`|e|`[i])`.
    (GLSLstd450Sqrt)

  <tr algorithm="scalar case, step">
    <td>|T| is f32
    <td class="nowrap">`step(`|e1|`:` |T| `, `|e2|`:` |T| `) -> ` |T|
    <td>Returns 0.0 if |e1| is less than |e2|, and 1.0 otherwise.
    (GLSLstd450Step)
  <tr algorithm="vector case, step">
    <td>|T| is f32
    <td class="nowrap">`step(`|e1|`:` vec|N|<|T|> `, `|e2|`:` vec|N|<|T|>`) -> ` vec|N|<|T|>
    <td>Component-wise step.
    Component |i| of the result is `step(`|e1|`[i],`|e1|`[i])`.
    (GLSLstd450Step)

  <tr algorithm="scalar case, tan">
    <td>|T| is f32
    <td class="nowrap">`tan(`|e|`:` |T| `) -> ` |T|
    <td>Returns the tangent of |e|.
    (GLSLstd450Tan)
  <tr algorithm="vector case, tan">
    <td>|T| is f32
    <td class="nowrap">`tan(`|e|`:` vec|N|<|T|> `) -> ` vec|N|<|T|>
    <td>Component-wise tangent.
    Component |i| of the result is `tan(`|e|`[i])`.
    (GLSLstd450Tan)

  <tr algorithm="scalar case, tanh">
    <td>|T| is f32
    <td class="nowrap">`tanh(`|e|`:` |T| `) -> ` |T|
    <td>Returns the hyperbolic tangent of |e|.
    (GLSLstd450Tanh)
  <tr algorithm="vector case, tanh">
    <td>|T| is f32
    <td class="nowrap">`tanh(`|e|`:` vec|N|<|T|> `) -> ` vec|N|<|T|>
    <td>Component-wise hyperbolic tangent.
    Component |i| of the result is `tanh(`|e|`[i])`.
    (GLSLstd450Tanh)

  <tr algorithm="scalar case, trunc">
    <td>|T| is f32
    <td class="nowrap">`trunc(`|e|`:` |T| `) -> ` |T|
    <td>Returns the nearest whole number whose absolute value is less than or equal to |e|.
    (GLSLstd450Trunc)
  <tr algorithm="vector case, trunc">
    <td>|T| is f32
    <td class="nowrap">`trunc(`|e|`:` vec|N|<|T|> `) -> ` vec|N|<|T|>
    <td>Component-wise truncate.
    Component |i| of the result is `trunc(`|e|`[i])`.
    (GLSLstd450Trunc)
</table>

## Integer built-in functions ## {#integer-builtin-functions}

<table class='data'>
  <thead>
    <tr><th>Precondition<th>Conclusion<th>Description
  </thead>
  <tr algorithm="scalar case, signed abs">
    <td>
    <td class="nowrap">`abs`(|e|: i32 ) -> i32
    <td>The absolute value of |e|.<br>
        (GLSLstd450SAbs)
  <tr algorithm="vector case, signed abs">
    <td>
    <td class="nowrap">`abs`(|e| : vec|N|&lt;i32&gt; ) -> vec|N|&lt;i32&gt;
    <td>Component-wise absolute value:
        Component |i| of the result is `abs(`|e|`[`|i|`])`<br>
        (GLSLstd450SAbs)

  <tr algorithm="scalar case, unsigned abs">
    <td>
    <td class="nowrap">`abs`(|e| : u32 ) -> u32
    <td>Result is |e|.  This is provided for symmetry with `abs` for signed integers.
  <tr algorithm="vector case, unsgined abs">
    <td>
    <td class="nowrap">`abs(`|e|`:` vec|N|&lt;u32&gt; `) ->` vec|N|&lt;u32&gt;
    <td>Result is |e|.  This is provided for symmetry with `abs` for signed integer vectors.

  <tr algorithm="scalar case, unsigned clamp">
    <td>|T| is u32
    <td class="nowrap">`clamp(`|e1|`:` |T| `, `|e2|`:` |T|`, `|e3|`:` |T|`) ->` |T|
    <td>Returns `min(max(`|e1|`,`|e2|`),`|e3|`)`.
    (GLSLstd450UClamp)
  <tr algorithm="vector case, unsigned clamp">
    <td>|T| is u32
    <td class="nowrap">`clamp(`|e1|`:` vec|N|<|T|> `, `|e2|`:` vec|N|<|T|>`, `|e3|`:`vec|N|<|T|> `) ->` vec|N|<|T|>
    <td>Component-wise clamp.
    Component |i| of the result is `clamp(`|e1|`[i],`|e2|`[i],`|e3|`[i])`.
    (GLSLstd450UClamp)

  <tr algorithm="scalar case, signed clamp">
    <td>|T| is i32
    <td class="nowrap">`clamp(`|e1|`:` |T| `, `|e2|`:` |T|`, `|e3|`:` |T|`) ->` |T|
    <td>Returns `min(max(`|e1|`,`|e2|`),`|e3|`)`.
    (GLSLstd450SClamp)
  <tr algorithm="vector case, signed clamp">
    <td>|T| is i32
    <td class="nowrap">`clamp(`|e1|`:` vec|N|<|T|> `, `|e2|`:` vec|N|<|T|>`, `|e3|`:`vec|N|<|T|> `) ->` vec|N|<|T|>
    <td>Component-wise clamp.
    Component |i| of the result is `clamp(`|e1|`[i],`|e2|`[i],`|e3|`[i])`.
    (GLSLstd450UClamp)

  <tr algorithm="scalar case, count 1 bits">
    <td>|T| is u32 or i32<br>
    <td class="nowrap">`countOneBits(`|e|`:` |T| `) ->` |T|
    <td>The number of 1 bits in the representation of |e|.<br>
        Also known as "population count".<br>
        (SPIR-V OpBitCount)
  <tr algorithm="vector case, count 1 bits">
    <td>|T| is u32 or i32
    <td class="nowrap">`countOneBits(`|e|`:` vec|N|<|T|>`) ->` vec|N|<|T|><br>
    <td>Component-wise population count:
        Component |i| of the result is `countOneBits(`|e|`[`|i|`])`<br>
        (SPIR-V OpBitCount)

  <tr algorithm="scalar case, unsigned max">
    <td>|T| is u32
    <td class="nowrap">`max(`|e1|`:` |T| `, `|e2|`:` |T|`) ->` |T|
    <td>Returns |e2| if |e1| is less than |e2|, and |e1| otherwise.
    (GLSLstd450UMax)
  <tr algorithm="vector case, unsigned max">
    <td>|T| is u32
    <td class="nowrap">`max(`|e1|`:` vec|N|<|T|> `, `|e2|`:` vec|N|<|T|>`) ->` vec|N|<|T|>
    <td>Component-wise maximum.
    Component |i| of the result is `max(`|e1|`[i],`|e2|`[i])`.
    (GLSLstd450UMax)

  <tr algorithm="scalar case, signed max">
    <td>|T| is i32
    <td class="nowrap">`max(`|e1|`:` |T| `, `|e2|`:` |T|`) ->` |T|
    <td>Returns |e2| if |e1| is less than |e2|, and |e1| otherwise.
    (GLSLstd450SMax)
  <tr algorithm="vector case, signed max">
    <td>|T| is i32
    <td class="nowrap">`max(`|e1|`:` vec|N|<|T|> `, `|e2|`:` vec|N|<|T|>`) ->` vec|N|<|T|>
    <td>Component-wise maximum.
    Component |i| of the result is `max(`|e1|`[i],`|e2|`[i])`.
    (GLSLstd45SUMax)

  <tr algorithm="scalar case, unsigned min">
    <td>|T| is u32
    <td class="nowrap">`min(`|e1|`:` |T| `, `|e2|`:` |T|`) ->` |T|
    <td>Returns |e1| if |e1| is less than |e2|, and |e2| otherwise.
    (GLSLstd450UMin)
  <tr algorithm="vector case, unsigned min">
    <td>|T| is u32
    <td class="nowrap">`min(`|e1|`:` vec|N|<|T|> `, `|e2|`:` vec|N|<|T|>`) ->` vec|N|<|T|>
    <td>Component-wise minimum.
    Component |i| of the result is `min(`|e1|`[i],`|e2|`[i])`.
    (GLSLstd450UMin)

  <tr algorithm="scalar case, signed min">
    <td>|T| is i32
    <td class="nowrap">`min(`|e1|`:` |T| `, `|e2|`:` |T|`) ->` |T|
    <td>Returns |e1| if |e1| is less than |e2|, and |e2| otherwise.
    (GLSLstd45SUMin)
  <tr algorithm="vector case, signed min">
    <td>|T| is i32
    <td class="nowrap">`min(`|e1|`:` vec|N|<|T|> `, `|e2|`:` vec|N|<|T|>`) ->` vec|N|<|T|>
    <td>Component-wise minimum.
    Component |i| of the result is `min(`|e1|`[i],`|e2|`[i])`.
    (GLSLstd450SMin)

  <tr algorithm="scalar bit reversal">
    <td>|T| is u32 or i32<br>
    <td class="nowrap">`reverseBits(`|e|`:` |T| `) ->`  |T|
    <td>Reverses the bits in |e|:  The bit at position |k| of the result equals the
        bit at position 31-|k| of |e|.<br>
        (SPIR-V OpBitReverse)
  <tr algorithm="vector bit reversal">
    <td>|T| is u32 or i32
    <td class="nowrap">`reverseBits(`|e|`:` vec|N|<|T|> `) ->` vec|N|<|T|><br>
    <td>Component-wise bit reversal:
        Component |i| of the result is `reverseBits(`|e|`[`|i|`])`<br>
        (SPIR-V OpBitReverse)
</table>

## Matrix built-in functions ## {#matrix-builtin-functions}
<table class='data'>
  <thead>
    <tr><th>Precondition<th>Conclusion<th>Description
  </thead>
  <tr algorithm="determinant">
    <td>|T| is f32
    <td class="nowrap">`determinant(`|e|`:` mat|N|x|N|<|T|> `) -> ` |T|
    <td>Returns the determinant of |e|.
    (GLSLstd450Determinant)
  <tr algorithm="transpose">
    <td>|T| is f32
    <td class="nowrap">`transpose(`|e|`:` mat|M|x|N|<|T|> `) -> ` mat|N|x|M|<|T|>
    <td>Returns the transpose of |e|.
    (OpTranspose)
</table>

## Vector built-in functions ## {#vector-builtin-functions}

<table class='data'>
  <thead>
    <tr><th>Precondition<td>Conclusion<td>Notes
  </thead>
  <tr algorithm="dot"><td>|T| is f32
  <td>`dot(`|e1|` : vecN<`|T|`>, `|e2|` : vecN<`|T|`>) ->` |T|
  <td>Returns the dot product of |e1| and |e2|.
  (OpDot)
</table>

## Derivative built-in functions ## {#derivative-builtin-functions}

<table class='data'>
  <thead>
    <tr><th>Precondition<th>Conclusion<th>Notes
  </thead>
  <tr><td rowspan=9>|T| is f32 or vecN&lt;f32&gt;
  <td>`dpdx(`|e|` : `|T|`) ->` |T|
  <td>Partial derivative of |e| with respect to window x coordinates.
  The result is the same as either `dpdxFine(`|e|`)` or `dpdxCoarse(`|e|`)`.
  (OpDPdx)
  <tr><td>`dpdxCoarse(`|e|` : `|T|`) -> `|T|
  <td>Returns the partial derivative of |e| with respect to window x coordinates using local differences.
  This may result in fewer unique positions that `dpdxFine(`|e|`)`.
  (OpDPdxCoarse)
  <tr><td>`dpdxFine(`|e|` : `|T|`) -> `|T|
  <td>Returns the partial derivative of |e| with respect to window x coordinates.
  (OpDPdxFine)

  <tr><td>`dpdy(`|e|` : `|T|`) -> `|T|
  <td>Partial derivative of |e| with respect to window y coordinates.
  The result is the same as either `dpdyFine(`|e|`)` or `dpdyCoarse(`|e|`)`.
  (OpDPdy)
  <tr><td>`dpdyCoarse(`|e|` : `|T|`) -> `|T|
  <td>Returns the partial derivative of |e| with respect to window y coordinates using local differences.
  This may result in fewer unique positions that `dpdyFine(`|e|`)`.
  (OpDPdyCoarse)
  <tr><td>`dpdyFine(`|e|` : `|T|`) -> `|T|
  <td>Returns the partial derivative of |e| with respect to window y coordinates.
  (OpDPdyFine)

  <tr><td>`fwidth(`|e|` : `|T|`) -> `|T|
  <td>Returns `abs(dpdx(`|e|`)) + abs(dpdy(`|e|`))`.
  (OpFwidth)
  <tr><td>`fwidthCoarse(`|e|` : `|T|`) -> `|T|
  <td>Returns `abs(dpdxCoarse(`|e|`)) + abs(dpdyCoarse(`|e|`))`.
  (OpFwidthCoarse)
  <tr><td>`fwidthFine(`|e|` : `|T|`) -> `|T|
  <td>Returns `abs(dpdxFine(`|e|`)) + abs(dpdyFine(`|e|`))`.
  (OpFwidthFine)
</table>

## Texture built-in functions ## {#texture-builtin-functions}

### `textureDimensions` ### {#texturedimensions}

Returns the dimensions of a texture, or texture's mip level in texels.

```rust
textureDimensions(t : texture_1d<T>) -> i32
textureDimensions(t : texture_2d<T>) -> vec2<i32>
textureDimensions(t : texture_2d<T>, level : i32) -> vec2<i32>
textureDimensions(t : texture_2d_array<T>) -> vec2<i32>
textureDimensions(t : texture_2d_array<T>, level : i32) -> vec2<i32>
textureDimensions(t : texture_3d<T>) -> vec3<i32>
textureDimensions(t : texture_3d<T>, level : i32) -> vec3<i32>
textureDimensions(t : texture_cube<T>) -> vec3<i32>
textureDimensions(t : texture_cube<T>, level : i32) -> vec3<i32>
textureDimensions(t : texture_cube_array<T>) -> vec3<i32>
textureDimensions(t : texture_cube_array<T>, level : i32) -> vec3<i32>
textureDimensions(t : texture_multisampled_2d<T>)-> vec2<i32>
textureDimensions(t : texture_multisampled_2d_array<T>)-> vec2<i32>
textureDimensions(t : texture_depth_2d) -> vec2<i32>
textureDimensions(t : texture_depth_2d, level : i32) -> vec2<i32>
textureDimensions(t : texture_depth_2d_array) -> vec2<i32>
textureDimensions(t : texture_depth_2d_array, level : i32) -> vec2<i32>
textureDimensions(t : texture_depth_cube) -> vec3<i32>
textureDimensions(t : texture_depth_cube, level : i32) -> vec3<i32>
textureDimensions(t : texture_depth_cube_array) -> vec3<i32>
textureDimensions(t : texture_depth_cube_array, level : i32) -> vec3<i32>
textureDimensions(t : texture_storage_1d<F>) -> i32
textureDimensions(t : texture_storage_2d<F>) -> vec2<i32>
textureDimensions(t : texture_storage_2d_array<F>) -> vec2<i32>
textureDimensions(t : texture_storage_3d<F>) -> vec3<i32>
```

**Parameters:**

<table class='data'>
  <tr><td>`t`<td>
  The [sampled](#sampled-texture-type),
  [multisampled](#multisampled-texture-type), [depth](#texture-depth), or
  [storage](#texture-storage) texture.
  <tr><td>`level`<td>
  The mip level, with level 0 containing a full size version of the texture.<br>
  If omitted, the dimensions of level 0 are returned.
</table>

**Returns:**

The dimensions of the texture in texels.<br>


### `textureLoad` ### {#textureload}

Reads a single texel from a texture without sampling or filtering.

```rust
textureLoad(t : texture_1d<T>, coords : i32, level : i32) -> vec4<T>
textureLoad(t : texture_2d<T>, coords : vec2<i32>, level : i32) -> vec4<T>
textureLoad(t : texture_2d_array<T>, coords : vec2<i32>, array_index : i32, level : i32) -> vec4<T>
textureLoad(t : texture_3d<T>, coords : vec3<i32>, level : i32) -> vec4<T>
textureLoad(t : texture_multisampled_2d<T>, coords : vec2<i32>, sample_index : i32)-> vec4<T>
textureLoad(t : texture_multisampled_2d_array<T>, coords : vec2<i32>, array_index : i32, sample_index : i32)-> vec4<T>
textureLoad(t : texture_depth_2d, coords : vec2<i32>, level : i32) -> f32
textureLoad(t : texture_depth_2d_array, coords : vec2<i32>, array_index : i32, level : i32) -> f32
textureLoad(t : [[access(read)]] texture_storage_1d<F>, coords : i32) -> vec4<T>
textureLoad(t : [[access(read)]] texture_storage_2d<F>, coords : vec2<i32>) -> vec4<T>
textureLoad(t : [[access(read)]] texture_storage_2d_array<F>, coords : vec2<i32>, array_index : i32) -> vec4<T>
textureLoad(t : [[access(read)]] texture_storage_3d<F>, coords : vec3<i32>) -> vec4<T>
```

For [read-only storage textures](#texture-storage) the returned channel format `T`
depends on the texel format `F`.
[See the texel format table](#storage-texel-formats) for the mapping of texel
format to channel format.

**Parameters:**

<table class='data'>
  <tr><td>`t`<td>
  The [sampled](#sampled-texture-type),
  [multisampled](#multisampled-texture-type), [depth](#texture-depth) or
  [read-only storage](#texture-storage) texture.
  <tr><td>`coords`<td>
  The 0-based texel coordinate.
  <tr><td>`array_index`<td>
  The 0-based texture array index.
  <tr><td>`level`<td>
  The mip level, with level 0 containing a full size version of the texture.
  <tr><td>`sample_index`<td>
  The 0-based sample index of the multisampled texture.
</table>

**Returns:**

If all the parameters are within bounds, the unfiltered texel data.<br>
If any of the parameters are out of bounds, then zero in all components.


### `textureNumLayers` ### {#texturenumlayers}

Returns the number of layers (elements) of an array texture.

```rust
textureNumLayers(t : texture_2d_array<T>) -> i32
textureNumLayers(t : texture_cube_array<T>) -> i32
textureNumLayers(t : texture_multisampled_2d_array<T>) -> i32
textureNumLayers(t : texture_depth_2d_array) -> i32
textureNumLayers(t : texture_depth_cube_array) -> i32
textureNumLayers(t : texture_storage_2d_array<F>) -> i32
```

**Parameters:**

<table class='data'>
  <tr><td>`t`<td>
  The [sampled](#sampled-texture-type),
  [multisampled](#multisampled-texture-type), [depth](#texture-depth) or
  [storage](#texture-storage) array texture.
</table>

**Returns:**

If the number of layers (elements) of the array texture.


### `textureNumLevels` ### {#texturenumlevels}

Returns the number of mip levels of a texture.

```rust
textureNumLevels(t : texture_2d<T>) -> i32
textureNumLevels(t : texture_2d_array<T>) -> i32
textureNumLevels(t : texture_3d<T>) -> i32
textureNumLevels(t : texture_cube<T>) -> i32
textureNumLevels(t : texture_cube_array<T>) -> i32
textureNumLevels(t : texture_depth_2d) -> i32
textureNumLevels(t : texture_depth_2d_array) -> i32
textureNumLevels(t : texture_depth_cube) -> i32
textureNumLevels(t : texture_depth_cube_array) -> i32
```

**Parameters:**

<table class='data'>
  <tr><td>`t`<td>
  The [sampled](#sampled-texture-type) or [depth](#texture-depth) texture.
</table>

**Returns:**

If the number of mip levels for the texture.


### `textureNumSamples` ### {#texturenumsamples}

Returns the number samples per texel in a multisampled texture.

```rust
textureNumSamples(t : texture_multisampled_2d<T>) -> i32
textureNumSamples(t : texture_multisampled_2d_array<T>) -> i32
```

**Parameters:**

<table class='data'>
  <tr><td>`t`<td>
  The [multisampled](#multisampled-texture-type) texture.
</table>

**Returns:**

If the number of samples per texel in the multisampled texture.


### `textureSample` ### {#texturesample}

Samples a texture.
Must only be used in a [=fragment=] shader stage.

```rust
textureSample(t : texture_1d<f32>, s : sampler, coords : f32) -> vec4<f32>
textureSample(t : texture_2d<f32>, s : sampler, coords : vec2<f32>) -> vec4<f32>
textureSample(t : texture_2d<f32>, s : sampler, coords : vec2<f32>, offset : vec2<i32>) -> vec4<f32>
textureSample(t : texture_2d_array<f32>, s : sampler, coords : vec2<f32>, array_index : i32) -> vec4<f32>
textureSample(t : texture_2d_array<f32>, s : sampler, coords : vec2<f32>, array_index : i32, offset : vec2<i32>) -> vec4<f32>
textureSample(t : texture_3d<f32>, s : sampler, coords : vec3<f32>) -> vec4<f32>
textureSample(t : texture_3d<f32>, s : sampler, coords : vec3<f32>, offset : vec3<i32>) -> vec4<f32>
textureSample(t : texture_cube<f32>, s : sampler, coords : vec3<f32>) -> vec4<f32>
textureSample(t : texture_cube_array<f32>, s : sampler, coords : vec3<f32>, array_index : i32) -> vec4<f32>
textureSample(t : texture_depth_2d, s : sampler, coords : vec2<f32>) -> f32
textureSample(t : texture_depth_2d, s : sampler, coords : vec2<f32>, offset : vec2<i32>) -> f32
textureSample(t : texture_depth_2d_array, s : sampler, coords : vec2<f32>, array_index : i32) -> f32
textureSample(t : texture_depth_2d_array, s : sampler, coords : vec2<f32>, array_index : i32, offset : vec2<i32>) -> f32
textureSample(t : texture_depth_cube, s : sampler, coords : vec3<f32>) -> f32
textureSample(t : texture_depth_cube_array, s : sampler, coords : vec3<f32>, array_index : i32) -> f32
```

**Parameters:**

<table class='data'>
  <tr><td>`t`<td>
  The [sampled](#sampled-texture-type) or [depth](#texture-depth) texture to
  sample.
  <tr><td>`s`<td>
  The [sampler type](#sampler-type).
  <tr><td>`coords`<td>
  The texture coordinates used for sampling.
  <tr><td>`array_index`<td>
  The 0-based texture array index to sample.
  <tr><td>`offset`<td>
  The optional texel offset applied to the unnormalized texture coordinate
  before sampling the texture. This offset is applied before applying any
  texture wrapping modes.<br>
  `offset` must be compile time constant, and may only be provided as a
  [literal](#literals) or `const_expr` expression (e.g. `vec2<i32>(1, 2)`).<br>
  Each `offset` component must be at least `-8` and at most `7`. Values outside
  of this range will be treated as a compile time error.
</table>

**Returns:**

The sampled value.


### `textureSampleBias` ### {#texturesamplebias}

Samples a texture with a bias to the mip level.
Must only be used in a [=fragment=] shader stage.

```rust
textureSampleBias(t : texture_2d<f32>, s : sampler, coords : vec2<f32>, bias : f32) -> vec4<f32>
textureSampleBias(t : texture_2d<f32>, s : sampler, coords : vec2<f32>, bias : f32, offset : vec2<i32>) -> vec4<f32>
textureSampleBias(t : texture_2d_array<f32>, s : sampler, coords : vec2<f32>, array_index : i32, bias : f32) -> vec4<f32>
textureSampleBias(t : texture_2d_array<f32>, s : sampler, coords : vec2<f32>, array_index : i32, bias : f32, offset : vec2<i32>) -> vec4<f32>
textureSampleBias(t : texture_3d<f32>, s : sampler, coords : vec3<f32>, bias : f32) -> vec4<f32>
textureSampleBias(t : texture_3d<f32>, s : sampler, coords : vec3<f32>, bias : f32, offset : vec3<i32>) -> vec4<f32>
textureSampleBias(t : texture_cube<f32>, s : sampler, coords : vec3<f32>, bias : f32) -> vec4<f32>
textureSampleBias(t : texture_cube_array<f32>, s : sampler, coords : vec3<f32>, array_index : i32, bias : f32) -> vec4<f32>
```

**Parameters:**

<table class='data'>
  <tr><td>`t`<td>
  The [texture](#sampled-texture-type) to sample.
  <tr><td>`s`<td>
  The [sampler type](#sampler-type).
  <tr><td>`coords`<td>
  The texture coordinates used for sampling.
  <tr><td>`array_index`<td>
  The 0-based texture array index to sample.
  <tr><td>`bias`<td>
  The bias to apply to the mip level before sampling.
  `bias` must be between `-16.0` and `15.99`.
  <tr><td>`offset`<td>
  The optional texel offset applied to the unnormalized texture coordinate
  before sampling the texture. This offset is applied before applying any
  texture wrapping modes.<br>
  `offset` must be compile time constant, and may only be provided as a
  [literal](#literals) or `const_expr` expression (e.g. `vec2<i32>(1, 2)`).<br>
  Each `offset` component must be at least `-8` and at most `7`. Values outside
  of this range will be treated as a compile time error.
</table>

**Returns:**

The sampled value.


### `textureSampleCompare` ### {#texturesamplecompare}

Samples a depth texture and compares the sampled depth values against a reference value.

```rust
textureSampleCompare(t : texture_depth_2d, s : sampler_comparison, coords : vec2<f32>, depth_ref : f32) -> f32
textureSampleCompare(t : texture_depth_2d, s : sampler_comparison, coords : vec2<f32>, depth_ref : f32, offset : vec2<i32>) -> f32
textureSampleCompare(t : texture_depth_2d_array, s : sampler_comparison, coords : vec2<f32>, array_index : i32, depth_ref : f32) -> f32
textureSampleCompare(t : texture_depth_2d_array, s : sampler_comparison, coords : vec2<f32>, array_index : i32, depth_ref : f32, offset : vec2<i32>) -> f32
textureSampleCompare(t : texture_depth_cube, s : sampler_comparison, coords : vec3<f32>, depth_ref : f32) -> f32
textureSampleCompare(t : texture_depth_cube_array, s : sampler_comparison, coords : vec3<f32>, array_index : i32, depth_ref : f32) -> f32
```

**Parameters:**

<table class='data'>
  <tr><td>`t`<td>
  The [depth](#texture-depth) texture to sample.
  <tr><td>`s`<td>
  The [sampler comparision](#sampler-type) type.
  <tr><td>`coords`<td>
  The texture coordinates used for sampling.
  <tr><td>`array_index`<td>
  The 0-based texture array index to sample.
  <tr><td>`depth_ref`<td>
  The reference value to compare the sampled depth value against.
  <tr><td>`offset`<td>
  The optional texel offset applied to the unnormalized texture coordinate
  before sampling the texture. This offset is applied before applying any
  texture wrapping modes.<br>
  `offset` must be compile time constant, and may only be provided as a
  [literal](#literals) or `const_expr` expression (e.g. `vec2<i32>(1, 2)`).<br>
  Each `offset` component must be at least `-8` and at most `7`. Values outside
  of this range will be treated as a compile time error.
</table>

**Returns:**

A value in the range `[0.0..1.0]`.

Each sampled texel is compared against the reference value using the comparision
operator defined by the `sampler_comparison`, resulting in either a `0` or `1`
value for each texel.

If the `sampler_comparison` uses bilinear filtering then the returned value is
the filtered average of these values, otherwise the comparision result of a
single texel is returned.


### `textureSampleGrad` ### {#texturesamplegrad}

Samples a texture using explicit gradients.

```rust
textureSampleGrad(t : texture_2d<f32>, s : sampler, coords : vec2<f32>, ddx : vec2<f32>, ddy : vec2<f32>) -> vec4<f32>
textureSampleGrad(t : texture_2d<f32>, s : sampler, coords : vec2<f32>, ddx : vec2<f32>, ddy : vec2<f32>, offset : vec2<i32>) -> vec4<f32>
textureSampleGrad(t : texture_2d_array<f32>, s : sampler, coords : vec2<f32>, array_index : i32, ddx : vec2<f32>, ddy : vec2<f32>) -> vec4<f32>
textureSampleGrad(t : texture_2d_array<f32>, s : sampler, coords : vec2<f32>, array_index : i32, ddx : vec2<f32>, ddy : vec2<f32>, offset : vec2<i32>) -> vec4<f32>
textureSampleGrad(t : texture_3d<f32>, s : sampler, coords : vec3<f32>, ddx : vec3<f32>, ddy : vec3<f32>) -> vec4<f32>
textureSampleGrad(t : texture_3d<f32>, s : sampler, coords : vec3<f32>, ddx : vec3<f32>, ddy : vec3<f32>, offset : vec3<i32>) -> vec4<f32>
textureSampleGrad(t : texture_cube<f32>, s : sampler, coords : vec3<f32>, ddx : vec3<f32>, ddy : vec3<f32>) -> vec4<f32>
textureSampleGrad(t : texture_cube_array<f32>, s : sampler, coords : vec3<f32>, array_index : i32, ddx : vec3<f32>, ddy : vec3<f32>) -> vec4<f32>
```

**Parameters:**

<table class='data'>
  <tr><td>`t`<td>
  The [texture](#sampled-texture-type) to sample.
  <tr><td>`s`<td>
  The [sampler type](#sampler-type).
  <tr><td>`coords`<td>
  The texture coordinates used for sampling.
  <tr><td>`array_index`<td>
  The 0-based texture array index to sample.
  <tr><td>`ddx`<td>
  The x direction derivative vector used to compute the sampling locations.
  <tr><td>`ddy`<td>
  The y direction derivative vector used to compute the sampling locations.
  <tr><td>`offset`<td>
  The optional texel offset applied to the unnormalized texture coordinate
  before sampling the texture. This offset is applied before applying any
  texture wrapping modes.<br>
  `offset` must be compile time constant, and may only be provided as a
  [literal](#literals) or `const_expr` expression (e.g. `vec2<i32>(1, 2)`).<br>
  Each `offset` component must be at least `-8` and at most `7`. Values outside
  of this range will be treated as a compile time error.
</table>

**Returns:**

The sampled value.


### `textureSampleLevel` ### {#texturesamplelevel}

Samples a texture using an explicit mip level.

```rust
textureSampleLevel(t : texture_2d<f32>, s : sampler, coords : vec2<f32>, level : f32) -> vec4<f32>
textureSampleLevel(t : texture_2d<f32>, s : sampler, coords : vec2<f32>, level : f32, offset : vec2<i32>) -> vec4<f32>
textureSampleLevel(t : texture_2d_array<f32>, s : sampler, coords : vec2<f32>, array_index : i32, level : f32) -> vec4<f32>
textureSampleLevel(t : texture_2d_array<f32>, s : sampler, coords : vec2<f32>, array_index : i32, level : f32, offset : vec2<i32>) -> vec4<f32>
textureSampleLevel(t : texture_3d<f32>, s : sampler, coords : vec3<f32>, level : f32) -> vec4<f32>
textureSampleLevel(t : texture_3d<f32>, s : sampler, coords : vec3<f32>, level : f32, offset : vec3<i32>) -> vec4<f32>
textureSampleLevel(t : texture_cube<f32>, s : sampler, coords : vec3<f32>, level : f32) -> vec4<f32>
textureSampleLevel(t : texture_cube_array<f32>, s : sampler, coords : vec3<f32>, array_index : i32, level : f32) -> vec4<f32>
textureSampleLevel(t : texture_depth_2d, s : sampler, coords : vec2<f32>, level : i32) -> f32
textureSampleLevel(t : texture_depth_2d, s : sampler, coords : vec2<f32>, level : i32, offset : vec2<i32>) -> f32
textureSampleLevel(t : texture_depth_2d_array, s : sampler, coords : vec2<f32>, array_index : i32, level : i32) -> f32
textureSampleLevel(t : texture_depth_2d_array, s : sampler, coords : vec2<f32>, array_index : i32, level : i32, offset : vec2<i32>) -> f32
textureSampleLevel(t : texture_depth_cube, s : sampler, coords : vec3<f32>, level : i32) -> f32
textureSampleLevel(t : texture_depth_cube_array, s : sampler, coords : vec3<f32>, array_index : i32, level : i32) -> f32
```

**Parameters:**

<table class='data'>
  <tr><td>`t`<td>
  The [sampled](#sampled-texture-type) or [depth](#texture-depth) texture to
  sample.
  <tr><td>`s`<td>
  The [sampler type](#sampler-type).
  <tr><td>`coords`<td>
  The texture coordinates used for sampling.
  <tr><td>`array_index`<td>
  The 0-based texture array index to sample.
  <tr><td>`level`<td>
  The mip level, with level 0 containing a full size version of the texture.
  For the functions where `level` is a `f32`, fractional values may interpolate
  between two levels if the format is filterable according to the
  [Texture Format Capabilities](https://gpuweb.github.io/gpuweb/#texture-format-caps).
  <tr><td>`offset`<td>
  The optional texel offset applied to the unnormalized texture coordinate
  before sampling the texture. This offset is applied before applying any
  texture wrapping modes.<br>
  `offset` must be compile time constant, and may only be provided as a
  [literal](#literals) or `const_expr` expression (e.g. `vec2<i32>(1, 2)`).<br>
  Each `offset` component must be at least `-8` and at most `7`. Values outside
  of this range will be treated as a compile time error.
</table>

**Returns:**

The sampled value.


### `textureStore` ### {#texturestore}

Writes a single texel to a texture.

```rust
textureStore(t : [[access(write)]] texture_storage_1d<F>, coords : i32, value : vec4<T>)
textureStore(t : [[access(write)]] texture_storage_2d<F>, coords : vec2<i32>, value : vec4<T>)
textureStore(t : [[access(write)]] texture_storage_2d_array<F>, coords : vec2<i32>, array_index : i32, value : vec4<T>)
textureStore(t : [[access(write)]] texture_storage_3d<F>, coords : vec3<i32>, value : vec4<T>)
```

The channel format `T` depends on the storage texel format `F`.
[See the texel format table](#storage-texel-formats) for the mapping of texel
format to channel format.

**Parameters:**

<table class='data'>
  <tr><td>`t`<td>
  The [write-only storage texture](#texture-storage).
  <tr><td>`coords`<td>
  The 0-based texel coordinate.<br>
  <tr><td>`array_index`<td>
  The 0-based texture array index.
  <tr><td>`value`<td>
  The new texel value.<br>
</table>

**Note:**

If any of the parameters are out of bounds, then the call to `textureStore()`
does nothing.


**TODO:**

<pre class='def'>
TODO(dsinclair): Need gather operations
</pre>

## Atomic built-in functions ## {#atomic-builtin-functions}

Atomic built-in functions can be used to read/write/read-modify-write atomic
objects. They are the only operations allowed on [[#atomic-types]].

All atomic built-in functions use a `relaxed` memory ordering (**0**-value
integral constant in SPIR-V for all `Memory Semantics` operands).
This means synchronization and ordering guarantees only apply among atomic
operations acting on the same [=memory locations=].
No synchronization or ordering guarantees apply between atomic and
non-atomic memory accesses, or between atomic accesses acting on different
memory locations.

Atomic built-in functions `must` not be used in a [=vertex=] shader stage.

The storage class `SC` of the `atomic_ptr` parameter in all atomic built-in
functions `must` be either [=storage classes/storage=] or [=storage
classes/workgroup=]. [=storage classes/workgroup=] atomics have a **Workgroup**
memory scope in SPIR-V, while [=storage classes/storage=] atomics have a
**Device** memory scope in SPIR-V.

TODO: Add links to the eventual memory model descriptions.

### Atomic Load ### {#atomic-load}

```rust
atomicLoad(atomic_ptr : ptr<SC, atomic<T>>) -> T

// Maps to the SPIR-V instruction OpAtomicLoad.
```

Returns the atomically loaded the value pointed to by `atomic_ptr`.
It does not [=atomic modification|modify=] the object.

### Atomic Store ### {#atomic-store}

```rust
atomicStore(atomic_ptr : ptr<SC, atomic<T>>, v : T)

// Maps to the SPIR-V instruction OpAtomicStore.
```

Atomically stores the value `v` in the atomic object pointed to by `atomic_ptr`.

### Atomic Read-Modify-Write ### {#atomic-rmw}

```rust
atomicAdd(atomic_ptr : ptr<SC, atomic<T>>, v : T) -> T
atomicMax(atomic_ptr : ptr<SC, atomic<T>>, v : T) -> T
atomicMin(atomic_ptr : ptr<SC, atomic<T>>, v : T) -> T
atomicAnd(atomic_ptr : ptr<SC, atomic<T>>, v : T) -> T
atomicOr(atomic_ptr : ptr<SC, atomic<T>>, v : T) -> T
atomicXor(atomic_ptr : ptr<SC, atomic<T>>, v : T) -> T

// Mappings to SPIR-V instructions:
// atomicAdd -> OpAtomicIAdd
// atomicMax -> OpAtomicSMax or OpAtomicUMax (depending on the signedness of T)
// atomicMin -> OpAtomicSMin or OpAtomicUMin (depending on the signedness of T)
// atomicAnd -> OpAtomicAnd
// atomicOr  -> OpAtomicOr
// atomicXor -> OpAtomicXor
```
Each function performs the following steps atomically:

1. Load the original value pointed to by `atomic_ptr`.
2. Obtains a new value by performing the operation (e.g. max) from the function
    name with the value |v|.
3. Store the new value using `atomic_ptr`.

Each function returns the original value stored in the atomic object.

```rust
atomicExchange(atomic_ptr : ptr<SC, atomic<T>>, v : T) -> T

// Maps to the SPIR-V instruction OpAtomicExchange.
```

Atomically stores the value `v` in the atomic object pointed to
`atomic_ptr` and returns the original value stored in the atomic object.

```rust
atomicCompareExchangeWeak(atomic_ptr : ptr<SC, atomic<T>>, cmp : T, v : T) -> vec2<T>

// Maps to the SPIR-V instruction OpAtomicCompareExchange.
```

Performs the following steps atomically:

1. Load the original value pointed to by `atomic_ptr`.
2. Compare the original value to the value `v` using an equality operation.
3. Store the value `v` `only if` the result of the equality comparison was **true**.

Returns a two-element vector, where the first element is the original value of
the atomic object and the second element is whether or not the comparison
succeeded (**1** if successful, **0** otherwise).

Note: the equality comparison may spuriously fail on some implementations. That
is, the second element of the result vector may be **0** even if the first
element of the result vector equals `cmp`.

## Data packing built-in functions ## {#pack-builtin-functions}

Data packing builtin functions can be used to encode values using data formats that
do not correspond directly to types in [SHORTNAME].
This enables a program to write many densely packed values to memory, which can
reduce a shader's memory bandwidth demand.

<table class='data'>
  <thead>
    <tr><td>Conclusion<td>Notes
  </thead>
  <tr algorithm="packing 4x8snorm">
    <td class="nowrap">`pack4x8snorm`(|e|: vec4&lt;f32&gt;) -> u32
    <td>Converts four normalized floating point values to 8-bit signed integers, and then combines them
        into one `u32` value.<br>
        Component |e|[|i|] of the input is converted to an 8-bit twos complement integer value
        &lfloor; 0.5 + 127 &times; min(1, max(-1, |e|[|i|])) &rfloor; which is then placed in bits
        8 &times; |i| through
        8 &times; |i| + 7 of the result.

  <tr algorithm="packing 4x8unorm">
    <td class="nowrap">`pack4x8unorm`(|e|: vec4&lt;f32&gt;) -> u32
    <td>Converts four normalized floating point values to 8-bit unsigned integers, and then combines them
        into one `u32` value.<br>
        Component |e|[|i|] of the input is converted to an 8-bit unsigned integer value
        &lfloor; 0.5 + 255 &times; min(1, max(0, |e|[|i|])) &rfloor; which is then placed in bits
        8 &times; |i| through
        8 &times; |i| + 7 of the result.

  <tr algorithm="packing 2x16snorm">
    <td class="nowrap">`pack2x16snorm`(|e|: vec2&lt;f32&gt;) -> u32
    <td>Converts two normalized floating point values to 16-bit signed integers, and then combines them
        into one `u32` value.<br>
        Component |e|[|i|] of the input is converted to a 16-bit twos complement integer value
        &lfloor; 0.5 + 32767 &times; min(1, max(-1, |e|[|i|])) &rfloor; which is then placed in bits
        16 &times; |i| through
        16 &times; |i| + 15 of the result.

  <tr algorithm="packing 2x16unorm">
    <td class="nowrap">`pack2x16unorm`(|e|: vec2&lt;f32&gt;) -> u32
    <td>Converts two normalized floating point values to 16-bit unsigned integers, and then combines them
        into one `u32` value.<br>
        Component |e|[|i|] of the input is converted to a 16-bit unsigned integer value
        &lfloor; 0.5 + 65535 &times; min(1, max(0, |e|[|i|])) &rfloor; which is then placed in bits
        16 &times; |i| through
        16 &times; |i| + 15 of the result.

  <tr algorithm="packing 2x16float">
    <td class="nowrap">`pack2x16float`(|e|: vec2&lt;f32&gt;) -> u32
    <td>Converts two floating point values to half-precision floating point numbers, and then combines
        them into one one `u32` value.<br>
        Component |e|[|i|] of the input is converted to a IEEE 754 binary16 value, which is then
        placed in bits
        16 &times; |i| through
        16 &times; |i| + 15 of the result.
        See [[#floating-point-conversion]] for edge case behaviour.
</table>

## Data unpacking built-in functions ## {#unpack-builtin-functions}

Data unpacking builtin functions can be used to decode values in
data formats that do not correspond directly to types in [SHORTNAME].
This enables a program to read many densely packed values from memory, which can
reduce a shader's memory bandwidth demand.

<table class='data'>
  <thead>
    <tr><td>Conclusion<td>Notes
  </thead>
  <tr algorithm="unpacking 4x8snorm">
    <td class="nowrap">`unpack4x8snorm`(|e|: u32) -> vec4&lt;f32&gt;
    <td>Decomposes a 32-bit value into four 8-bit chunks, then reinterprets
        each chunk as a signed normalized floating point value.<br>
        Component |i| of the result is max(|v| &div; 127, -1), where |v| is the interpretation of
        bits 8&times;|i| through 8&times;|i|+7 of |e| as a twos-complement signed integer.

  <tr algorithm="unpacking 4x8unorm">
    <td class="nowrap">`unpack4x8unorm`(|e|: u32) -> vec4&lt;f32&gt;
    <td>Decomposes a 32-bit value into four 8-bit chunks, then reinterprets
        each chunk as an unsigned normalized floating point value.<br>
        Component |i| of the result is |v| &div; 255, where |v| is the interpretation of
        bits 8&times;|i| through 8&times;|i|+7 of |e| as an unsigned integer.

  <tr algorithm="unpacking 2x16snorm">
    <td class="nowrap">`unpack2x16snorm`(|e|: u32) -> vec2&lt;f32&gt;
    <td>Decomposes a 32-bit value into two 16-bit chunks, then reinterprets
        each chunk as a signed normalized floating point value.<br>
        Component |i| of the result is max(|v| &div; 32767, -1), where |v| is the interpretation of
        bits 16&times;|i| through 16&times;|i|+15 of |e| as a twos-complement signed integer.

  <tr algorithm="unpacking 2x16unorm">
    <td class="nowrap">`unpack2x16unorm`(|e|: u32) -> vec2&lt;f32&gt;
    <td>Decomposes a 32-bit value into two 16-bit chunks, then reinterprets
        each chunk as an unsigned normalized floating point value.<br>
        Component |i| of the result is |v| &div; 65535, where |v| is the interpretation of
        bits 16&times;|i| through 16&times;|i|+15 of |e| as an unsigned integer.

  <tr algorithm="unpacking 2x16float">
    <td class="nowrap">`unpack2x16float`(|e|: u32) -> vec2&lt;f32&gt;
    <td>Decomposes a 32-bit value into two 16-bit chunks, and reinterpets each chunk
        as a floating point value.<br>
        Component |i| of the result is the f32 representation of |v|,
        where |v| is the interpretation of bits 16&times;|i| through 16&times;|i|+15 of |e|
        as an IEEE 754 binary16 value.
        See [[#floating-point-conversion]] for edge case behaviour.
</table>

## Synchronization built-in functions ## {#sync-builtin-functions}

[SHORTNAME] provides the following synchronization functions:

```rust
fn storageBarrier()
fn workgroupBarrier()
```

All synchronization functions execute a control barrier with Acquire/Release
memory ordering. That is, all synchronization functions, and affected memory
and atomic operations are ordered in [[#program-order]] relative to the
synchronization function.  Additionally, the affected memory and atomic
operations program-ordered before the synchronization function must be visible
to all other threads in the workgroup before any affected memory or atomic
operation program-ordered after the synchronization function is executed by a
member of the workgroup.

storageBarrier affects memory and atomic operations in the [=storage
classes/storage=] storage class.

workgroupBarrier affects memory and atomic operations in the [=storage
classes/workgroup=] storage class.

TODO: Add links to the eventual memory model.

<div class='example spirv barrier mapping' heading="Mapping workgroupBarrier to SPIR-V">
  <xmp>
    storageBarrier();
    // Maps to:
    // Execution Scope is Workgroup = %uint_2
    // Memory Scope is Device = %uint_1
    // Memory Semantics are AcquireRelease | UniformMemory (0x8 | 0x40) = %uint_72
    // OpControlBarrier %uint_2 %uint_1 %uint_72

    workgroupBarrier();
    // Maps to:
    // Execution and Memory Scope are Workgroup = %uint_2
    // Memory semantics are AcquireRelease | WorkgroupMemory (0x8 | 0x100) = %uint_264
    // OpControlBarrier %uint_2 %uint_2 %uint_264

    workgroupBarrier();
    storageBarrier();
    // Or, equivalently:
    storageBarrier();
    workgroupBarrier();
    // Could be mapped to a single OpControlBarrier:
    // Execution scope is Workgroup = %uint_2
    // Memory Scope is Device = %uint_1
    // Memory semantics are AcquireRelease | UniformMemory | WorkgroupMemory
    //   (0x8 | 0x40 | 0x100) = %uint_328
    // OpControlBarrier %uint_2 %uint_1 %uint_328
  </xmp>
</div>

## Value-steering functions ## {#value-steering-functions}

<table class='data'>
  <thead>
    <tr><th>Conclusion<td>Notes
  </thead>
  <tr algorithm="compute a value then ignore it">
    <td class="nowrap">
        `ignore`(|e|: |T|)
    <td>Evaluates |e|, and then ignores the result.<br>
        Type |T| is any type that can be returned from a function.<br>
</table>

# Glossary # {#glossary}

TODO: Remove terms unused in the rest of the specification.

<table class='data'>
  <thead>
    <tr><th>Term<th>Definition
  </thead>
  <tr><td>Dominates
      <td>Basic block `A` *dominates* basic block `B` if:
          * `A` and `B` are both in the same function `F`
          * Every control flow path in `F` that goes to `B` must also to through `A`
  <tr><td>Strictly dominates
      <td>`A` *strictly dominates* `B` if `A` dominates `B` and `A != B`
  <tr><td>DomBy(A)
      <td>The basic blocks dominated by `A`
</table>

# MATERIAL TO BE MOVED TO A NEW HOME OR DELETED # {#junkyard}


[SHORTNAME] has operations for:

* extracting one of the components of a composite value
* creating a new composite value from an old one by replacing one of its components
* creating a new composite value from components

## Type Promotions ## {#type-promotions}
There are no implicit type promotions in [SHORTNAME]. If you want to convert between
types you must use the cast syntax to do it.

<div class='example wgsl function-scope'>
  <xmp highlight='rust'>
    var e : f32 = 3;    // error: literal is the wrong type

    var f : f32 = 1.0;

    var t : i32 = i32(f);
  </xmp>
</div>

The non-promotion extends to vector classes as well. There are no overrides to
shorten vector declarations based on the type or number of elements provided.
If you want `vec4<f32>` you must provide 4 float values in the constructor.

## Precedence ## {#precedence}

Issue: (dsinclair) Write out precedence rules. Matches c and glsl rules ....<|MERGE_RESOLUTION|>--- conflicted
+++ resolved
@@ -2520,81 +2520,6 @@
 
 </pre>
 
-<<<<<<< HEAD
-## Atomic Types ## {#atomic-types}
-
-An <dfn noexport>atomic type</dfn> encapsulates a [=scalar=] type such that:
-* atomic objects provide certain guarantees to concurrent observers, and
-* the only valid operations on atomic objects are the [[#atomic-builtin-functions|atomic builtin functions]].
-
-<table class='data'>
-  <thead>
-    <tr><th>Type<th>Description
-  </thead>
-  <tr algorithm="atomic type"><td>atomic&lt;|T|&gt;
-    <td>Atomic of type |T|. |T| must be either [=u32=] or [=i32=].
-</table>
-
-Atomic types may only be instantiated by variables in the [=storage
-classes/workgroup=] storage class or `read_write` [=attribute/access=] variables in the
-[=storage classes/storage=] storage class.
-
-An <dfn noexport>atomic modification</dfn> is any operation on an atomic object which sets the content of the object.
-The operation counts as a modification even if the new value is the same as the object's existing value.
-
-In [SHORTNAME], atomic modifications are mutually ordered, for each object.
-That is, during execution of a shader stage, for each atomic object *A*, all
-agents observe the same order of modification operations applied to *A*.
-The ordering for distinct atomic objects may not be related in any way; no
-causality is implied.
-Note that variables in [=storage classes/workgroup=] storage are shared within a
-[=compute shader stage/workgroup=], but are not shared between different
-workgroups.
-
-TODO: Add links the eventual memory model descriptions.
-
-<div class='example storage atomic' heading='Mapping atomics in a storage variable to SPIR-V'>
-  <xmp>
-    [[block]] struct S {
-      a : atomic<i32>;
-      b : atomic<u32>;
-    };
-    
-    [[group(0), binding(0)]]
-    var<storage> x : [[access(read_write)]] S;
-    
-    // Maps to the following SPIR-V:
-    // - When atomic types are members of a struct, the Volatile decoration
-    //   is annotated on the member.
-    // OpDecorate %S Block
-    // OpMemberDecorate %S 0 Volatile
-    // OpMemberDecorate %S 1 Volatile
-    // ...
-    // %i32 = OpTypeInt 32 1
-    // %u32 = OpTypeInt 32 0
-    // %S = OpTypeStruct %i32 %u32
-    // %ptr_storage_S = OpTypePointer StorageBuffer %S
-    // %x = OpVariable %ptr_storage_S StorageBuffer
-  </xmp>
-</div>
-
-<div class='example workgroup atomic' heading='Mapping atomics in a workgroup variable to SPIR-V'>
-  <xmp>
-    var<workgroup> x : atomic<u32>;
-    
-    // Maps to the following SPIR-V:
-    // - When atomic types are directly instantiated by a variable,  the Volatile
-    //   decoration is annotated on the OpVariable.
-    // OpDecorate %x Volatile
-    // ...
-    // %u32 = OpTypeInt 32 0
-    // %ptr_workgroup_u32 = OpTypePointer Workgroup %S
-    // %x = OpVariable %ptr_workgroup_u32 Workgroup
-  </xmp>
-</div>
-
-=======
->>>>>>> 5b38971b
 ## Type Aliases TODO ## {#type-aliases}
 
 <pre class='def'>
