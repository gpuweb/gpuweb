--- conflicted
+++ resolved
@@ -7443,15 +7443,7 @@
     the invocations of another workgroup.
     That is, you cannot assume that workgroups are launched in a particular order.
 
-<<<<<<< HEAD
-## Collective operations ## {#collective-operations}
-=======
-Issue: [WebGPU issue 1045](https://github.com/gpuweb/gpuweb/issues/1045):
-Dispatch group counts must be positive.
-However, how do we handle an indirect dispatch that specifies a group count of zero.
-
 ## Collective Operations ## {#collective-operations}
->>>>>>> 9df49871
 
 ### Barriers ### {#barrier}
 
