--- conflicted
+++ resolved
@@ -789,10 +789,7 @@
             usage: GPUBufferUsage.COPY_SRC | GPUBufferUsage.MAP_WRITE,
             mappedAtCreation: true,
           });
-<<<<<<< HEAD
-=======
           buffer.usedSize = mapAsyncArray.byteLength;
->>>>>>> 43ffdb4c
           mapAsyncBuffersOutstanding++;
           if (mapAsyncBuffersOutstanding > 10) {
             bufferWarning.textContent = ` Warning: mapAsync requests from ${mapAsyncBuffersOutstanding} frames ago have not resolved yet. ${(mapAsync.value * mapAsyncBuffersOutstanding).toFixed(2)} MB of staging buffers allocated.`;
